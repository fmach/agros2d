#include "postprocessing.h"
#include "../space/space.h"
#include "../function/solution.h"
#include "../views/scalar_view.h"
#include "refmap.h"
#include "forms.h"
#include "limit_order.h"
#include "discrete_problem/discrete_problem_helpers.h"

namespace Hermes
{
  namespace Hermes2D
  {
    namespace PostProcessing
    {
      bool VertexBasedLimiter::wider_bounds_on_boundary = false;

      template<typename Scalar>
      Limiter<Scalar>::Limiter(SpaceSharedPtr<Scalar> space, Scalar* solution_vector) : component_count(1)
      {
        spaces.push_back(space);
        this->init(solution_vector);
      }

      template<typename Scalar>
      Limiter<Scalar>::Limiter(Hermes::vector<SpaceSharedPtr<Scalar> > spaces, Scalar* solution_vector) : spaces(spaces), component_count(spaces.size())
      {
        this->init(solution_vector);
      }

      template<typename Scalar>
      void Limiter<Scalar>::init(Scalar* solution_vector_)
      {
        if (solution_vector_)
        {
          try
          {
            int ndof = Space<Scalar>::get_num_dofs(this->spaces);
            Scalar value = solution_vector_[ndof - 1];

            this->solution_vector = new Scalar[Space<Scalar>::get_num_dofs(this->spaces)];
            memcpy(this->solution_vector, solution_vector_, sizeof(Scalar)* Space<Scalar>::get_num_dofs(this->spaces));
          }
          catch (...)
          {
            throw Exceptions::Exception("Wrong combination of space(s) and solution_vector passed to Limiter().");
          }
        }
      }

      template<typename Scalar>
      Limiter<Scalar>::~Limiter()
      {
        if (this->solution_vector)
          delete[] this->solution_vector;
      }

      template<typename Scalar>
      MeshFunctionSharedPtr<Scalar> Limiter<Scalar>::get_solution()
      {
        // A check.
        warn_if(this->component_count > 1, "One solution asked from a Limiter, but multiple solutions exist for limiting.");

        MeshFunctionSharedPtr<Scalar> solution(new Solution<Scalar>());
        Hermes::vector<MeshFunctionSharedPtr<Scalar> > solutions;
        solutions.push_back(solution);
        this->get_solutions(solutions);
        return solutions.back();
      }

      template<typename Scalar>
      void Limiter<Scalar>::get_solutions(Hermes::vector<MeshFunctionSharedPtr<Scalar> > solutions)
      {
        if (solutions.size() != this->component_count)
          throw Exceptions::Exception("Limiter does not have correct number of spaces, solutions.");

        this->limited_solutions = solutions;

        // Processing.
        this->process();

        if (this->limited_solutions.empty() || this->limited_solutions.size() != this->component_count)
          throw Exceptions::Exception("Limiter failed for unknown reason.");
      }

      template<typename Scalar>
      Hermes::vector<int> Limiter<Scalar>::get_changed_element_ids() const
      {
        return this->changed_element_ids;
      }

      template<typename Scalar>
      bool Limiter<Scalar>::isOkay() const
      {
        bool okay = true;

        return true;
      }

      template<typename Scalar>
      Scalar* Limiter<Scalar>::get_solution_vector()
      {
        return this->solution_vector;
      }

      template<typename Scalar>
      void Limiter<Scalar>::set_solution_vector(Scalar* solution_vector_)
      {
        if (solution_vector_)
        {
          try
          {
            int ndof = Space<Scalar>::get_num_dofs(this->spaces);
            Scalar value = solution_vector_[ndof - 1];

            this->solution_vector = new Scalar[Space<Scalar>::get_num_dofs(this->spaces)];
            memcpy(this->solution_vector, solution_vector_, sizeof(Scalar)* Space<Scalar>::get_num_dofs(this->spaces));
          }
          catch (...)
          {
            throw Exceptions::Exception("Wrong combination of space(s) and solution_vector passed to Limiter().");
          }
        }
      }

      VertexBasedLimiter::VertexBasedLimiter(SpaceSharedPtr<double> space, double* solution_vector, int maximum_polynomial_order)
        : Limiter<double>(space, solution_vector)
      {
        this->init(maximum_polynomial_order);
      }

      VertexBasedLimiter::VertexBasedLimiter(Hermes::vector<SpaceSharedPtr<double> > spaces, double* solution_vector, int maximum_polynomial_order)
        : Limiter<double>(spaces, solution_vector)
      {
        this->init(maximum_polynomial_order);
      }

      void VertexBasedLimiter::set_p_coarsening_only()
      {
        this->p_coarsening_only = true;
      }

      void VertexBasedLimiter::init(int maximum_polynomial_order)
      {
        this->maximum_polynomial_order = maximum_polynomial_order;
        this->p_coarsening_only = false;

        // Checking that this is the Taylor shapeset.
        for (int i = 0; i < this->component_count; i++)
        {
          if (this->spaces[i]->get_shapeset()->get_id() != 31)
            throw Exceptions::Exception("VertexBasedLimiter designed for L2ShapesetTaylor. Ignore this exception for unforeseen problems.");
        }

        vertex_min_values = nullptr;
        vertex_max_values = nullptr;

        // This is what is the key aspect of the necessity to use L2ShapesetTaylor (or any other one that uses P_{} also for quads).
        this->mixed_derivatives_count = (maximum_polynomial_order)*(maximum_polynomial_order + 1) / 2;

        this->print_details = false;
      }

      VertexBasedLimiter::~VertexBasedLimiter()
      {
        deallocate_vertex_values();
      }

      void VertexBasedLimiter::print_detailed_info(bool print_details_)
      {
        this->print_details = print_details_;
      }

      Hermes::vector<std::pair<int, double> > VertexBasedLimiter::get_correction_factors() const
      {
        return this->correction_factors;
      }

      void VertexBasedLimiter::process()
      {
        // 0. Preparation.
        // Start by creating temporary solutions and states for paralelism.
        Solution<double>::vector_to_solutions(this->solution_vector, this->spaces, this->limited_solutions);

        // 1. Quadratic
        // Prepare the vertex values for the quadratic part.
        prepare_min_max_vertex_values(true);

        // Use those to incorporate the correction factor.
        Element* e;

        // Vector to remember if there was limiting of the second derivatives.
        Hermes::vector<bool> quadratic_correction_done;

        if (this->get_verbose_output())
          std::cout << "Quadratic correction" << std::endl;

        for (int component = 0; component < this->component_count; component++)
        {
          MeshSharedPtr mesh = this->spaces[component]->get_mesh();
          if (this->get_verbose_output() && this->component_count > 1)
            std::cout << "Component: " << component << std::endl;
          for_all_active_elements(e, mesh)
          {
            bool second_order = H2D_GET_H_ORDER(this->spaces[component]->get_element_order(e->id)) >= 2 || H2D_GET_V_ORDER(this->spaces[component]->get_element_order(e->id)) >= 2;
            if (!second_order)
            {
              quadratic_correction_done.push_back(false);
              continue;
            }

            if (this->get_verbose_output())
              std::cout << "Element: " << e->id << std::endl;

            quadratic_correction_done.push_back(this->impose_quadratic_correction_factor(e, component));

            if (this->get_verbose_output())
              std::cout << std::endl;
          }
        }

        // Adjust the solutions according to the quadratic terms handling.
        Solution<double>::vector_to_solutions(this->solution_vector, this->spaces, this->limited_solutions);


        // 2. Linear
        // Prepare the vertex values for the linear part.
        prepare_min_max_vertex_values(false);

        if (this->get_verbose_output())
          std::cout << "Linear correction" << std::endl;

        int running_i = 0;
        for (int component = 0; component < this->component_count; component++)
        {
          MeshSharedPtr mesh = this->spaces[component]->get_mesh();
          if (this->get_verbose_output() && this->component_count > 1)
            std::cout << "Component: " << component << std::endl;
          for_all_active_elements(e, mesh)
          {
            if (this->get_verbose_output())
              std::cout << "Element: " << e->id << std::endl;

            bool second_order = H2D_GET_H_ORDER(this->spaces[component]->get_element_order(e->id)) >= 2 || H2D_GET_V_ORDER(this->spaces[component]->get_element_order(e->id)) >= 2;
            if (quadratic_correction_done[running_i++] || !second_order)
              this->impose_linear_correction_factor(e, component);

            if (this->get_verbose_output())
              std::cout << std::endl;
          }
        }

        // Create the final solutions.
        Solution<double>::vector_to_solutions(this->solution_vector, this->spaces, this->limited_solutions);
      }

      void VertexBasedLimiter::impose_linear_correction_factor(Element* e, int component)
      {
        double correction_factor = std::numeric_limits<double>::infinity();

        double centroid_value_multiplied = this->get_centroid_value_multiplied(e, component, 0);
        if (this->get_verbose_output())
          std::cout << std::endl << "center-value: " << centroid_value_multiplied << " (" << 0 << ") ";

        Solution<double>* sln = dynamic_cast<Solution<double>*>(this->limited_solutions[component].get());

        for (int i_vertex = 0; i_vertex < e->get_nvert(); i_vertex++)
        {
          if (this->get_verbose_output())
            std::cout << std::endl << "vertex: " << i_vertex;

          Node* vertex = e->vn[i_vertex];
          double x, y;
          RefMap::untransform(e, vertex->x, vertex->y, x, y);

          double vertex_value = sln->get_ref_value_transformed(e, x, y, 0, 0);

          if (this->get_verbose_output())
            std::cout << "\tvalue: " << vertex_value;

          double fraction;
          if (std::abs(vertex_value - centroid_value_multiplied) < Hermes::epsilon)
          {
            fraction = 1.;
            if (this->get_verbose_output())
              std::cout << "\tcenter_value";

          }
          else
            if (vertex_value > centroid_value_multiplied)
            {
              fraction = std::min(1., (this->vertex_max_values[component][vertex->id][0] - centroid_value_multiplied) / (vertex_value - centroid_value_multiplied));
              if (this->get_verbose_output())
                std::cout << "\tmax_value: " << this->vertex_max_values[component][vertex->id][0];
            }
            else
            {
              fraction = std::min(1., (this->vertex_min_values[component][vertex->id][0] - centroid_value_multiplied) / (vertex_value - centroid_value_multiplied));
              if (this->get_verbose_output())
                std::cout << "\tmin_value: " << this->vertex_min_values[component][vertex->id][0];
            }

            correction_factor = std::min(correction_factor, fraction);
        }
        if (this->get_verbose_output())
          std::cout << std::endl << "correction_factor " << correction_factor << std::endl;

        if (correction_factor < (1 - 1e-3))
        {
          AsmList<double> al;
          this->spaces[component]->get_element_assembly_list(e, &al);

          for (int i_basis_fn = 0; i_basis_fn < al.cnt; i_basis_fn++)
          {
            int order = this->spaces[component]->get_shapeset()->get_order(al.idx[i_basis_fn], e->get_mode());
            if (H2D_GET_H_ORDER(order) == 1 || H2D_GET_V_ORDER(order) == 1)
            {
              if (this->p_coarsening_only)
                this->solution_vector[al.dof[i_basis_fn]] = 0.;
              else
                this->solution_vector[al.dof[i_basis_fn]] *= correction_factor;
            }
          }

          this->changed_element_ids.push_back(e->id);
          this->correction_factors.push_back(std::pair<int, double>(1, correction_factor));
        }
      }

      bool VertexBasedLimiter::impose_quadratic_correction_factor(Element* e, int component)
      {
        if (this->get_verbose_output())
          std::cout << "quadratic: ";

        double correction_factor = std::numeric_limits<double>::infinity();

        Solution<double>* sln = dynamic_cast<Solution<double>*>(this->limited_solutions[component].get());

        for (int i_derivative = 1; i_derivative <= 2; i_derivative++)
        {
          double centroid_value_multiplied = this->get_centroid_value_multiplied(e, component, i_derivative);
          if (this->get_verbose_output())
            std::cout << std::endl << "center-value: " << centroid_value_multiplied << " (" << i_derivative << ") ";

          for (int i_vertex = 0; i_vertex < e->get_nvert(); i_vertex++)
          {
            if (this->get_verbose_output())
              std::cout << std::endl << "vertex: " << i_vertex;

            Node* vertex = e->vn[i_vertex];
            double x, y;
            RefMap::untransform(e, vertex->x, vertex->y, x, y);

            double vertex_value = sln->get_ref_value_transformed(e, x, y, 0, i_derivative);

            if (this->get_verbose_output())
              std::cout << "\tvalue: " << vertex_value;

            double fraction;
            if (std::abs(vertex_value - centroid_value_multiplied) < Hermes::epsilon)
            {
              if (this->get_verbose_output())
                std::cout << "\tcenter_value";

              fraction = 1.;
            }
            else
              if (vertex_value > centroid_value_multiplied)
              {
                fraction = std::min(1., (this->vertex_max_values[component][vertex->id][i_derivative] - centroid_value_multiplied) / (vertex_value - centroid_value_multiplied));
                if (this->get_verbose_output())
                  std::cout << "\tmax_value: " << this->vertex_max_values[component][vertex->id][i_derivative];

              }
              else
              {
                fraction = std::min(1., (this->vertex_min_values[component][vertex->id][i_derivative] - centroid_value_multiplied) / (vertex_value - centroid_value_multiplied));
                if (this->get_verbose_output())
                  std::cout << "\tmin_value: " << this->vertex_min_values[component][vertex->id][i_derivative];
              }

              correction_factor = std::min(correction_factor, fraction);
          }
        }

        if (this->get_verbose_output())
          std::cout << std::endl << "correction_factor " << correction_factor << std::endl;

        if (correction_factor < (1 - 1e-3))
        {
          AsmList<double> al;
          this->spaces[component]->get_element_assembly_list(e, &al);

          for (int i_basis_fn = 0; i_basis_fn < al.cnt; i_basis_fn++)
          {
            int order = this->spaces[component]->get_shapeset()->get_order(al.idx[i_basis_fn], e->get_mode());
            if (H2D_GET_H_ORDER(order) == 2 || H2D_GET_V_ORDER(order) == 2)
            {
              if (this->p_coarsening_only)
                this->solution_vector[al.dof[i_basis_fn]] = 0.;
              else
                this->solution_vector[al.dof[i_basis_fn]] *= correction_factor;
            }
          }

          this->changed_element_ids.push_back(e->id);
          this->correction_factors.push_back(std::pair<int, double>(2, correction_factor));
          return true;
        }
        else
          return false;
      }

      void VertexBasedLimiter::prepare_min_max_vertex_values(bool quadratic)
      {
        // Reallocate if calculating quadratic part (first of the two).
        if (quadratic)
        {
          deallocate_vertex_values();
          allocate_vertex_values();
        }

        // Calculate min/max vertex values.
        Element* e;
        for (int component = 0; component < this->component_count; component++)
        {
          MeshSharedPtr mesh = this->spaces[component]->get_mesh();

          for_all_active_elements(e, mesh)
          {
            for (int i_vertex = 0; i_vertex < e->get_nvert(); i_vertex++)
            {
              Node* vertex = e->vn[i_vertex];
              for (int i_derivative = (quadratic ? 1 : 0); i_derivative < (quadratic ? this->mixed_derivatives_count : 1); i_derivative++)
              {
                double element_centroid_value_multiplied = this->get_centroid_value_multiplied(e, component, i_derivative);
                this->vertex_min_values[component][vertex->id][i_derivative] = std::min(this->vertex_min_values[component][vertex->id][i_derivative], element_centroid_value_multiplied);
                this->vertex_max_values[component][vertex->id][i_derivative] = std::max(this->vertex_max_values[component][vertex->id][i_derivative], element_centroid_value_multiplied);
                if (e->en[i_vertex]->bnd && this->wider_bounds_on_boundary)
                {
                  double element_mid_edge_value_multiplied = this->get_edge_midpoint_value_multiplied(e, component, i_derivative, i_vertex);

                  this->vertex_min_values[component][vertex->id][i_derivative] = std::min(this->vertex_min_values[component][vertex->id][i_derivative], element_mid_edge_value_multiplied);
                  this->vertex_max_values[component][vertex->id][i_derivative] = std::max(this->vertex_max_values[component][vertex->id][i_derivative], element_mid_edge_value_multiplied);

                  Node* next_vertex = e->vn[(i_vertex + 1) % e->get_nvert()];
                  this->vertex_min_values[component][next_vertex->id][i_derivative] = std::min(this->vertex_min_values[component][next_vertex->id][i_derivative], element_mid_edge_value_multiplied);
                  this->vertex_max_values[component][next_vertex->id][i_derivative] = std::max(this->vertex_max_values[component][next_vertex->id][i_derivative], element_mid_edge_value_multiplied);
                }
              }
            }
          }
        }
      }

      double VertexBasedLimiter::get_centroid_value_multiplied(Element* e, int component, int mixed_derivative_index)
      {
        if (mixed_derivative_index > 5)
        {
          throw Exceptions::MethodNotImplementedException("VertexBasedLimiter::get_centroid_value_multiplied only works for first and second derivatives.");
          return 0.;
        }

        Solution<double>* sln = dynamic_cast<Solution<double>*>(this->limited_solutions[component].get());
        double result;
        if (e->get_mode() == HERMES_MODE_TRIANGLE)
          result = sln->get_ref_value_transformed(e, CENTROID_TRI_X, CENTROID_TRI_Y, 0, mixed_derivative_index);
        else
          result = sln->get_ref_value_transformed(e, CENTROID_QUAD_X, CENTROID_QUAD_Y, 0, mixed_derivative_index);

        return result;
      }

      double VertexBasedLimiter::get_edge_midpoint_value_multiplied(Element* e, int component, int mixed_derivative_index, int edge)
      {
        if (mixed_derivative_index > 5)
        {
          throw Exceptions::MethodNotImplementedException("VertexBasedLimiter::get_centroid_value_multiplied only works for first and second derivatives.");
          return 0.;
        }

        Solution<double>* sln = dynamic_cast<Solution<double>*>(this->limited_solutions[component].get());
        double result;

        double x;
        double y;

        if (e->get_mode() == HERMES_MODE_TRIANGLE)
        {
          if (edge == 0)
          {
            x = 0.;
            y = -1;
          }
          else if (edge == 1)
          {
            x = 0;
            y = 0;
          }
          else if (edge == 2)
          {
            x = -1.;
            y = 0;
          }
          result = sln->get_ref_value_transformed(e, x, y, 0, mixed_derivative_index);
        }
        else
        {
          if (edge == 0)
          {
            x = 0.;
            y = -1;
          }
          else if (edge == 1)
          {
            x = 1;
            y = 0;
          }
          else if (edge == 2)
          {
            x = 0.;
            y = 1.;
          }
          else if (edge == 3)
          {
            x = -1.;
            y = 0.;
          }
          result = sln->get_ref_value_transformed(e, x, y, 0, mixed_derivative_index);
        }

        return result;
      }

      void VertexBasedLimiter::allocate_vertex_values()
      {
        this->vertex_min_values = new double**[this->component_count];
        for (int i = 0; i < this->component_count; i++)
        {
          this->vertex_min_values[i] = new double*[this->spaces[i]->get_mesh()->get_max_node_id()];

          for (int j = 0; j < this->spaces[i]->get_mesh()->get_max_node_id(); j++)
          {
            this->vertex_min_values[i][j] = new double[this->mixed_derivatives_count];
            for (int k = 0; k < this->mixed_derivatives_count; k++)
              this->vertex_min_values[i][j][k] = std::numeric_limits<double>::infinity();
          }
        }

        this->vertex_max_values = new double**[this->component_count];
        for (int i = 0; i < this->component_count; i++)
        {
          this->vertex_max_values[i] = new double*[this->spaces[i]->get_mesh()->get_max_node_id()];

          for (int j = 0; j < this->spaces[i]->get_mesh()->get_max_node_id(); j++)
          {
            this->vertex_max_values[i][j] = new double[this->mixed_derivatives_count];
            for (int k = 0; k < this->mixed_derivatives_count; k++)
              this->vertex_max_values[i][j][k] = -std::numeric_limits<double>::infinity();
          }
        }
      }

      void VertexBasedLimiter::deallocate_vertex_values()
      {
        if (this->vertex_min_values)
<<<<<<< HEAD
        {
          for (int i = 0; i < this->component_count; i++)
          {
            for (int j = 0; j < this->spaces[i]->get_mesh()->get_max_node_id(); j++)
            {
              delete[] this->vertex_min_values[i][j];
              delete[] this->vertex_max_values[i][j];
            }

            delete[] this->vertex_min_values[i];
            delete[] this->vertex_max_values[i];
          }

          delete[] this->vertex_min_values;
          delete[] this->vertex_max_values;
        }
      }

      template<typename Scalar>
      IntegralCalculator<Scalar>::IntegralCalculator(MeshFunctionSharedPtr<Scalar> source_function, int number_of_integrals) : number_of_integrals(number_of_integrals)
      {
        source_functions.push_back(source_function);
      }

      template<typename Scalar>
      IntegralCalculator<Scalar>::IntegralCalculator(Hermes::vector<MeshFunctionSharedPtr<Scalar> > source_functions, int number_of_integrals) : source_functions(source_functions), number_of_integrals(number_of_integrals)
      {
      }

      template<typename Scalar>
      Scalar* IntegralCalculator<Scalar>::calculate(std::string marker)
      {
        Hermes::vector<std::string> markers;
        markers.push_back(marker);
        return this->calculate(markers);
      }

      template<>
      void IntegralCalculator<double>::add_results(double* results_local, double* results)
      {
        for (int i = 0; i < this->number_of_integrals; i++)
        {
#pragma openmp atomic
          results[i] += results_local[i];
        }
      }

      template<>
      void IntegralCalculator<std::complex<double> >::add_results(std::complex<double> * results_local, std::complex<double> * results)
      {
        for (int i = 0; i < this->number_of_integrals; i++)
        {
#pragma openmp critical integralAddition
          results[i] += results_local[i];
        }
      }

      template<typename Scalar>
      VolumetricIntegralCalculator<Scalar>::VolumetricIntegralCalculator(MeshFunctionSharedPtr<Scalar> source_function, int number_of_integrals) : IntegralCalculator<Scalar>(source_function, number_of_integrals)
      {
      }

      template<typename Scalar>
      VolumetricIntegralCalculator<Scalar>::VolumetricIntegralCalculator(Hermes::vector<MeshFunctionSharedPtr<Scalar> > source_functions, int number_of_integrals) : IntegralCalculator<Scalar>(source_functions, number_of_integrals)
      {
      }

      template<typename Scalar>
      Scalar* VolumetricIntegralCalculator<Scalar>::calculate(Hermes::vector<std::string> markers)
      {
        Hermes::vector<int> internal_markers;
        for (int i = 0; i < markers.size(); i++)
        {
          Hermes::Hermes2D::Mesh::MarkersConversion::IntValid internalMarker = this->source_functions[0]->get_mesh()->get_element_markers_conversion().get_internal_marker(markers[i]);
          if (internalMarker.valid)
            internal_markers.push_back(internalMarker.marker);
        }

        int source_functions_size = this->source_functions.size();
        Traverse trav(source_functions_size);
        int num_states;
        Traverse::State** states = trav.get_states(this->source_functions, num_states);

        for (int i = 0; i < source_functions_size; i++)
          this->source_functions[i]->set_quad_2d(&g_quad_2d_std);

        Scalar* result = (Scalar*)calloc(this->number_of_integrals, sizeof(Scalar));

#pragma omp parallel num_threads(this->num_threads_used)
        {
          RefMap* refmap = new RefMap;
          refmap->set_quad_2d(&g_quad_2d_std);

          int thread_number = omp_get_thread_num();
          int start = (num_states / this->num_threads_used) * thread_number;
          int end = (num_states / this->num_threads_used) * (thread_number + 1);
          if (thread_number == this->num_threads_used - 1)
            end = num_states;

          Hermes::Ord* orders = new Hermes::Ord[this->number_of_integrals];
          Func<Hermes::Ord>** func_ord = (Func<Hermes::Ord>**)malloc(this->number_of_integrals * sizeof(Func<Hermes::Ord>*));

          MeshFunction<Scalar>** source_fuctions_cloned = new MeshFunction<Scalar>*[source_functions_size];
          for (int i = 0; i < source_functions_size; i++)
            source_fuctions_cloned[i] = this->source_functions[i]->clone();
          Func<Scalar>** func = (Func<Scalar>**)malloc(this->number_of_integrals * sizeof(Func<Scalar>*));

          Scalar* result_thread_local = (Scalar*)calloc(this->number_of_integrals, sizeof(Scalar));
          Scalar* result_local = (Scalar*)malloc(this->number_of_integrals * sizeof(Scalar));
          double* jacobian_x_weights;

          for (int state_i = start; state_i < end; state_i++)
          {
            Traverse::State* current_state = states[state_i];
            bool target_marker = false;
            for (int i = 0; i < internal_markers.size(); i++)
              if (current_state->e[0]->marker == internal_markers[i])
              {
                target_marker = true;
                break;
              }
              if (!target_marker)
                continue;

              memset(result_local, 0, sizeof(Scalar)* this->number_of_integrals);

              // Set active element.
              for (int i = 0; i < source_functions_size; i++)
              {
                source_fuctions_cloned[i]->set_active_element(current_state->e[i]);
                source_fuctions_cloned[i]->set_transform(current_state->sub_idx[i]);
                refmap->set_active_element(current_state->e[i]);
              }

              // Integration order.
              Hermes::Ord order = Hermes::Ord(refmap->get_inv_ref_order());
              memset(orders, 0, sizeof(nullptr) * this->number_of_integrals);
              for (int i = 0; i < source_functions_size; i++)
                func_ord[i] = init_fn_ord(this->source_functions[i]->get_fn_order());

              this->order(func_ord, orders);

              for (int i = 0; i < source_functions_size; i++)
                order += orders[i];

              int order_int = order.get_order();

              limit_order(order_int, refmap->get_active_element()->get_mode());

              for (int i = 0; i < source_functions_size; i++)
                func[i] = init_fn(source_fuctions_cloned[i], order_int);

              Geom<double>* geometry = init_geom_vol(refmap, order_int);
              int n = init_geometry_points(&refmap, 1, order_int, geometry, jacobian_x_weights);

              this->integral(n, jacobian_x_weights, func, geometry, result_local);

              geometry->free();
              delete geometry;
              delete[] jacobian_x_weights;

              for (int i = 0; i < source_functions_size; i++)
              {
                func_ord[i]->free_ord();
                delete func_ord[i];
                func[i]->free_fn();
                delete func[i];
              }

              for (int i = 0; i < this->number_of_integrals; i++)
                result_thread_local[i] += result_local[i];
          }

          this->add_results(result_thread_local, result);
          ::free(result_thread_local);

          for (int i = 0; i < source_functions_size; i++)
            delete source_fuctions_cloned[i];
          delete[] source_fuctions_cloned;
          delete[] orders;
          ::free(func_ord);
          ::free(func);
          ::free(result_local);
          delete refmap;
        }

        for (int i = 0; i < num_states; i++)
          delete states[i];
        free(states);

        return result;
      }

      template<typename Scalar>
      SurfaceIntegralCalculator<Scalar>::SurfaceIntegralCalculator(MeshFunctionSharedPtr<Scalar> source_function, int number_of_integrals) : IntegralCalculator<Scalar>(source_function, number_of_integrals)
      {
      }

      template<typename Scalar>
      SurfaceIntegralCalculator<Scalar>::SurfaceIntegralCalculator(Hermes::vector<MeshFunctionSharedPtr<Scalar> > source_functions, int number_of_integrals) : IntegralCalculator<Scalar>(source_functions, number_of_integrals)
      {
      }

      template<typename Scalar>
      Scalar* SurfaceIntegralCalculator<Scalar>::calculate(Hermes::vector<std::string> markers)
      {
        Hermes::vector<int> internal_markers;
        for (int i = 0; i < markers.size(); i++)
        {
          Hermes::Hermes2D::Mesh::MarkersConversion::IntValid internalMarker = this->source_functions[0]->get_mesh()->get_boundary_markers_conversion().get_internal_marker(markers[i]);
          if (internalMarker.valid)
            internal_markers.push_back(internalMarker.marker);
        }

        int source_functions_size = this->source_functions.size();
        Traverse trav(source_functions_size);
        int num_states;
        Traverse::State** states = trav.get_states(this->source_functions, num_states);

        for (int i = 0; i < source_functions_size; i++)
          this->source_functions[i]->set_quad_2d(&g_quad_2d_std);

        Scalar* result = (Scalar*)calloc(this->number_of_integrals, sizeof(Scalar));

#pragma omp parallel num_threads(this->num_threads_used)
        {
          RefMap* refmap = new RefMap;
          refmap->set_quad_2d(&g_quad_2d_std);

          int thread_number = omp_get_thread_num();
          int start = (num_states / this->num_threads_used) * thread_number;
          int end = (num_states / this->num_threads_used) * (thread_number + 1);
          if (thread_number == this->num_threads_used - 1)
            end = num_states;

          Hermes::Ord* orders = new Hermes::Ord[this->number_of_integrals];
          Func<Hermes::Ord>** func_ord = (Func<Hermes::Ord>**)malloc(this->number_of_integrals * sizeof(Func<Hermes::Ord>*));

          MeshFunction<Scalar>** source_fuctions_cloned = new MeshFunction<Scalar>*[source_functions_size];
          for (int i = 0; i < source_functions_size; i++)
            source_fuctions_cloned[i] = this->source_functions[i]->clone();
          Func<Scalar>** func = (Func<Scalar>**)malloc(this->number_of_integrals * sizeof(Func<Scalar>*));

          Scalar* result_thread_local = (Scalar*)calloc(this->number_of_integrals, sizeof(Scalar));
          Scalar* result_local = (Scalar*)malloc(this->number_of_integrals * sizeof(Scalar));
          double* jacobian_x_weights;

          for (int state_i = start; state_i < end; state_i++)
          {
            Traverse::State* current_state = states[state_i];
            if (!current_state->isBnd)
              continue;

            // Set active element.
            for (int i = 0; i < source_functions_size; i++)
            {
              source_fuctions_cloned[i]->set_active_element(current_state->e[i]);
              source_fuctions_cloned[i]->set_transform(current_state->sub_idx[i]);
              refmap->set_active_element(current_state->e[i]);
            }

            Hermes::Ord order = Hermes::Ord(refmap->get_inv_ref_order());

            for (int edge = 0; edge < current_state->e[0]->nvert; edge++)
            {
              if (!current_state->bnd[edge])
                continue;

              bool target_marker = false;
              for (int i = 0; i < internal_markers.size(); i++)
                if (current_state->e[0]->en[edge]->marker == internal_markers[i])
                {
                  target_marker = true;
                  break;
                }
                if (!target_marker)
                  continue;

                memset(result_local, 0, sizeof(Scalar)* this->number_of_integrals);

                // Integration order.
                memset(orders, 0, sizeof(nullptr) * this->number_of_integrals);
                for (int i = 0; i < source_functions_size; i++)
                  func_ord[i] = init_fn_ord(this->source_functions[i]->get_fn_order());

                this->order(func_ord, orders);

                for (int i = 0; i < source_functions_size; i++)
                  order += orders[i];

                int order_int = order.get_order();
                limit_order(order_int, refmap->get_active_element()->get_mode());

                double3* tan;
                Geom<double>* geometry;
                int n = init_surface_geometry_points(&refmap, 1, order_int, edge, current_state->e[0]->en[edge]->marker, geometry, jacobian_x_weights);

                for (int i = 0; i < source_functions_size; i++)
                  func[i] = init_fn(source_fuctions_cloned[i], order_int);

                this->integral(n, jacobian_x_weights, func, geometry, result_local);

                geometry->free();
                delete geometry;
                delete[] jacobian_x_weights;

                for (int i = 0; i < source_functions_size; i++)
                {
                  func_ord[i]->free_ord();
                  delete func_ord[i];
                  func[i]->free_fn();
                  delete func[i];
                }

                for (int i = 0; i < this->number_of_integrals; i++)
                  result_thread_local[i] += .5 * result_local[i];
            }
          }

          this->add_results(result_thread_local, result);
          ::free(result_thread_local);

          for (int i = 0; i < source_functions_size; i++)
            delete source_fuctions_cloned[i];
          delete[] source_fuctions_cloned;
          delete[] orders;
          ::free(func_ord);
          ::free(func);
          ::free(result_local);
          delete refmap;
        }

=======
        {
          for (int i = 0; i < this->component_count; i++)
          {
            for (int j = 0; j < this->spaces[i]->get_mesh()->get_max_node_id(); j++)
            {
              delete[] this->vertex_min_values[i][j];
              delete[] this->vertex_max_values[i][j];
            }

            delete[] this->vertex_min_values[i];
            delete[] this->vertex_max_values[i];
          }

          delete[] this->vertex_min_values;
          delete[] this->vertex_max_values;
        }
      }

      template<typename Scalar>
      IntegralCalculator<Scalar>::IntegralCalculator(MeshFunctionSharedPtr<Scalar> source_function, int number_of_integrals) : number_of_integrals(number_of_integrals)
      {
        source_functions.push_back(source_function);
      }

      template<typename Scalar>
      IntegralCalculator<Scalar>::IntegralCalculator(Hermes::vector<MeshFunctionSharedPtr<Scalar> > source_functions, int number_of_integrals) : source_functions(source_functions), number_of_integrals(number_of_integrals)
      {
      }

      template<typename Scalar>
      Scalar* IntegralCalculator<Scalar>::calculate(std::string marker)
      {
        Hermes::vector<std::string> markers;
        markers.push_back(marker);
        return this->calculate(markers);
      }

      template<>
      void IntegralCalculator<double>::add_results(double* results_local, double* results)
      {
        for (int i = 0; i < this->number_of_integrals; i++)
        {
#pragma openmp atomic
          results[i] += results_local[i];
        }
      }

      template<>
      void IntegralCalculator<std::complex<double> >::add_results(std::complex<double> * results_local, std::complex<double> * results)
      {
        for (int i = 0; i < this->number_of_integrals; i++)
        {
#pragma openmp critical integralAddition
          results[i] += results_local[i];
        }
      }

      template<typename Scalar>
      VolumetricIntegralCalculator<Scalar>::VolumetricIntegralCalculator(MeshFunctionSharedPtr<Scalar> source_function, int number_of_integrals) : IntegralCalculator<Scalar>(source_function, number_of_integrals)
      {
      }

      template<typename Scalar>
      VolumetricIntegralCalculator<Scalar>::VolumetricIntegralCalculator(Hermes::vector<MeshFunctionSharedPtr<Scalar> > source_functions, int number_of_integrals) : IntegralCalculator<Scalar>(source_functions, number_of_integrals)
      {
      }

      template<typename Scalar>
      Scalar* VolumetricIntegralCalculator<Scalar>::calculate(Hermes::vector<std::string> markers)
      {
        Hermes::vector<int> internal_markers;
        for (int i = 0; i < markers.size(); i++)
        {
          Hermes::Hermes2D::Mesh::MarkersConversion::IntValid internalMarker = this->source_functions[0]->get_mesh()->get_element_markers_conversion().get_internal_marker(markers[i]);
          if (internalMarker.valid)
            internal_markers.push_back(internalMarker.marker);
        }

        int source_functions_size = this->source_functions.size();
        Traverse trav(source_functions_size);
        int num_states;
        Traverse::State** states = trav.get_states(this->source_functions, num_states);

        for (int i = 0; i < source_functions_size; i++)
          this->source_functions[i]->set_quad_2d(&g_quad_2d_std);

        Scalar* result = (Scalar*)calloc(this->number_of_integrals, sizeof(Scalar));

#pragma omp parallel num_threads(this->num_threads_used)
        {
          RefMap* refmap = new RefMap;
          refmap->set_quad_2d(&g_quad_2d_std);

          int thread_number = omp_get_thread_num();
          int start = (num_states / this->num_threads_used) * thread_number;
          int end = (num_states / this->num_threads_used) * (thread_number + 1);
          if (thread_number == this->num_threads_used - 1)
            end = num_states;

          Hermes::Ord* orders = new Hermes::Ord[this->number_of_integrals];
          Func<Hermes::Ord>** func_ord = (Func<Hermes::Ord>**)malloc(this->number_of_integrals * sizeof(Func<Hermes::Ord>*));

          MeshFunction<Scalar>** source_fuctions_cloned = new MeshFunction<Scalar>*[source_functions_size];
          for (int i = 0; i < source_functions_size; i++)
            source_fuctions_cloned[i] = this->source_functions[i]->clone();
          Func<Scalar>** func = (Func<Scalar>**)malloc(this->number_of_integrals * sizeof(Func<Scalar>*));

          Scalar* result_thread_local = (Scalar*)calloc(this->number_of_integrals, sizeof(Scalar));
          Scalar* result_local = (Scalar*)malloc(this->number_of_integrals * sizeof(Scalar));
          double* jacobian_x_weights;

          for (int state_i = start; state_i < end; state_i++)
          {
            Traverse::State* current_state = states[state_i];
            bool target_marker = false;
            for (int i = 0; i < internal_markers.size(); i++)
              if (current_state->e[0]->marker == internal_markers[i])
              {
                target_marker = true;
                break;
              }
              if (target_marker)
                continue;

              memset(result_local, 0, sizeof(Scalar)* this->number_of_integrals);

              // Set active element.
              for (int i = 0; i < source_functions_size; i++)
              {
                source_fuctions_cloned[i]->set_active_element(current_state->e[i]);
                source_fuctions_cloned[i]->set_transform(current_state->sub_idx[i]);
                refmap->set_active_element(current_state->e[i]);
              }

              // Integration order.
              Hermes::Ord order = Hermes::Ord(refmap->get_inv_ref_order());
              memset(orders, 0, sizeof(nullptr) * this->number_of_integrals);
              for (int i = 0; i < source_functions_size; i++)
                func_ord[i] = init_fn_ord(this->source_functions[i]->get_fn_order());

              this->order(func_ord, orders);

              for (int i = 0; i < source_functions_size; i++)
                order += orders[i];

              int order_int = order.get_order();
              limit_order(order_int, refmap->get_active_element()->get_mode());

              for (int i = 0; i < source_functions_size; i++)
                func[i] = init_fn(source_fuctions_cloned[i], order_int);

              Geom<double>* geometry = init_geom_vol(refmap, order_int);
              int n = init_geometry_points(&refmap, 1, order_int, geometry, jacobian_x_weights);

              this->integral(n, jacobian_x_weights, func, geometry, result_local);

              geometry->free();
              delete geometry;
              delete[] jacobian_x_weights;

              for (int i = 0; i < source_functions_size; i++)
              {
                func_ord[i]->free_ord();
                delete func_ord[i];
                func[i]->free_fn();
                delete func[i];
              }

              for (int i = 0; i < this->number_of_integrals; i++)
                result_thread_local[i] += result_local[i];
          }

          this->add_results(result_thread_local, result);
          ::free(result_thread_local);

          for (int i = 0; i < source_functions_size; i++)
            delete source_fuctions_cloned[i];
          delete[] source_fuctions_cloned;
          delete[] orders;
          ::free(func_ord);
          ::free(func);
          ::free(result_local);
          delete refmap;
        }

        for (int i = 0; i < num_states; i++)
          delete states[i];
        free(states);

        return result;
      }

      template<typename Scalar>
      SurfaceIntegralCalculator<Scalar>::SurfaceIntegralCalculator(MeshFunctionSharedPtr<Scalar> source_function, int number_of_integrals) : IntegralCalculator<Scalar>(source_function, number_of_integrals)
      {
      }

      template<typename Scalar>
      SurfaceIntegralCalculator<Scalar>::SurfaceIntegralCalculator(Hermes::vector<MeshFunctionSharedPtr<Scalar> > source_functions, int number_of_integrals) : IntegralCalculator<Scalar>(source_functions, number_of_integrals)
      {
      }

      template<typename Scalar>
      Scalar* SurfaceIntegralCalculator<Scalar>::calculate(Hermes::vector<std::string> markers)
      {
        Hermes::vector<int> internal_markers;
        for (int i = 0; i < markers.size(); i++)
        {
          Hermes::Hermes2D::Mesh::MarkersConversion::IntValid internalMarker = this->source_functions[0]->get_mesh()->get_element_markers_conversion().get_internal_marker(markers[i]);
          if (internalMarker.valid)
            internal_markers.push_back(internalMarker.marker);
        }

        int source_functions_size = this->source_functions.size();
        Traverse trav(source_functions_size);
        int num_states;
        Traverse::State** states = trav.get_states(this->source_functions, num_states);

        for (int i = 0; i < source_functions_size; i++)
          this->source_functions[i]->set_quad_2d(&g_quad_2d_std);

        Scalar* result = (Scalar*)calloc(this->number_of_integrals, sizeof(Scalar));

#pragma omp parallel num_threads(this->num_threads_used)
        {
          RefMap* refmap = new RefMap;
          refmap->set_quad_2d(&g_quad_2d_std);

          int thread_number = omp_get_thread_num();
          int start = (num_states / this->num_threads_used) * thread_number;
          int end = (num_states / this->num_threads_used) * (thread_number + 1);
          if (thread_number == this->num_threads_used - 1)
            end = num_states;

          Hermes::Ord* orders = new Hermes::Ord[this->number_of_integrals];
          Func<Hermes::Ord>** func_ord = (Func<Hermes::Ord>**)malloc(this->number_of_integrals * sizeof(Func<Hermes::Ord>*));

          MeshFunction<Scalar>** source_fuctions_cloned = new MeshFunction<Scalar>*[source_functions_size];
          for (int i = 0; i < source_functions_size; i++)
            source_fuctions_cloned[i] = this->source_functions[i]->clone();
          Func<Scalar>** func = (Func<Scalar>**)malloc(this->number_of_integrals * sizeof(Func<Scalar>*));

          Scalar* result_thread_local = (Scalar*)calloc(this->number_of_integrals, sizeof(Scalar));
          Scalar* result_local = (Scalar*)malloc(this->number_of_integrals * sizeof(Scalar));
          double* jacobian_x_weights;

          for (int state_i = start; state_i < end; state_i++)
          {
            Traverse::State* current_state = states[state_i];
            if (!current_state->isBnd)
              continue;

            // Set active element.
            for (int i = 0; i < source_functions_size; i++)
            {
              source_fuctions_cloned[i]->set_active_element(current_state->e[i]);
              source_fuctions_cloned[i]->set_transform(current_state->sub_idx[i]);
              refmap->set_active_element(current_state->e[i]);
            }

            Hermes::Ord order = Hermes::Ord(refmap->get_inv_ref_order());

            for (int edge = 0; edge < current_state->e[0]->nvert; edge++)
            {
              if (!current_state->bnd[edge])
                continue;

              bool target_marker = false;
              for (int i = 0; i < internal_markers.size(); i++)
                if (current_state->e[0]->en[edge]->marker == internal_markers[i])
                {
                  target_marker = true;
                  break;
                }
                if (target_marker)
                  continue;

                memset(result_local, 0, sizeof(Scalar)* this->number_of_integrals);

                // Integration order.
                memset(orders, 0, sizeof(nullptr) * this->number_of_integrals);
                for (int i = 0; i < source_functions_size; i++)
                  func_ord[i] = init_fn_ord(this->source_functions[i]->get_fn_order());

                this->order(func_ord, orders);

                for (int i = 0; i < source_functions_size; i++)
                  order += orders[i];

                int order_int = order.get_order();
                limit_order(order_int, refmap->get_active_element()->get_mode());

                double3* tan;
                Geom<double>* geometry;
                int n = init_surface_geometry_points(&refmap, 1, order_int, edge, current_state->e[0]->en[edge]->marker, geometry, jacobian_x_weights);

                for (int i = 0; i < source_functions_size; i++)
                  func[i] = init_fn(source_fuctions_cloned[i], order_int);

                this->integral(n, jacobian_x_weights, func, geometry, result_local);

                geometry->free();
                delete geometry;
                delete[] jacobian_x_weights;

                for (int i = 0; i < source_functions_size; i++)
                {
                  func_ord[i]->free_ord();
                  delete func_ord[i];
                  func[i]->free_fn();
                  delete func[i];
                }

                for (int i = 0; i < this->number_of_integrals; i++)
                  result_thread_local[i] += .5 * result_local[i];
            }
          }

          this->add_results(result_thread_local, result);
          ::free(result_thread_local);

          for (int i = 0; i < source_functions_size; i++)
            delete source_fuctions_cloned[i];
          delete[] source_fuctions_cloned;
          delete[] orders;
          ::free(func_ord);
          ::free(func);
          ::free(result_local);
          delete refmap;
        }

>>>>>>> 5513928d
        for (int i = 0; i < num_states; i++)
          delete states[i];
        free(states);

        return result;
      }

      template class HERMES_API Limiter<double>;
      template class HERMES_API VolumetricIntegralCalculator<double>;
      template class HERMES_API SurfaceIntegralCalculator<double>;
      template class HERMES_API Limiter<std::complex<double> >;
      template class HERMES_API VolumetricIntegralCalculator<std::complex<double> >;
      template class HERMES_API SurfaceIntegralCalculator<std::complex<double> >;
    }
  }
}<|MERGE_RESOLUTION|>--- conflicted
+++ resolved
@@ -564,340 +564,6 @@
       void VertexBasedLimiter::deallocate_vertex_values()
       {
         if (this->vertex_min_values)
-<<<<<<< HEAD
-        {
-          for (int i = 0; i < this->component_count; i++)
-          {
-            for (int j = 0; j < this->spaces[i]->get_mesh()->get_max_node_id(); j++)
-            {
-              delete[] this->vertex_min_values[i][j];
-              delete[] this->vertex_max_values[i][j];
-            }
-
-            delete[] this->vertex_min_values[i];
-            delete[] this->vertex_max_values[i];
-          }
-
-          delete[] this->vertex_min_values;
-          delete[] this->vertex_max_values;
-        }
-      }
-
-      template<typename Scalar>
-      IntegralCalculator<Scalar>::IntegralCalculator(MeshFunctionSharedPtr<Scalar> source_function, int number_of_integrals) : number_of_integrals(number_of_integrals)
-      {
-        source_functions.push_back(source_function);
-      }
-
-      template<typename Scalar>
-      IntegralCalculator<Scalar>::IntegralCalculator(Hermes::vector<MeshFunctionSharedPtr<Scalar> > source_functions, int number_of_integrals) : source_functions(source_functions), number_of_integrals(number_of_integrals)
-      {
-      }
-
-      template<typename Scalar>
-      Scalar* IntegralCalculator<Scalar>::calculate(std::string marker)
-      {
-        Hermes::vector<std::string> markers;
-        markers.push_back(marker);
-        return this->calculate(markers);
-      }
-
-      template<>
-      void IntegralCalculator<double>::add_results(double* results_local, double* results)
-      {
-        for (int i = 0; i < this->number_of_integrals; i++)
-        {
-#pragma openmp atomic
-          results[i] += results_local[i];
-        }
-      }
-
-      template<>
-      void IntegralCalculator<std::complex<double> >::add_results(std::complex<double> * results_local, std::complex<double> * results)
-      {
-        for (int i = 0; i < this->number_of_integrals; i++)
-        {
-#pragma openmp critical integralAddition
-          results[i] += results_local[i];
-        }
-      }
-
-      template<typename Scalar>
-      VolumetricIntegralCalculator<Scalar>::VolumetricIntegralCalculator(MeshFunctionSharedPtr<Scalar> source_function, int number_of_integrals) : IntegralCalculator<Scalar>(source_function, number_of_integrals)
-      {
-      }
-
-      template<typename Scalar>
-      VolumetricIntegralCalculator<Scalar>::VolumetricIntegralCalculator(Hermes::vector<MeshFunctionSharedPtr<Scalar> > source_functions, int number_of_integrals) : IntegralCalculator<Scalar>(source_functions, number_of_integrals)
-      {
-      }
-
-      template<typename Scalar>
-      Scalar* VolumetricIntegralCalculator<Scalar>::calculate(Hermes::vector<std::string> markers)
-      {
-        Hermes::vector<int> internal_markers;
-        for (int i = 0; i < markers.size(); i++)
-        {
-          Hermes::Hermes2D::Mesh::MarkersConversion::IntValid internalMarker = this->source_functions[0]->get_mesh()->get_element_markers_conversion().get_internal_marker(markers[i]);
-          if (internalMarker.valid)
-            internal_markers.push_back(internalMarker.marker);
-        }
-
-        int source_functions_size = this->source_functions.size();
-        Traverse trav(source_functions_size);
-        int num_states;
-        Traverse::State** states = trav.get_states(this->source_functions, num_states);
-
-        for (int i = 0; i < source_functions_size; i++)
-          this->source_functions[i]->set_quad_2d(&g_quad_2d_std);
-
-        Scalar* result = (Scalar*)calloc(this->number_of_integrals, sizeof(Scalar));
-
-#pragma omp parallel num_threads(this->num_threads_used)
-        {
-          RefMap* refmap = new RefMap;
-          refmap->set_quad_2d(&g_quad_2d_std);
-
-          int thread_number = omp_get_thread_num();
-          int start = (num_states / this->num_threads_used) * thread_number;
-          int end = (num_states / this->num_threads_used) * (thread_number + 1);
-          if (thread_number == this->num_threads_used - 1)
-            end = num_states;
-
-          Hermes::Ord* orders = new Hermes::Ord[this->number_of_integrals];
-          Func<Hermes::Ord>** func_ord = (Func<Hermes::Ord>**)malloc(this->number_of_integrals * sizeof(Func<Hermes::Ord>*));
-
-          MeshFunction<Scalar>** source_fuctions_cloned = new MeshFunction<Scalar>*[source_functions_size];
-          for (int i = 0; i < source_functions_size; i++)
-            source_fuctions_cloned[i] = this->source_functions[i]->clone();
-          Func<Scalar>** func = (Func<Scalar>**)malloc(this->number_of_integrals * sizeof(Func<Scalar>*));
-
-          Scalar* result_thread_local = (Scalar*)calloc(this->number_of_integrals, sizeof(Scalar));
-          Scalar* result_local = (Scalar*)malloc(this->number_of_integrals * sizeof(Scalar));
-          double* jacobian_x_weights;
-
-          for (int state_i = start; state_i < end; state_i++)
-          {
-            Traverse::State* current_state = states[state_i];
-            bool target_marker = false;
-            for (int i = 0; i < internal_markers.size(); i++)
-              if (current_state->e[0]->marker == internal_markers[i])
-              {
-                target_marker = true;
-                break;
-              }
-              if (!target_marker)
-                continue;
-
-              memset(result_local, 0, sizeof(Scalar)* this->number_of_integrals);
-
-              // Set active element.
-              for (int i = 0; i < source_functions_size; i++)
-              {
-                source_fuctions_cloned[i]->set_active_element(current_state->e[i]);
-                source_fuctions_cloned[i]->set_transform(current_state->sub_idx[i]);
-                refmap->set_active_element(current_state->e[i]);
-              }
-
-              // Integration order.
-              Hermes::Ord order = Hermes::Ord(refmap->get_inv_ref_order());
-              memset(orders, 0, sizeof(nullptr) * this->number_of_integrals);
-              for (int i = 0; i < source_functions_size; i++)
-                func_ord[i] = init_fn_ord(this->source_functions[i]->get_fn_order());
-
-              this->order(func_ord, orders);
-
-              for (int i = 0; i < source_functions_size; i++)
-                order += orders[i];
-
-              int order_int = order.get_order();
-
-              limit_order(order_int, refmap->get_active_element()->get_mode());
-
-              for (int i = 0; i < source_functions_size; i++)
-                func[i] = init_fn(source_fuctions_cloned[i], order_int);
-
-              Geom<double>* geometry = init_geom_vol(refmap, order_int);
-              int n = init_geometry_points(&refmap, 1, order_int, geometry, jacobian_x_weights);
-
-              this->integral(n, jacobian_x_weights, func, geometry, result_local);
-
-              geometry->free();
-              delete geometry;
-              delete[] jacobian_x_weights;
-
-              for (int i = 0; i < source_functions_size; i++)
-              {
-                func_ord[i]->free_ord();
-                delete func_ord[i];
-                func[i]->free_fn();
-                delete func[i];
-              }
-
-              for (int i = 0; i < this->number_of_integrals; i++)
-                result_thread_local[i] += result_local[i];
-          }
-
-          this->add_results(result_thread_local, result);
-          ::free(result_thread_local);
-
-          for (int i = 0; i < source_functions_size; i++)
-            delete source_fuctions_cloned[i];
-          delete[] source_fuctions_cloned;
-          delete[] orders;
-          ::free(func_ord);
-          ::free(func);
-          ::free(result_local);
-          delete refmap;
-        }
-
-        for (int i = 0; i < num_states; i++)
-          delete states[i];
-        free(states);
-
-        return result;
-      }
-
-      template<typename Scalar>
-      SurfaceIntegralCalculator<Scalar>::SurfaceIntegralCalculator(MeshFunctionSharedPtr<Scalar> source_function, int number_of_integrals) : IntegralCalculator<Scalar>(source_function, number_of_integrals)
-      {
-      }
-
-      template<typename Scalar>
-      SurfaceIntegralCalculator<Scalar>::SurfaceIntegralCalculator(Hermes::vector<MeshFunctionSharedPtr<Scalar> > source_functions, int number_of_integrals) : IntegralCalculator<Scalar>(source_functions, number_of_integrals)
-      {
-      }
-
-      template<typename Scalar>
-      Scalar* SurfaceIntegralCalculator<Scalar>::calculate(Hermes::vector<std::string> markers)
-      {
-        Hermes::vector<int> internal_markers;
-        for (int i = 0; i < markers.size(); i++)
-        {
-          Hermes::Hermes2D::Mesh::MarkersConversion::IntValid internalMarker = this->source_functions[0]->get_mesh()->get_boundary_markers_conversion().get_internal_marker(markers[i]);
-          if (internalMarker.valid)
-            internal_markers.push_back(internalMarker.marker);
-        }
-
-        int source_functions_size = this->source_functions.size();
-        Traverse trav(source_functions_size);
-        int num_states;
-        Traverse::State** states = trav.get_states(this->source_functions, num_states);
-
-        for (int i = 0; i < source_functions_size; i++)
-          this->source_functions[i]->set_quad_2d(&g_quad_2d_std);
-
-        Scalar* result = (Scalar*)calloc(this->number_of_integrals, sizeof(Scalar));
-
-#pragma omp parallel num_threads(this->num_threads_used)
-        {
-          RefMap* refmap = new RefMap;
-          refmap->set_quad_2d(&g_quad_2d_std);
-
-          int thread_number = omp_get_thread_num();
-          int start = (num_states / this->num_threads_used) * thread_number;
-          int end = (num_states / this->num_threads_used) * (thread_number + 1);
-          if (thread_number == this->num_threads_used - 1)
-            end = num_states;
-
-          Hermes::Ord* orders = new Hermes::Ord[this->number_of_integrals];
-          Func<Hermes::Ord>** func_ord = (Func<Hermes::Ord>**)malloc(this->number_of_integrals * sizeof(Func<Hermes::Ord>*));
-
-          MeshFunction<Scalar>** source_fuctions_cloned = new MeshFunction<Scalar>*[source_functions_size];
-          for (int i = 0; i < source_functions_size; i++)
-            source_fuctions_cloned[i] = this->source_functions[i]->clone();
-          Func<Scalar>** func = (Func<Scalar>**)malloc(this->number_of_integrals * sizeof(Func<Scalar>*));
-
-          Scalar* result_thread_local = (Scalar*)calloc(this->number_of_integrals, sizeof(Scalar));
-          Scalar* result_local = (Scalar*)malloc(this->number_of_integrals * sizeof(Scalar));
-          double* jacobian_x_weights;
-
-          for (int state_i = start; state_i < end; state_i++)
-          {
-            Traverse::State* current_state = states[state_i];
-            if (!current_state->isBnd)
-              continue;
-
-            // Set active element.
-            for (int i = 0; i < source_functions_size; i++)
-            {
-              source_fuctions_cloned[i]->set_active_element(current_state->e[i]);
-              source_fuctions_cloned[i]->set_transform(current_state->sub_idx[i]);
-              refmap->set_active_element(current_state->e[i]);
-            }
-
-            Hermes::Ord order = Hermes::Ord(refmap->get_inv_ref_order());
-
-            for (int edge = 0; edge < current_state->e[0]->nvert; edge++)
-            {
-              if (!current_state->bnd[edge])
-                continue;
-
-              bool target_marker = false;
-              for (int i = 0; i < internal_markers.size(); i++)
-                if (current_state->e[0]->en[edge]->marker == internal_markers[i])
-                {
-                  target_marker = true;
-                  break;
-                }
-                if (!target_marker)
-                  continue;
-
-                memset(result_local, 0, sizeof(Scalar)* this->number_of_integrals);
-
-                // Integration order.
-                memset(orders, 0, sizeof(nullptr) * this->number_of_integrals);
-                for (int i = 0; i < source_functions_size; i++)
-                  func_ord[i] = init_fn_ord(this->source_functions[i]->get_fn_order());
-
-                this->order(func_ord, orders);
-
-                for (int i = 0; i < source_functions_size; i++)
-                  order += orders[i];
-
-                int order_int = order.get_order();
-                limit_order(order_int, refmap->get_active_element()->get_mode());
-
-                double3* tan;
-                Geom<double>* geometry;
-                int n = init_surface_geometry_points(&refmap, 1, order_int, edge, current_state->e[0]->en[edge]->marker, geometry, jacobian_x_weights);
-
-                for (int i = 0; i < source_functions_size; i++)
-                  func[i] = init_fn(source_fuctions_cloned[i], order_int);
-
-                this->integral(n, jacobian_x_weights, func, geometry, result_local);
-
-                geometry->free();
-                delete geometry;
-                delete[] jacobian_x_weights;
-
-                for (int i = 0; i < source_functions_size; i++)
-                {
-                  func_ord[i]->free_ord();
-                  delete func_ord[i];
-                  func[i]->free_fn();
-                  delete func[i];
-                }
-
-                for (int i = 0; i < this->number_of_integrals; i++)
-                  result_thread_local[i] += .5 * result_local[i];
-            }
-          }
-
-          this->add_results(result_thread_local, result);
-          ::free(result_thread_local);
-
-          for (int i = 0; i < source_functions_size; i++)
-            delete source_fuctions_cloned[i];
-          delete[] source_fuctions_cloned;
-          delete[] orders;
-          ::free(func_ord);
-          ::free(func);
-          ::free(result_local);
-          delete refmap;
-        }
-
-=======
         {
           for (int i = 0; i < this->component_count; i++)
           {
@@ -1229,7 +895,6 @@
           delete refmap;
         }
 
->>>>>>> 5513928d
         for (int i = 0; i < num_states; i++)
           delete states[i];
         free(states);
