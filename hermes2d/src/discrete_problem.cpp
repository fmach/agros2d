--- conflicted
+++ resolved
@@ -2229,17 +2229,11 @@
       for(unsigned int i = 0; i < spaces.size(); i++)
       {
         if(!(i > 0 && spaces[i]->get_mesh()->get_seq() - min_dg_mesh_seq == spaces[i-1]->get_mesh()->get_seq() - min_dg_mesh_seq))
-<<<<<<< HEAD
-          if(neighbor_searches.get(spaces[i]->get_mesh()->get_seq() - min_dg_mesh_seq)->set_active_edge_multimesh(current_state->isurf) && spaces[i]->get_type() == HERMES_L2_SPACE)
-            DG_intra = true;
-        neighbor_searches.get(spaces[i]->get_mesh()->get_seq() - min_dg_mesh_seq)->clear_initial_sub_idx();
-=======
         {
           if(neighbor_searches.get(spaces[i]->get_mesh()->get_seq() - min_dg_mesh_seq)->set_active_edge_multimesh(current_state->isurf) && spaces[i]->get_type() == HERMES_L2_SPACE)
             DG_intra = true;
           neighbor_searches.get(spaces[i]->get_mesh()->get_seq() - min_dg_mesh_seq)->clear_initial_sub_idx();
         }
->>>>>>> 0cbccf97
       }
       return DG_intra;
     }
