--- conflicted
+++ resolved
@@ -171,12 +171,8 @@
 //// matrix creation ///////////////////////////////////////////////////////////////////////////////
 
 // This functions is identical in H2D and H3D.
-<<<<<<< HEAD
-void DiscreteProblem::create(SparseMatrix* mat, Vector* rhs, bool rhsonly, Table* block_weights)
-=======
 void DiscreteProblem::create(SparseMatrix* mat, Vector* rhs, bool rhsonly, 
                              bool force_diagonal_blocks, Table* block_weights)
->>>>>>> f249b006
 {
   _F_
 
@@ -268,12 +264,6 @@
         // Pre-add into the stiffness matrix.
         for (int m = 0; m < wf->get_neq(); m++) {
           for(int el = 0; el < wf->get_neq(); el++) {
-<<<<<<< HEAD
-            // Do not include blocks with zero weight.
-            if (block_weights != NULL) {
-              if (fabs(block_weights->get_A(m, el)) < 1e-12) continue;
-            } 
-=======
 
             // Do not include blocks with zero weight except if 
             // (force_diagonal_blocks == true && this is a diagonal block).
@@ -284,7 +274,6 @@
               } 
             }
 
->>>>>>> f249b006
             for(int ed = 0; ed < num_edges; ed++) {
               for(int neigh = 0; neigh < neighbor_elems_counts[el][ed]; neigh++) {
                 if ((blocks[m][el] || blocks[el][m]) && e[m] != NULL)  {
@@ -294,18 +283,10 @@
                   
                   // pretend assembling of the element stiffness matrix
                   // register nonzero elements
-<<<<<<< HEAD
-                  for (int i = 0; i < am->cnt; i++)
-                    if (am->dof[i] >= 0)
-                      for (int j = 0; j < an->cnt; j++)
-                        if (an->dof[j] >= 0)
-                        {
-=======
                   for (int i = 0; i < am->cnt; i++) {
                     if (am->dof[i] >= 0) {
                       for (int j = 0; j < an->cnt; j++) {
                         if (an->dof[j] >= 0) {
->>>>>>> f249b006
                           if(blocks[m][el]) mat->pre_add_ij(am->dof[i], an->dof[j]);
                           if(blocks[el][m]) mat->pre_add_ij(an->dof[j], am->dof[i]);
                         }
@@ -318,10 +299,7 @@
             }
 	  }
         }
-<<<<<<< HEAD
-=======
-
->>>>>>> f249b006
+
         // Deallocation an array of arrays of neighboring elements for every mesh x edge.
         for(int el = 0; el < wf->get_neq(); el++) {
           for(int ed = 0; ed < num_edges; ed++)
@@ -339,12 +317,6 @@
       // Go through all equation-blocks of the local stiffness matrix.
       for (int m = 0; m < wf->get_neq(); m++) {
         for (int n = 0; n < wf->get_neq(); n++) {
-<<<<<<< HEAD
-          // Do not include blocks with zero weight.
-          if (block_weights != NULL) {
-            if (fabs(block_weights->get_A(m, n)) < 1e-12) continue;
-          } 
-=======
 
           // Do not include blocks with zero weight except if 
           // (force_diagonal_blocks == true && this is a diagonal block).
@@ -355,7 +327,6 @@
             } 
 	  }
 
->>>>>>> f249b006
           if (blocks[m][n] && e[m] != NULL && e[n] != NULL) {
             AsmList *am = &(al[m]);
             AsmList *an = &(al[n]);
@@ -399,29 +370,18 @@
 
 // Light version for linear problems.
 // The Table is here for optional weighting of matrix blocks in systems.
-<<<<<<< HEAD
-void DiscreteProblem::assemble(SparseMatrix* mat, Vector* rhs, bool rhsonly, Table* block_weights) 
-{
-  _F_
-  assemble(NULL, mat, rhs, rhsonly, block_weights);
-=======
 void DiscreteProblem::assemble(SparseMatrix* mat, Vector* rhs, bool rhsonly, 
                                bool force_diagonal_blocks, Table* block_weights) 
 {
   _F_
   assemble(NULL, mat, rhs, rhsonly, force_diagonal_blocks, block_weights);
->>>>>>> f249b006
 }
 
 // General assembling function for nonlinear problems. For linear problems use the 
 // light version above.
 // The Table is here for optional weighting of matrix blocks in systems.
-<<<<<<< HEAD
-void DiscreteProblem::assemble(scalar* coeff_vec, SparseMatrix* mat, Vector* rhs, bool rhsonly, Table* block_weights)
-=======
 void DiscreteProblem::assemble(scalar* coeff_vec, SparseMatrix* mat, Vector* rhs, bool rhsonly, 
                                bool force_diagonal_blocks, Table* block_weights)
->>>>>>> f249b006
 {
   /* BEGIN IDENTICAL CODE WITH H3D */
 
@@ -432,18 +392,6 @@
   {
     if (this->spaces[i] == NULL) error("A space is NULL in assemble().");
   }
-<<<<<<< HEAD
- 
-  this->create(mat, rhs, rhsonly, block_weights);
-
-  // Convert the coefficient vector 'coeff_vec' into solutions Hermes::Tuple 'u_ext'.
-  Hermes::Tuple<Solution*> u_ext;
-  for (int i = 0; i < this->wf->get_neq(); i++) 
-  {
-    u_ext.push_back(new Solution(this->spaces[i]->get_mesh()));
-    if (coeff_vec != NULL) Solution::vector_to_solution(coeff_vec, this->spaces[i], u_ext[i]);
-    else u_ext[i]->set_zero(this->spaces[i]->get_mesh());
-=======
   if (block_weights != NULL) {
     if (block_weights->get_size() != this->wf->get_neq())
       error ("Bad dimension of block scaling table in DiscreteProblem::assemble().");
@@ -460,7 +408,6 @@
       u_ext.push_back(new Solution(this->spaces[i]->get_mesh()));
       Solution::vector_to_solution(coeff_vec, this->spaces[i], u_ext[i]);
     }
->>>>>>> f249b006
   }
   else for (int i = 0; i < this->wf->get_neq(); i++) u_ext.push_back(NULL);
  
