// This file is part of Hermes2D.
//
// Copyright 2005-2008 Jakub Cerveny <jakub.cerveny@gmail.com>
// Copyright 2005-2008 Lenka Dubcova <dubcova@gmail.com>
// Copyright 2005-2008 Pavel Solin <solin@unr.edu>
//
// Hermes2D is free software: you can redistribute it and/or modify
// it under the terms of the GNU General Public License as published by
// the Free Software Foundation, either version 2 of the License, or
// (at your option) any later version.
//
// Hermes2D is distributed in the hope that it will be useful,
// but WITHOUT ANY WARRANTY; without even the implied warranty of
// MERCHANTABILITY or FITNESS FOR A PARTICULAR PURPOSE.  See the
// GNU General Public License for more details.
//
// You should have received a copy of the GNU General Public License
// along with Hermes2D.  If not, see <http://www.gnu.org/licenses/>.

// $Id: view4.cpp 1086 2008-10-21 09:05:44Z jakub $

#ifndef NOGLUT

#include <GL/freeglut.h>
#include "hermes2d_common_defs.h"
#include "mesh_view.h"

namespace Hermes
{
  namespace Hermes2D
  {
    namespace Views
    {
      MeshView::MeshView(const char* title, WinGeom* wg)
        : View(title, wg), lin(NULL)
      {
        nodes = elems = NULL;
        b_scale = false;
        b_ids = false;
        b_markers = true;
        b_elem_mrk = false;
      }

      MeshView::MeshView(char* title, WinGeom* wg)
        : View(title, wg), lin(NULL)
      {
        nodes = elems = NULL;
        b_scale = false;
        b_ids = false;
        b_markers = true;
        b_elem_mrk = false;
      }

      MeshView::~MeshView()
      {
        if (nodes != NULL) delete [] nodes;
        if (elems != NULL) delete [] elems;
        if(lin != NULL)
          delete this->lin;
      }
      
      void MeshView::show(Mesh* mesh)
      {
        ZeroSolution sln(mesh);
        if (mesh == NULL) error("mesh == NULL in MeshView::show().");
        if (mesh->get_max_element_id() == 0) error("Attempt to visualize empty mesh in MeshView::show().");

        this->mesh = mesh;

        if(lin == NULL)
          lin = new Linearizer();

        lin->process_solution(&sln);
        lin->lock_data();
        lin->calc_vertices_aabb(&vertices_min_x, &vertices_max_x, &vertices_min_y, &vertices_max_y);
        lin->unlock_data();

        int i;

        if (elems != NULL) delete [] elems;
        ne = mesh->get_max_element_id()+1;
        elems = new ObjInfo[ne];
        for (i = 0; i < ne; i++)
          elems[i].id = -1;

        int active_element_cnt = 0;
        float min_error = -1, max_error = -1;
        Element* e;
        for_all_active_elements(e, mesh)
        {
          ObjInfo* oi = elems + e->id;
          oi->id = e->id;
          oi->type = e->marker;
          oi->x = oi->y = 0.0;
          for (unsigned i = 0; i < e->nvert; i++) 
          {
            oi->x += e->vn[i]->x;
            oi->y += e->vn[i]->y;
          }
          oi->x /= e->nvert;
          oi->y /= e->nvert;
        }

        create();
        update_layout();
        refresh();
        reset_view(false);
        wait_for_draw();
<<<<<<< HEAD
        delete lin;
=======
>>>>>>> ee328a42
      }

      void MeshView::on_display()
      {
        set_ortho_projection();
        glDisable(GL_TEXTURE_1D);
        glDisable(GL_LIGHTING);
        glDisable(GL_DEPTH_TEST);

        // transform all vertices
        lin->lock_data();
        int i, nv = lin->get_num_vertices();
        double3* vert = lin->get_vertices();
        double2* tvert = new double2[nv];
        for (i = 0; i < nv; i++)
        {
          tvert[i][0] = transform_x(vert[i][0]);
          tvert[i][1] = transform_y(vert[i][1]);
        }

        // draw all triangles
        int3* tris = lin->get_triangles();
        glColor3f(0.9f, 0.9f, 0.9f);
        glBegin(GL_TRIANGLES);
        for (i = 0; i < lin->get_num_triangles(); i++)
        {
          glVertex2d(tvert[tris[i][0]][0], tvert[tris[i][0]][1]);
          glVertex2d(tvert[tris[i][1]][0], tvert[tris[i][1]][1]);
          glVertex2d(tvert[tris[i][2]][0], tvert[tris[i][2]][1]);
        }
        glEnd();

        // draw all edges
        glLineStipple(5, 0x5555);
        int3* edges = lin->get_edges();
        for (i = 0; i < lin->get_num_edges(); i++)
        {
          int mrk = b_markers ? edges[i][2] : 0;

          if (!edges[i][2] &&
            ((tvert[edges[i][0]][1] == tvert[edges[i][1]][1] &&
            tvert[edges[i][0]][0] < tvert[edges[i][1]][0]) ||
            tvert[edges[i][0]][1] < tvert[edges[i][1]][1])) continue;

          float* color = get_marker_color(mrk);
          glColor3f(color[0], color[1], color[2]);
          glLineWidth(mrk ? 1.5f : 1.0f);
          glBegin(GL_LINES);
          glVertex2d(tvert[edges[i][0]][0], tvert[edges[i][0]][1]);
          glVertex2d(tvert[edges[i][1]][0], tvert[edges[i][1]][1]);
          glEnd();

          if (mrk)
          {
            glEnable(GL_LINE_STIPPLE);
            glColor3f(0.4f, 0.4f, 0.4f);
            glBegin(GL_LINES);
            glVertex2d(tvert[edges[i][0]][0], tvert[edges[i][0]][1]);
            glVertex2d(tvert[edges[i][1]][0], tvert[edges[i][1]][1]);
            glEnd();
            glDisable(GL_LINE_STIPPLE);
          }
        }
        glLineWidth(1.0);

        if (b_ids)  // draw element ids
        {
          glColor3f(0, 0, 0);
          for (i = 0; i < ne; i++)
          {
            if (elems[i].id < 0) continue;
            char text[20];
            sprintf(text, "#%d", elems[i].id);
            draw_text(transform_x(elems[i].x), transform_y(elems[i].y), text, 0);
          }
        }
        else if (b_elem_mrk)  // draw element markers
        {
          glColor3f(0, 0, 0);
          for (i = 0; i < ne; i++)
          {
            if (elems[i].id < 0) continue;
            char text[2000];
            sprintf(text, "%s", mesh->get_element_markers_conversion().get_user_marker(elems[i].type).marker.c_str());
            draw_text(transform_x(elems[i].x), transform_y(elems[i].y), text, 0);
          }
        }

        delete [] tvert;
        lin->unlock_data();
      }

      void MeshView::on_key_down(unsigned char key, int x, int y)
      {
        switch (key)
        {
        case 'c':
          reset_view(true);
          refresh();
          break;

        case 'b':
          b_markers = !b_markers;
          refresh();
          break;

        case 'i':
          if (b_elem_mrk) b_elem_mrk = false;
          b_ids = !b_ids;
          refresh();
          break;

        case 'm':
          if (b_ids) b_ids = false;
          b_elem_mrk = !b_elem_mrk;
          refresh();
          break;

        default:
          View::on_key_down(key, x, y);
          break;
        }
      }

      float* MeshView::get_marker_color(int marker)
      {
        static float edgecol[3] = { 0.3f, 0.3f, 0.3f };
        static float randcol[3];
        static float mc[8][3] =
        {
          { 1.0f, 0.3f, 0.3f },
          { 0.0f, 0.9f, 0.0f },
          { 0.0f, 0.0f, 0.7f },
          { 1.0f, 1.0f, 0.2f },
          { 0.7f, 0.0f, 0.0f },
          { 0.0f, 0.5f, 0.0f },
          { 0.3f, 0.5f, 1.0f },
          { 0.8f, 0.8f, 0.0f },
        };

        if (marker == 0)
          return edgecol;
        else if (marker > 0 && marker < 8)
          return mc[marker];
        else 
        {
          srand(marker+2);
          randcol[0] = (float) rand() / RAND_MAX;
          randcol[1] = (float) rand() / RAND_MAX;
          randcol[2] = (float) rand() / RAND_MAX;
          return randcol;
        }
      }


      const char* MeshView::get_help_text() const
      {
        return
          "MeshView\n"
          "Controls:\n"
          "  Left mouse - pan\n"
          "  Right mouse - zoom\n"
          "  C - center image\n"
          "  H - render high-quality frame\n"
          "  B - toggle boundary markers\n"
          "  I - toggle element IDs\n"
          "  M - toggle element markers\n"
          "  S - save screenshot\n"
          "  F1 - this help\n"
          "  Esc, Q - quit";
      }
    }
  }
}
#endif // NOGLUT<|MERGE_RESOLUTION|>--- conflicted
+++ resolved
@@ -106,10 +106,6 @@
         refresh();
         reset_view(false);
         wait_for_draw();
-<<<<<<< HEAD
-        delete lin;
-=======
->>>>>>> ee328a42
       }
 
       void MeshView::on_display()
