// This file is part of Agros2D.
//
// Agros2D is free software: you can redistribute it and/or modify
// it under the terms of the GNU General Public License as published by
// the Free Software Foundation, either version 2 of the License, or
// (at your option) any later version.
//
// Agros2D is distributed in the hope that it will be useful,
// but WITHOUT ANY WARRANTY; without even the implied warranty of
// MERCHANTABILITY or FITNESS FOR A PARTICULAR PURPOSE.  See the
// GNU General Public License for more details.
//
// You should have received a copy of the GNU General Public License
// along with Agros2D.  If not, see <http://www.gnu.org/licenses/>.
//
// hp-FEM group (http://hpfem.org/)
// University of Nevada, Reno (UNR) and University of West Bohemia, Pilsen
// Email: agros2d@googlegroups.com, home page: http://hpfem.org/agros2d/


#include "generator.h"
#include "hermes2d/module.h"

#include "parser/lex.h"
#include "parser/tree.h"

const QString GENERATOR_TEMPLATEROOT = "generator/templates";
const QString GENERATOR_PLUGINROOT = "weakform_new/plugins/";

Agros2DGenerator::Agros2DGenerator(int &argc, char **argv) : QCoreApplication(argc, argv)
{
    /*
    QString expr = "0.5  * (dx1 * dx1 + dy1 * dy1)   ";

    LexicalAnalyser lex;
    lex.addVariable("dx1");
    lex.addVariable("dy1");
    lex.addVariable("epsr");
    lex.addVariable("EPS0");

    lex.setExpression(expr);
    lex.printTokens();
    */
    /*
    double dx1 = 2;
    double dy1 = 3;
    double el_epsr = 5;
    double eps0 = 4;

    SyntacticAnalyser synt;
    synt.m_variableMap.insert("dx1", &dx1);
    synt.m_variableMap.insert("dy1", &dy1);
    synt.m_variableMap.insert("epsr", &el_epsr);
    synt.m_variableMap.insert("EPS0", &eps0);
    synt.parse(lex.tokens());
    std::cout << synt.evalTree();
    */
}

void Agros2DGenerator::run()
{
    // create directory
    QDir root(QApplication::applicationDirPath());
    root.mkpath(GENERATOR_PLUGINROOT);

    QMap<QString, QString> modules = availableModules();

    foreach (QString moduleId, modules.keys())
    {
        // read module
        std::auto_ptr<XMLModule::module> module_xsd = XMLModule::module_((datadir().toStdString() + MODULEROOT.toStdString() + "/" + moduleId.toStdString() + ".xml").c_str());
        XMLModule::module *module = module_xsd.get();

        // generate project file
        root.mkpath(GENERATOR_PLUGINROOT + "/" + moduleId);

        generatePluginProjectFile(module);
        generatePluginInterfaceFiles(module);
        generatePluginFilterFiles(module);
    }

    exit(0);
}

void Agros2DGenerator::generatePluginProjectFile(XMLModule::module *module)
{
    QString id = QString::fromStdString(module->general().id());
    QString header = id.toLower();

    ctemplate::TemplateDictionary output("output");
    output.SetValue("ID", id.toStdString());

    // expand template
    std::string text;
    ctemplate::ExpandTemplate(QString("%1/%2/module_pro.tpl").arg(QApplication::applicationDirPath()).arg(GENERATOR_TEMPLATEROOT).toStdString(),
                              ctemplate::DO_NOT_STRIP, &output, &text);

    // save to file
    writeStringContent(QString("%1/%2/%3/%3.pro").
                       arg(QApplication::applicationDirPath()).
                       arg(GENERATOR_PLUGINROOT).
                       arg(id),
                       QString::fromStdString(text));
}

void Agros2DGenerator::generatePluginInterfaceFiles(XMLModule::module *module)
{
    QString id = QString::fromStdString(module->general().id());

    ctemplate::TemplateDictionary output("output");

    output.SetValue("ID", module->general().id());
    output.SetValue("CLASS", (id.left(1).toUpper() + id.right(id.length() - 1)).toStdString());

    std::string text;

    // header - expand template
    ctemplate::ExpandTemplate(QString("%1/%2/interface_h.tpl").arg(QApplication::applicationDirPath()).arg(GENERATOR_TEMPLATEROOT).toStdString(),
                              ctemplate::DO_NOT_STRIP, &output, &text);

    // header - save to file
    writeStringContent(QString("%1/%2/%3/%3_interface.h").
                       arg(QApplication::applicationDirPath()).
                       arg(GENERATOR_PLUGINROOT).
                       arg(id),
                       QString::fromStdString(text));

    // source - expand template
    text.clear();
    foreach(XMLModule::weakform_volume weakform, module->volume().weakforms_volume().weakform_volume())
    {
        generateVolumeMatrixForm(weakform, output, module);
        generateVolumeVectorForm(weakform, output, module);
    }

    foreach(XMLModule::weakform_surface weakform, module->surface().weakforms_surface().weakform_surface())
    {
        foreach(XMLModule::boundary boundary, weakform.boundary())
        {
<<<<<<< HEAD
            foreach(XMLModule::matrix_form matrix_form, boundary.matrix_form())
            {
                foreach(LinearityType linearityType, linearityTypeList())
                {
                    foreach (CoordinateType coordinateType, coordinateTypeList())
                    {
                        QString expression;

                        if((linearityType == LinearityType_Linear) && (coordinateType == CoordinateType_Planar))
                        {
                            expression = matrix_form.planar_linear().c_str();
                        }

                        if((linearityType == LinearityType_Newton) && (coordinateType == CoordinateType_Planar))
                        {
                            expression = matrix_form.planar_newton().c_str();
                        }

                        if((linearityType == LinearityType_Linear) && (coordinateType == CoordinateType_Axisymmetric))
                        {
                            expression = matrix_form.axi_linear().c_str();
                        }
                        if((linearityType == LinearityType_Newton) && (coordinateType == CoordinateType_Axisymmetric))
                        {
                            expression = matrix_form.axi_newton().c_str();
                        }

                        if(expression != "")
                        {
                            ctemplate::TemplateDictionary *field;
                            field = output.AddSectionDictionary("MATRIX_SURF_SOURCE");
                            QString strLinearityTypeCap = linearityTypeStringEnum(linearityType).replace("LinearityType_","");
                            QString strLinearityType = strLinearityTypeCap.toLower();
                            field->SetValue("COORDINATE_TYPE_CAP",  coordinateTypeStringEnum(coordinateType).toStdString());
                            field->SetValue("COORDINATE_TYPE",  coordinateTypeStringEnum(coordinateType).toLower().toStdString());
                            field->SetValue("LINEARITY_TYPE", strLinearityType.toStdString());
                            field->SetValue("LINEARITY_TYPE_CAP", strLinearityTypeCap.toStdString());
                            field->SetValue("ANALYSIS_TYPE", weakform.analysistype());
                            field->SetValue("ROW_INDEX", QString::number(matrix_form.j()).toStdString());
                            field->SetValue("COLUMN_INDEX", QString::number(matrix_form.i()).toStdString());
                            field->SetValue("MODULE_ID", module->general().id());
                        }
                    }
                }
            }

            foreach(XMLModule::boundary boundary, weakform.boundary())
            {
                foreach(XMLModule::vector_form vector_form, boundary.vector_form())
                {
                    foreach(LinearityType linearityType, linearityTypeList())
                    {
                        foreach (CoordinateType coordinateType, coordinateTypeList())
                        {
                            QString expression;

                            if((linearityType == LinearityType_Linear) && (coordinateType == CoordinateType_Planar))
                            {
                                expression = vector_form.planar_linear().c_str();
                            }

                            if((linearityType == LinearityType_Newton) && (coordinateType == CoordinateType_Planar))
                            {
                                expression = vector_form.planar_newton().c_str();
                            }

                            if((linearityType == LinearityType_Linear) && (coordinateType == CoordinateType_Axisymmetric))
                            {
                                expression = vector_form.axi_linear().c_str();
                            }
                            if((linearityType == LinearityType_Newton) && (coordinateType == CoordinateType_Axisymmetric))
                            {
                                expression = vector_form.axi_newton().c_str();
                            }

                            if(expression != "")
                            {
                                ctemplate::TemplateDictionary *field;
                                field = output.AddSectionDictionary("VECTOR_SURF_SOURCE");
                                QString strLinearityTypeCap = linearityTypeStringEnum(linearityType).replace("LinearityType_","");
                                QString strLinearityType = strLinearityTypeCap.toLower();
                                field->SetValue("COORDINATE_TYPE_CAP",  coordinateTypeStringEnum(coordinateType).toStdString());
                                field->SetValue("COORDINATE_TYPE",  coordinateTypeStringEnum(coordinateType).toLower().toStdString());
                                field->SetValue("LINEARITY_TYPE", strLinearityType.toStdString());
                                field->SetValue("LINEARITY_TYPE_CAP", strLinearityTypeCap.toStdString());
                                field->SetValue("ANALYSIS_TYPE", weakform.analysistype());
                                field->SetValue("ROW_INDEX", QString::number(vector_form.j()).toStdString());
                                field->SetValue("COLUMN_INDEX", QString::number(vector_form.i()).toStdString());
                                field->SetValue("MODULE_ID", module->general().id());
                            }
                        }
                    }
                }
            }

            /*    foreach(XMLModule::boundary boundary, weakform.boundary())
            {
                foreach(XMLModule::essential_form essential_form, boundary.essential_form())
                {
                    foreach(LinearityType linearityType, linearityTypeList())
                    {
                        foreach (CoordinateType coordinateType, coordinateTypeList())
                        {
                            QString expression;

                            if((linearityType == LinearityType_Linear) && (coordinateType == CoordinateType_Planar))
                            {
                                expression = vector_form.planar_linear().c_str();
                            }

                            if((linearityType == LinearityType_Newton) && (coordinateType == CoordinateType_Planar))
                            {
                                expression = vector_form.planar_newton().c_str();
                            }

                            if((linearityType == LinearityType_Linear) && (coordinateType == CoordinateType_Axisymmetric))
                            {
                                expression = vector_form.axi_linear().c_str();
                            }
                            if((linearityType == LinearityType_Newton) && (coordinateType == CoordinateType_Axisymmetric))
                            {
                                expression = vector_form.axi_newton().c_str();
                            }

                            if(expression != "")
                            {
                                ctemplate::TemplateDictionary *field;
                                field = output.AddSectionDictionary("VECTOR_SURF_SOURCE");
                                QString strLinearityTypeCap = linearityTypeStringEnum(linearityType).replace("LinearityType_","");
                                QString strLinearityType = strLinearityTypeCap.toLower();
                                field->SetValue("COORDINATE_TYPE_CAP",  coordinateTypeStringEnum(coordinateType).toStdString());
                                field->SetValue("COORDINATE_TYPE",  coordinateTypeStringEnum(coordinateType).toLower().toStdString());
                                field->SetValue("LINEARITY_TYPE", strLinearityType.toStdString());
                                field->SetValue("LINEARITY_TYPE_CAP", strLinearityTypeCap.toStdString());
                                field->SetValue("ANALYSIS_TYPE", weakform.analysistype());
                                field->SetValue("ROW_INDEX", QString::number(vector_form.j()).toStdString());
                                field->SetValue("COLUMN_INDEX", QString::number(vector_form.i()).toStdString());
                                field->SetValue("MODULE_ID", module->general().id());
                            }
                        }
                    }
                }
            } */

=======
            generateSurfaceMatrixForm(boundary, output, module, weakform);
            generateSurfaceVectorForm(boundary, output, module, weakform);
            generateExactSolution(boundary, output, module, weakform);
>>>>>>> ad032795
        }
    }


    ctemplate::ExpandTemplate(QString("%1/%2/interface_cpp.tpl").arg(QApplication::applicationDirPath()).arg(GENERATOR_TEMPLATEROOT).toStdString(),
                              ctemplate::DO_NOT_STRIP, &output, &text);
    // source - save to file
    writeStringContent(QString("%1/%2/%3/%3_interface.cpp").
                       arg(QApplication::applicationDirPath()).
                       arg(GENERATOR_PLUGINROOT).
                       arg(id),
                       QString::fromStdString(text));
}

void Agros2DGenerator::generatePluginFilterFiles(XMLModule::module *module)
{
    QString id = QString::fromStdString(module->general().id());

    ctemplate::TemplateDictionary output("output");

    output.SetValue("ID", id.toStdString());
    output.SetValue("CLASS", (id.left(1).toUpper() + id.right(id.length() - 1)).toStdString());

    std::string text;

    // header - expand template
    ctemplate::ExpandTemplate(QString("%1/%2/filter_h.tpl").arg(QApplication::applicationDirPath()).arg(GENERATOR_TEMPLATEROOT).toStdString(),
                              ctemplate::DO_NOT_STRIP, &output, &text);

    for (int i = 0; i < module->postprocessor().localvariables().localvariable().size(); i++)
    {
        XMLModule::localvariable lv = module->postprocessor().localvariables().localvariable().at(i);

        for (int j = 0; j < lv.expression().size(); j++)
        {
            XMLModule::expression expr = lv.expression().at(j);

            foreach (CoordinateType coordinateType, coordinateTypeList())
            {
                QString exprVar;
                if (coordinateType == CoordinateType_Planar)
                {
                    if (expr.planar().present())
                        exprVar = QString::fromStdString(expr.planar().get());
                }
                else
                {
                    if (expr.axi().present())
                        exprVar = QString::fromStdString(expr.axi().get());
                }

                if (!exprVar.isEmpty())
                {
                    ctemplate::TemplateDictionary *expression = output.AddSectionDictionary("VARIABLE_SOURCE");

                    expression->SetValue("VARIABLE", lv.id());
                    expression->SetValue("ANALYSIS_TYPE", analysisTypeStringEnum(analysisTypeFromStringKey(QString::fromStdString(expr.analysistype()))).toStdString());
                    expression->SetValue("COORDINATE_TYPE", coordinateTypeStringEnum(coordinateType).toStdString());
                    expression->SetValue("EXPRESSION", parsePostprocessorExpression(module, analysisTypeFromStringKey(QString::fromStdString(expr.analysistype())), coordinateType, exprVar).toStdString());
                }
            }
        }
    }

    // header - save to file
    writeStringContent(QString("%1/%2/%3/%3_filter.h").
                       arg(QApplication::applicationDirPath()).
                       arg(GENERATOR_PLUGINROOT).
                       arg(id),
                       QString::fromStdString(text));

    // source - expand template
    text.clear();
    ctemplate::ExpandTemplate(QString("%1/%2/filter_cpp.tpl").arg(QApplication::applicationDirPath()).arg(GENERATOR_TEMPLATEROOT).toStdString(),
                              ctemplate::DO_NOT_STRIP, &output, &text);

    // source - save to file
    writeStringContent(QString("%1/%2/%3/%3_filter.cpp").
                       arg(QApplication::applicationDirPath()).
                       arg(GENERATOR_PLUGINROOT).
                       arg(id),
                       QString::fromStdString(text));
}

QString Agros2DGenerator::parsePostprocessorExpression(XMLModule::module *module, AnalysisType analysisType, CoordinateType coordinateType, const QString &expr)
{
    QTextStream qout(stdout);
    qout << expr << endl;

    int numOfSol = numberOfSolutions(module->general().analyses(), analysisType);

    LexicalAnalyser lex;

    // coordinates
    if (coordinateType == CoordinateType_Planar)
    {
        lex.addVariable(QString("x"));
        lex.addVariable(QString("y"));
    }
    else
    {
        lex.addVariable(QString("r"));
        lex.addVariable(QString("z"));
    }

    // functions
    for (int i = 1; i < numOfSol + 1; i++)
    {
        lex.addVariable(QString("value%1").arg(i));
        if (coordinateType == CoordinateType_Planar)
        {
            lex.addVariable(QString("dx%1").arg(i));
            lex.addVariable(QString("dy%1").arg(i));
        }
        else
        {
            lex.addVariable(QString("dr%1").arg(i));
            lex.addVariable(QString("dz%1").arg(i));
        }
    }

    // constants
    lex.addVariable("M_PI");
    lex.addVariable("f");
    for (int i = 0; i < module->constants().constant().size(); i++)
    {
        XMLModule::constant cnst = module->constants().constant().at(i);
        lex.addVariable(QString::fromStdString(cnst.id()));
    }

    // variables
    for (int i = 0; i < module->volume().quantity().size(); i++)
    {
        XMLModule::quantity quantity = module->volume().quantity().at(i);

        if (quantity.shortname().present())
            lex.addVariable(QString::fromStdString(quantity.shortname().get()));
    }

    lex.setExpression(expr);

    // replace tokens
    QString exprCpp;
    foreach (Token token, lex.tokens())
    {
        QString repl = token.toString();

        bool isReplaced = false;

        // coordinates
        if (coordinateType == CoordinateType_Planar)
        {
            if (repl == "x") { exprCpp += "x[i]"; isReplaced = true; }
            if (repl == "y") { exprCpp += "y[i]"; isReplaced = true; }
        }
        else
        {
            if (repl == "r") { exprCpp += "x[i]"; isReplaced = true; }
            if (repl == "z") { exprCpp += "y[i]"; isReplaced = true; }
        }

        // constants
        if (repl == "M_PI") { exprCpp += "M_PI"; isReplaced = true; }
        if (repl == "f") { exprCpp += "Util::problem()->config()->frequency()"; isReplaced = true; }
        for (int i = 0; i < module->constants().constant().size(); i++)
        {
            XMLModule::constant cnst = module->constants().constant().at(i);
            if (repl == QString::fromStdString(cnst.id())) { exprCpp += QString::number(cnst.value()); isReplaced = true; }
        }

        // functions
        for (int i = 1; i < numOfSol + 1; i++)
        {
            if (repl == QString("value%1").arg(i)) { exprCpp += QString("value[%1][i]").arg(i-1); isReplaced = true; }
            if (coordinateType == CoordinateType_Planar)
            {
                if (repl == QString("dx%1").arg(i)) { exprCpp += QString("dudx[%1][i]").arg(i-1); isReplaced = true; }
                if (repl == QString("dy%1").arg(i)) { exprCpp += QString("dudy[%1][i]").arg(i-1); isReplaced = true; }
            }
            else
            {
                if (repl == QString("dr%1").arg(i)) { exprCpp += QString("dudx[%1][i]").arg(i-1); isReplaced = true; }
                if (repl == QString("dz%1").arg(i)) { exprCpp += QString("dudy[%1][i]").arg(i-1); isReplaced = true; }
            }
        }

        // variables
        for (int i = 0; i < module->volume().quantity().size(); i++)
        {
            XMLModule::quantity quantity = module->volume().quantity().at(i);

            if (quantity.shortname().present())
                if (repl == QString::fromStdString(quantity.shortname().get()))
                {
                    if (!quantity.dependence().present())
                        // linear material
                        exprCpp += QString("material->value(\"%1\").number()").arg(QString::fromStdString(quantity.shortname().get()));
                    else
                        // nonlinear material
                        exprCpp += QString("material->value(%1).value(%2)").
                                arg(QString::fromStdString(quantity.shortname().get())).
                                arg(parsePostprocessorExpression(module, analysisType, coordinateType, QString::fromStdString(quantity.dependence().get())));

                    isReplaced = true;
                }
        }

        // operators and other
        if (!isReplaced)
           exprCpp += repl;
    }

    return exprCpp;
}

int Agros2DGenerator::numberOfSolutions(XMLModule::analyses analyses, AnalysisType analysisType)
{
    for (int i = 0; i < analyses.analysis().size(); i++)
    {
        XMLModule::analysis analysis = analyses.analysis().at(i);
        if (analysis.id() == analysisTypeToStringKey(analysisType).toStdString())
            return analysis.solutions();
    }

<<<<<<< HEAD
    return -1;
=======
QString Agros2DGenerator::getExpression(CoordinateType coordinateType, LinearityType linearityType, XMLModule::matrix_form matrix_form)
{
    QString expression;

    if((linearityType == LinearityType_Linear) && (coordinateType == CoordinateType_Planar))
    {
        expression = matrix_form.planar_linear().c_str();
    }

    if((linearityType == LinearityType_Newton) && (coordinateType == CoordinateType_Planar))
    {
        expression = matrix_form.planar_newton().c_str();
    }

    if((linearityType == LinearityType_Linear) && (coordinateType == CoordinateType_Axisymmetric))
    {
        expression = matrix_form.axi_linear().c_str();
    }
    if((linearityType == LinearityType_Newton) && (coordinateType == CoordinateType_Axisymmetric))
    {
        expression = matrix_form.axi_newton().c_str();
    }

    return expression;
}

QString Agros2DGenerator::getExpression(CoordinateType coordinateType, LinearityType linearityType, XMLModule::vector_form vector_form)
{
    QString expression;

    if((linearityType == LinearityType_Linear) && (coordinateType == CoordinateType_Planar))
    {
        expression = vector_form.planar_linear().c_str();
    }

    if((linearityType == LinearityType_Newton) && (coordinateType == CoordinateType_Planar))
    {
        expression = vector_form.planar_newton().c_str();
    }

    if((linearityType == LinearityType_Linear) && (coordinateType == CoordinateType_Axisymmetric))
    {
        expression = vector_form.axi_linear().c_str();
    }
    if((linearityType == LinearityType_Newton) && (coordinateType == CoordinateType_Axisymmetric))
    {
        expression = vector_form.axi_newton().c_str();
    }

    return expression;
}

QString Agros2DGenerator::getExpression(CoordinateType coordinateType, LinearityType linearityType, XMLModule::essential_form essential_form)
{
    QString expression;

    if((linearityType == LinearityType_Linear) && (coordinateType == CoordinateType_Planar))
    {
        expression = essential_form.planar_linear().c_str();
    }

    if((linearityType == LinearityType_Newton) && (coordinateType == CoordinateType_Planar))
    {
        expression = essential_form.planar_newton().c_str();
    }

    if((linearityType == LinearityType_Linear) && (coordinateType == CoordinateType_Axisymmetric))
    {
        expression = essential_form.axi_linear().c_str();
    }
    if((linearityType == LinearityType_Newton) && (coordinateType == CoordinateType_Axisymmetric))
    {
        expression = essential_form.axi_newton().c_str();
    }

    return expression;
}


void Agros2DGenerator::generateVolumeMatrixForm(XMLModule::weakform_volume weakform, ctemplate::TemplateDictionary &output, XMLModule::module *module)
{
    foreach(XMLModule::matrix_form matrix_form, weakform.matrix_form())
    {
        foreach(LinearityType linearityType, linearityTypeList())
        {
            foreach (CoordinateType coordinateType, coordinateTypeList())
            {
                QString expression = getExpression(coordinateType, linearityType, matrix_form);

                if(expression != "")
                {
                    QString functionName = QString("%1_%2_%3_%4").
                            arg(QString::fromStdString(module->general().id())).
                            arg(QString::fromStdString(weakform.analysistype())).
                            arg(coordinateTypeToStringKey(coordinateType)).
                            arg(linearityTypeToStringKey(linearityType));

                    ctemplate::TemplateDictionary *field;
                    field = output.AddSectionDictionary("MATRIX_VOL_SOURCE");
                    field->SetValue("FUNCTION_NAME", functionName.toStdString());
                    field->SetValue("COORDINATE_TYPE",  coordinateTypeStringEnum(coordinateType).toStdString());
                    field->SetValue("LINEARITY_TYPE",linearityTypeStringEnum(linearityType).toStdString());
                    field->SetValue("ANALYSIS_TYPE", weakform.analysistype());
                    field->SetValue("ROW_INDEX", QString::number(matrix_form.i()).toStdString());
                    field->SetValue("COLUMN_INDEX", QString::number(matrix_form.j()).toStdString());
                    field->SetValue("MODULE_ID", module->general().id());
                }
            }
        }
    }

}

void Agros2DGenerator::generateVolumeVectorForm(XMLModule::weakform_volume weakform, ctemplate::TemplateDictionary &output, XMLModule::module *module)
{
    foreach(XMLModule::vector_form vector_form, weakform.vector_form())
    {
        foreach(LinearityType linearityType, linearityTypeList())
        {
            foreach (CoordinateType coordinateType, coordinateTypeList())
            {
                QString expression = getExpression(coordinateType, linearityType, vector_form);
                if(expression != "")
                {
                    QString functionName = QString("%1_%2_%3_%4").
                            arg(QString::fromStdString(module->general().id())).
                            arg(QString::fromStdString(weakform.analysistype())).
                            arg(coordinateTypeToStringKey(coordinateType)).
                            arg(linearityTypeToStringKey(linearityType));


                    ctemplate::TemplateDictionary *field;
                    field = output.AddSectionDictionary("VECTOR_VOL_SOURCE"); // parameter output
                    field->SetValue("FUNCTION_NAME", functionName.toStdString());
                    field->SetValue("COORDINATE_TYPE",  coordinateTypeStringEnum(coordinateType).toStdString());
                    field->SetValue("LINEARITY_TYPE",linearityTypeStringEnum(linearityType).toStdString());
                    field->SetValue("ANALYSIS_TYPE", weakform.analysistype());
                    field->SetValue("ROW_INDEX", QString::number(vector_form.i()).toStdString());
                    field->SetValue("COLUMN_INDEX", QString::number(vector_form.j()).toStdString());
                    field->SetValue("MODULE_ID", module->general().id());
                }
            }
        }
    }
}

void Agros2DGenerator::generateSurfaceMatrixForm(XMLModule::boundary boundary, ctemplate::TemplateDictionary &output, XMLModule::module *module, XMLModule::weakform_surface weakform)
{
    foreach(XMLModule::matrix_form matrix_form, boundary.matrix_form())
    {
        foreach(LinearityType linearityType, linearityTypeList())
        {
            foreach (CoordinateType coordinateType, coordinateTypeList())
            {
                QString expression = getExpression(coordinateType, linearityType, matrix_form);
                if(expression != "")
                {
                    QString functionName = QString("%1_%2_%3_%4_%5").
                            arg(QString::fromStdString(module->general().id())).
                            arg(QString::fromStdString(weakform.analysistype())).
                            arg(coordinateTypeToStringKey(coordinateType)).
                            arg(linearityTypeToStringKey(linearityType)).
                            arg( QString::fromStdString(boundary.id()));

                    ctemplate::TemplateDictionary *field;
                    field = output.AddSectionDictionary("MATRIX_SURF_SOURCE");
                    field->SetValue("FUNCTION_NAME", functionName.toStdString());
                    field->SetValue("BOUNDARY_TYPE", boundary.id());
                    field->SetValue("COORDINATE_TYPE",  coordinateTypeStringEnum(coordinateType).toStdString());
                    field->SetValue("LINEARITY_TYPE",linearityTypeStringEnum(linearityType).toStdString());
                    field->SetValue("ANALYSIS_TYPE", weakform.analysistype());
                    field->SetValue("ROW_INDEX", QString::number(matrix_form.i()).toStdString());
                    field->SetValue("COLUMN_INDEX", QString::number(matrix_form.j()).toStdString());
                    field->SetValue("MODULE_ID", module->general().id());
                }
            }
        }
    }
}

void Agros2DGenerator::generateSurfaceVectorForm(XMLModule::boundary boundary, ctemplate::TemplateDictionary &output, XMLModule::module *module, XMLModule::weakform_surface weakform)
{
    foreach(XMLModule::vector_form vector_form, boundary.vector_form())
    {
        foreach(LinearityType linearityType, linearityTypeList())
        {
            foreach (CoordinateType coordinateType, coordinateTypeList())
            {
                QString expression = getExpression(coordinateType, linearityType, vector_form);
                if(expression != "")
                {
                    QString functionName = QString("%1_%2_%3_%4_%5").
                            arg(QString::fromStdString(module->general().id())).
                            arg(QString::fromStdString(weakform.analysistype())).
                            arg(coordinateTypeToStringKey(coordinateType)).
                            arg(linearityTypeToStringKey(linearityType)).
                            arg( QString::fromStdString(boundary.id()));

                    ctemplate::TemplateDictionary *field;
                    field = output.AddSectionDictionary("VECTOR_SURF_SOURCE");
                    field->SetValue("FUNCTION_NAME", functionName.toStdString());
                    field->SetValue("BOUNDARY_TYPE", boundary.id());
                    field->SetValue("COORDINATE_TYPE",  coordinateTypeStringEnum(coordinateType).toStdString());
                    field->SetValue("LINEARITY_TYPE",linearityTypeStringEnum(linearityType).toStdString());
                    field->SetValue("ANALYSIS_TYPE", weakform.analysistype());
                    field->SetValue("ROW_INDEX", QString::number(vector_form.i()).toStdString());
                    field->SetValue("COLUMN_INDEX", QString::number(vector_form.j()).toStdString());
                    field->SetValue("MODULE_ID", module->general().id());
                }
            }
        }
    }
}

void Agros2DGenerator::generateExactSolution(XMLModule::boundary boundary, ctemplate::TemplateDictionary &output, XMLModule::module *module, XMLModule::weakform_surface weakform)
{
    foreach(XMLModule::essential_form essential_form, boundary.essential_form())
    {
        foreach(LinearityType linearityType, linearityTypeList())
        {
            foreach (CoordinateType coordinateType, coordinateTypeList())
            {
                QString expression = getExpression(coordinateType, linearityType, essential_form);
                if(expression != "")
                {


                    QString functionName = QString("%1_%2_%3_%4_%5").
                            arg(QString::fromStdString(module->general().id())).
                            arg(QString::fromStdString(weakform.analysistype())).
                            arg(coordinateTypeToStringKey(coordinateType)).
                            arg(linearityTypeToStringKey(linearityType)).
                            arg( QString::fromStdString(boundary.id()));

                    ctemplate::TemplateDictionary *field;
                    field = output.AddSectionDictionary("EXACT_SOURCE");
                    field->SetValue("FUNCTION_NAME", functionName.toStdString());
                    field->SetValue("BOUNDARY_TYPE", boundary.id());
                    field->SetValue("COORDINATE_TYPE",  coordinateTypeStringEnum(coordinateType).toStdString());
                    field->SetValue("LINEARITY_TYPE",linearityTypeStringEnum(linearityType).toStdString());
                    field->SetValue("ANALYSIS_TYPE", weakform.analysistype());
                    field->SetValue("ROW_INDEX", QString::number(essential_form.i()).toStdString());
                    field->SetValue("COLUMN_INDEX", "0");
                    field->SetValue("MODULE_ID", module->general().id());
                }
            }
        }
    }

>>>>>>> ad032795
}<|MERGE_RESOLUTION|>--- conflicted
+++ resolved
@@ -137,156 +137,9 @@
     {
         foreach(XMLModule::boundary boundary, weakform.boundary())
         {
-<<<<<<< HEAD
-            foreach(XMLModule::matrix_form matrix_form, boundary.matrix_form())
-            {
-                foreach(LinearityType linearityType, linearityTypeList())
-                {
-                    foreach (CoordinateType coordinateType, coordinateTypeList())
-                    {
-                        QString expression;
-
-                        if((linearityType == LinearityType_Linear) && (coordinateType == CoordinateType_Planar))
-                        {
-                            expression = matrix_form.planar_linear().c_str();
-                        }
-
-                        if((linearityType == LinearityType_Newton) && (coordinateType == CoordinateType_Planar))
-                        {
-                            expression = matrix_form.planar_newton().c_str();
-                        }
-
-                        if((linearityType == LinearityType_Linear) && (coordinateType == CoordinateType_Axisymmetric))
-                        {
-                            expression = matrix_form.axi_linear().c_str();
-                        }
-                        if((linearityType == LinearityType_Newton) && (coordinateType == CoordinateType_Axisymmetric))
-                        {
-                            expression = matrix_form.axi_newton().c_str();
-                        }
-
-                        if(expression != "")
-                        {
-                            ctemplate::TemplateDictionary *field;
-                            field = output.AddSectionDictionary("MATRIX_SURF_SOURCE");
-                            QString strLinearityTypeCap = linearityTypeStringEnum(linearityType).replace("LinearityType_","");
-                            QString strLinearityType = strLinearityTypeCap.toLower();
-                            field->SetValue("COORDINATE_TYPE_CAP",  coordinateTypeStringEnum(coordinateType).toStdString());
-                            field->SetValue("COORDINATE_TYPE",  coordinateTypeStringEnum(coordinateType).toLower().toStdString());
-                            field->SetValue("LINEARITY_TYPE", strLinearityType.toStdString());
-                            field->SetValue("LINEARITY_TYPE_CAP", strLinearityTypeCap.toStdString());
-                            field->SetValue("ANALYSIS_TYPE", weakform.analysistype());
-                            field->SetValue("ROW_INDEX", QString::number(matrix_form.j()).toStdString());
-                            field->SetValue("COLUMN_INDEX", QString::number(matrix_form.i()).toStdString());
-                            field->SetValue("MODULE_ID", module->general().id());
-                        }
-                    }
-                }
-            }
-
-            foreach(XMLModule::boundary boundary, weakform.boundary())
-            {
-                foreach(XMLModule::vector_form vector_form, boundary.vector_form())
-                {
-                    foreach(LinearityType linearityType, linearityTypeList())
-                    {
-                        foreach (CoordinateType coordinateType, coordinateTypeList())
-                        {
-                            QString expression;
-
-                            if((linearityType == LinearityType_Linear) && (coordinateType == CoordinateType_Planar))
-                            {
-                                expression = vector_form.planar_linear().c_str();
-                            }
-
-                            if((linearityType == LinearityType_Newton) && (coordinateType == CoordinateType_Planar))
-                            {
-                                expression = vector_form.planar_newton().c_str();
-                            }
-
-                            if((linearityType == LinearityType_Linear) && (coordinateType == CoordinateType_Axisymmetric))
-                            {
-                                expression = vector_form.axi_linear().c_str();
-                            }
-                            if((linearityType == LinearityType_Newton) && (coordinateType == CoordinateType_Axisymmetric))
-                            {
-                                expression = vector_form.axi_newton().c_str();
-                            }
-
-                            if(expression != "")
-                            {
-                                ctemplate::TemplateDictionary *field;
-                                field = output.AddSectionDictionary("VECTOR_SURF_SOURCE");
-                                QString strLinearityTypeCap = linearityTypeStringEnum(linearityType).replace("LinearityType_","");
-                                QString strLinearityType = strLinearityTypeCap.toLower();
-                                field->SetValue("COORDINATE_TYPE_CAP",  coordinateTypeStringEnum(coordinateType).toStdString());
-                                field->SetValue("COORDINATE_TYPE",  coordinateTypeStringEnum(coordinateType).toLower().toStdString());
-                                field->SetValue("LINEARITY_TYPE", strLinearityType.toStdString());
-                                field->SetValue("LINEARITY_TYPE_CAP", strLinearityTypeCap.toStdString());
-                                field->SetValue("ANALYSIS_TYPE", weakform.analysistype());
-                                field->SetValue("ROW_INDEX", QString::number(vector_form.j()).toStdString());
-                                field->SetValue("COLUMN_INDEX", QString::number(vector_form.i()).toStdString());
-                                field->SetValue("MODULE_ID", module->general().id());
-                            }
-                        }
-                    }
-                }
-            }
-
-            /*    foreach(XMLModule::boundary boundary, weakform.boundary())
-            {
-                foreach(XMLModule::essential_form essential_form, boundary.essential_form())
-                {
-                    foreach(LinearityType linearityType, linearityTypeList())
-                    {
-                        foreach (CoordinateType coordinateType, coordinateTypeList())
-                        {
-                            QString expression;
-
-                            if((linearityType == LinearityType_Linear) && (coordinateType == CoordinateType_Planar))
-                            {
-                                expression = vector_form.planar_linear().c_str();
-                            }
-
-                            if((linearityType == LinearityType_Newton) && (coordinateType == CoordinateType_Planar))
-                            {
-                                expression = vector_form.planar_newton().c_str();
-                            }
-
-                            if((linearityType == LinearityType_Linear) && (coordinateType == CoordinateType_Axisymmetric))
-                            {
-                                expression = vector_form.axi_linear().c_str();
-                            }
-                            if((linearityType == LinearityType_Newton) && (coordinateType == CoordinateType_Axisymmetric))
-                            {
-                                expression = vector_form.axi_newton().c_str();
-                            }
-
-                            if(expression != "")
-                            {
-                                ctemplate::TemplateDictionary *field;
-                                field = output.AddSectionDictionary("VECTOR_SURF_SOURCE");
-                                QString strLinearityTypeCap = linearityTypeStringEnum(linearityType).replace("LinearityType_","");
-                                QString strLinearityType = strLinearityTypeCap.toLower();
-                                field->SetValue("COORDINATE_TYPE_CAP",  coordinateTypeStringEnum(coordinateType).toStdString());
-                                field->SetValue("COORDINATE_TYPE",  coordinateTypeStringEnum(coordinateType).toLower().toStdString());
-                                field->SetValue("LINEARITY_TYPE", strLinearityType.toStdString());
-                                field->SetValue("LINEARITY_TYPE_CAP", strLinearityTypeCap.toStdString());
-                                field->SetValue("ANALYSIS_TYPE", weakform.analysistype());
-                                field->SetValue("ROW_INDEX", QString::number(vector_form.j()).toStdString());
-                                field->SetValue("COLUMN_INDEX", QString::number(vector_form.i()).toStdString());
-                                field->SetValue("MODULE_ID", module->general().id());
-                            }
-                        }
-                    }
-                }
-            } */
-
-=======
             generateSurfaceMatrixForm(boundary, output, module, weakform);
             generateSurfaceVectorForm(boundary, output, module, weakform);
             generateExactSolution(boundary, output, module, weakform);
->>>>>>> ad032795
         }
     }
 
@@ -371,6 +224,18 @@
                        QString::fromStdString(text));
 }
 
+int Agros2DGenerator::numberOfSolutions(XMLModule::analyses analyses, AnalysisType analysisType)
+{
+    for (int i = 0; i < analyses.analysis().size(); i++)
+    {
+        XMLModule::analysis analysis = analyses.analysis().at(i);
+        if (analysis.id() == analysisTypeToStringKey(analysisType).toStdString())
+            return analysis.solutions();
+    }
+
+    return -1;
+}
+
 QString Agros2DGenerator::parsePostprocessorExpression(XMLModule::module *module, AnalysisType analysisType, CoordinateType coordinateType, const QString &expr)
 {
     QTextStream qout(stdout);
@@ -502,18 +367,6 @@
     return exprCpp;
 }
 
-int Agros2DGenerator::numberOfSolutions(XMLModule::analyses analyses, AnalysisType analysisType)
-{
-    for (int i = 0; i < analyses.analysis().size(); i++)
-    {
-        XMLModule::analysis analysis = analyses.analysis().at(i);
-        if (analysis.id() == analysisTypeToStringKey(analysisType).toStdString())
-            return analysis.solutions();
-    }
-
-<<<<<<< HEAD
-    return -1;
-=======
 QString Agros2DGenerator::getExpression(CoordinateType coordinateType, LinearityType linearityType, XMLModule::matrix_form matrix_form)
 {
     QString expression;
@@ -762,6 +615,4 @@
             }
         }
     }
-
->>>>>>> ad032795
 }