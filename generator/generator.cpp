// This file is part of Agros2D.
//
// Agros2D is free software: you can redistribute it and/or modify
// it under the terms of the GNU General Public License as published by
// the Free Software Foundation, either version 2 of the License, or
// (at your option) any later version.
//
// Agros2D is distributed in the hope that it will be useful,
// but WITHOUT ANY WARRANTY; without even the implied warranty of
// MERCHANTABILITY or FITNESS FOR A PARTICULAR PURPOSE.  See the
// GNU General Public License for more details.
//
// You should have received a copy of the GNU General Public License
// along with Agros2D.  If not, see <http://www.gnu.org/licenses/>.
//
// hp-FEM group (http://hpfem.org/)
// University of Nevada, Reno (UNR) and University of West Bohemia, Pilsen
// Email: agros2d@googlegroups.com, home page: http://hpfem.org/agros2d/


#include <QDir>
#include "generator.h"
#include "hermes2d/module.h"
#include "hermes2d/coupling.h"

#include "parser/lex.h"
#include "parser/tree.h"

const QString GENERATOR_TEMPLATEROOT = "resources/templates/generator";
const QString GENERATOR_PLUGINROOT = "plugins";

// functions

QList<WeakFormKind> Agros2DGenerator::weakFormTypeList()
{
    QList<WeakFormKind> list;
    list << WeakForm_MatVol << WeakForm_MatSurf << WeakForm_VecVol << WeakForm_VecSurf << WeakForm_ExactSol;

    return list;
}

QString Agros2DGenerator::weakFormTypeStringEnum(WeakFormKind weakformType)
{
    switch (weakformType)
    {
    case WeakForm_MatVol:
        return("WeakForm_MatVol");
        break;
    case WeakForm_MatSurf:
        return("WeakForm_MatSurf");
        break;
    case WeakForm_VecVol:
        return("WeakForm_VecVol");
        break;
    case WeakForm_VecSurf:
        return("WeakForm_VecSurf");
        break;
    case WeakForm_ExactSol:
        return("WeakForm_ExactSol");
        break;
    default:
        assert(0);
    }
}

QList<CouplingType> Agros2DGenerator::couplingFormTypeList()
{
    QList<CouplingType> list;
    list << CouplingType_Weak << CouplingType_Hard << CouplingType_None << CouplingType_Undefined;
    return list;
}

QString Agros2DGenerator::couplingTypeStringEnum(CouplingType couplingType)
{
    switch (couplingType)
    {
    case WeakForm_MatVol:
        return("CouplingType_Weak");
        break;
    case WeakForm_MatSurf:
        return("CouplingType_Hard");
        break;
    case WeakForm_VecVol:
        return("WeakForm_VecVol");
        break;
    case WeakForm_VecSurf:
        return("CouplingType_None");
        break;
    case WeakForm_ExactSol:
        return("CouplingType_Undefined");
        break;
    default:
        assert(0);
    }
}

QString Agros2DGenerator::couplingTypeToString(QString couplingType)
{
    if(couplingType == "hard")
        return ("CouplingType_Hard");
    if(couplingType == "weak")
        return ("CouplingType_Weak");
    if(couplingType == "none")
        return ("CouplingType_None");
    if(couplingType == "undefined")
        return ("CouplingType_Undefined");
}

QList<LinearityType> Agros2DGenerator::linearityTypeList()
{
    QList<LinearityType> list;
    list << LinearityType_Linear << LinearityType_Newton << LinearityType_Picard << LinearityType_Undefined;

    return list;
}

QString Agros2DGenerator::linearityTypeStringEnum(LinearityType linearityType)
{
    switch (linearityType)
    {
    case LinearityType_Linear:
        return ("LinearityType_Linear");
        break;
    case LinearityType_Newton:
        return ("LinearityType_Newton");
        break;
    case LinearityType_Picard:
        return ("LinearityType_Picard");
        break;
    case LinearityType_Undefined:
        return ("LinearityType_Undefined");
        break;
    default:
        assert(0);
    }
}

QString Agros2DGenerator::physicFieldVariableCompStringEnum(PhysicFieldVariableComp physicFieldVariableComp)
{
    if (physicFieldVariableComp == PhysicFieldVariableComp_Scalar)
        return "PhysicFieldVariableComp_Scalar";
    else if (physicFieldVariableComp == PhysicFieldVariableComp_Magnitude)
        return "PhysicFieldVariableComp_Magnitude";
    else if (physicFieldVariableComp == PhysicFieldVariableComp_X)
        return "PhysicFieldVariableComp_X";
    else if (physicFieldVariableComp == PhysicFieldVariableComp_Y)
        return "PhysicFieldVariableComp_Y";
    else
        assert(0);
}

QList<CoordinateType> Agros2DGenerator::coordinateTypeList()
{
    QList<CoordinateType> list;
    list << CoordinateType_Planar << CoordinateType_Axisymmetric;

    return list;
}

QString Agros2DGenerator::coordinateTypeStringEnum(CoordinateType coordinateType)
{
    if (coordinateType == CoordinateType_Planar)
        return "CoordinateType_Planar";
    else if (coordinateType == CoordinateType_Axisymmetric)
        return "CoordinateType_Axisymmetric";
    else
        assert(0);
}

QString Agros2DGenerator::analysisTypeStringEnum(AnalysisType analysisType)
{
    if (analysisType == AnalysisType_SteadyState)
        return "AnalysisType_SteadyState";
    else if (analysisType == AnalysisType_Transient)
        return "AnalysisType_Transient";
    else if (analysisType == AnalysisType_Harmonic)
        return "AnalysisType_Harmonic";
    else
        assert(0);
}

QString Agros2DGenerator::boundaryTypeString(const QString boundaryName)
{
    return boundaryName.toLower().replace(" ","_");
}

int Agros2DGenerator::numberOfSolutions(XMLModule::analyses analyses, AnalysisType analysisType)
{
    foreach (XMLModule::analysis analysis, analyses.analysis())
        if (analysis.id() == analysisTypeToStringKey(analysisType).toStdString())
            return analysis.solutions();

    return -1;
}

// *****************************************************************************************************************

Agros2DGenerator::Agros2DGenerator(int &argc, char **argv) : QCoreApplication(argc, argv)
{
}

void Agros2DGenerator::run()
{
    // generate structure
    createStructure();

    QStringList args = QCoreApplication::arguments();
    if (args.count() == 2)
    {
        // generate one module or coupling
        QMap<QString, QString> modules = availableModules();
        QMap<QString, QString> couplings = availableCouplings();

        if (modules.keys().contains(args[1]))
            generateModule(args[1]);
        else if (couplings.keys().contains(args[1]))
            generateCoupling(args[1]);
    }
    else
    {
        // generate all sources
        generateSources();
    }
}

void Agros2DGenerator::createStructure()
{
    // create directory
    QDir root(QApplication::applicationDirPath());
    root.mkpath(GENERATOR_PLUGINROOT);

    ctemplate::TemplateDictionary output("project_output");
    QMap<QString, QString> modules = availableModules();
    QMap<QString, QString> couplings = availableCouplings();

    foreach (QString moduleId, modules.keys())
    {
        ctemplate::TemplateDictionary *field = output.AddSectionDictionary("SOURCE");
        field->SetValue("ID", moduleId.toStdString());
    }

    foreach (QString couplingId, couplings.keys())
    {
        ctemplate::TemplateDictionary *field = output.AddSectionDictionary("SOURCE");
        field->SetValue("ID", couplingId.toStdString());
    }

    // generate plugins project file
    // expand template
    std::string text;
    ctemplate::ExpandTemplate(QString("%1/%2/plugins_pro.tpl").arg(QApplication::applicationDirPath()).arg(GENERATOR_TEMPLATEROOT).toStdString(),
                              ctemplate::DO_NOT_STRIP, &output, &text);

    // save to file
    writeStringContent(QString("%1/%2/plugins.pro").
                       arg(QApplication::applicationDirPath()).
                       arg(GENERATOR_PLUGINROOT),
                       QString::fromStdString(text));

    exit(0);
}

void Agros2DGenerator::generateSources()
{
    QMap<QString, QString> modules = availableModules();
    QMap<QString, QString> couplings = availableCouplings();

    foreach (QString moduleId, modules.keys())
        generateModule(moduleId);

    foreach (QString couplingId, couplings.keys())
        generateCoupling(couplingId);
}

void Agros2DGenerator::generateModule(const QString &moduleId)
{
    Agros2DGeneratorModule generator(moduleId);

    generator.generatePluginProjectFile();
    generator.generatePluginInterfaceFiles();
    generator.generatePluginFilterFiles();
    generator.generatePluginLocalPointFiles();
    generator.generatePluginSurfaceIntegralFiles();
    generator.generatePluginVolumeIntegralFiles();
    generator.generatePluginWeakFormFiles();
}

void Agros2DGenerator::generateCoupling(const QString &couplingId)
{
    Agros2DGeneratorCoupling generator(couplingId);

    generator.generatePluginProjectFile();
    generator.generatePluginInterfaceFiles();
    generator.generatePluginWeakFormFiles();
}

// ********************************************************************************************************************

Agros2DGeneratorModule::Agros2DGeneratorModule(const QString &moduleId)
{
    QDir root(QApplication::applicationDirPath());
    root.mkpath(QString("%1/%2").arg(GENERATOR_PLUGINROOT).arg(moduleId));

    // read module
    module_xsd = XMLModule::module_((datadir().toStdString() + MODULEROOT.toStdString() + "/" + moduleId.toStdString() + ".xml").c_str());
    m_module = module_xsd.get();

    QDir().mkdir(GENERATOR_PLUGINROOT + "/" + moduleId);

    // variables
    foreach (XMLModule::quantity quantity, m_module->volume().quantity())
    {
        QString shortName = QString::fromStdString(quantity.shortname().get()).replace(" ", "");
        QString iD = QString::fromStdString(quantity.id().c_str()).replace(" ", "");
        m_variables.insert(iD, shortName);
    }

    foreach (XMLModule::quantity quantity, m_module->surface().quantity())
    {
        QString shortName = QString::fromStdString(quantity.shortname().get()).replace(" ", "");
        QString iD = QString::fromStdString(quantity.id().c_str()).replace(" ", "");
        m_variables.insert(iD, shortName);
    }
}

void Agros2DGeneratorModule::generatePluginProjectFile()
{
    qDebug() << tr("%1: generating plugin project file.").arg(QString::fromStdString(m_module->general().id()));

    QString id = QString::fromStdString(m_module->general().id());

    ctemplate::TemplateDictionary output("output");
    output.SetValue("ID", id.toStdString());

    // expand template
    std::string text;
    ctemplate::ExpandTemplate(QString("%1/%2/module_pro.tpl").arg(QApplication::applicationDirPath()).arg(GENERATOR_TEMPLATEROOT).toStdString(),
                              ctemplate::DO_NOT_STRIP, &output, &text);

    // save to file
    writeStringContent(QString("%1/%2/%3/%3.pro").
                       arg(QApplication::applicationDirPath()).
                       arg(GENERATOR_PLUGINROOT).
                       arg(id),
                       QString::fromStdString(text));
}

void Agros2DGeneratorModule::generatePluginInterfaceFiles()
{
    qDebug() << tr("%1: generating plugin interface file.").arg(QString::fromStdString(m_module->general().id()));

    QString id = QString::fromStdString(m_module->general().id());

    ctemplate::TemplateDictionary output("output");

    output.SetValue("ID", m_module->general().id());
    output.SetValue("CLASS", (id.left(1).toUpper() + id.right(id.length() - 1)).toStdString());

    std::string text;

    // header - expand template
    ctemplate::ExpandTemplate(QString("%1/%2/interface_h.tpl").arg(QApplication::applicationDirPath()).arg(GENERATOR_TEMPLATEROOT).toStdString(),
                              ctemplate::DO_NOT_STRIP, &output, &text);

    // header - save to file
    writeStringContent(QString("%1/%2/%3/%3_interface.h").
                       arg(QApplication::applicationDirPath()).
                       arg(GENERATOR_PLUGINROOT).
                       arg(id),
                       QString::fromStdString(text));

    // source - expand template
    text.clear();
    generateWeakForms(output);

    ctemplate::ExpandTemplate(QString("%1/%2/interface_cpp.tpl").arg(QApplication::applicationDirPath()).arg(GENERATOR_TEMPLATEROOT).toStdString(),
                              ctemplate::DO_NOT_STRIP, &output, &text);
    // source - save to file
    writeStringContent(QString("%1/%2/%3/%3_interface.cpp").
                       arg(QApplication::applicationDirPath()).
                       arg(GENERATOR_PLUGINROOT).
                       arg(id),
                       QString::fromStdString(text));
}

void Agros2DGeneratorModule::generatePluginWeakFormFiles()
{
    generatePluginWeakFormSourceFiles();
    generatePluginWeakFormHeaderFiles();
}


void Agros2DGeneratorModule::generatePluginWeakFormSourceFiles()
{
    qDebug() << tr("%1: generating plugin weakform source file.").arg(QString::fromStdString(m_module->general().id()));

    QString id = QString::fromStdString(m_module->general().id());

    ctemplate::TemplateDictionary output("output");

    output.SetValue("ID", m_module->general().id());
    output.SetValue("CLASS", (id.left(1).toUpper() + id.right(id.length() - 1)).toStdString());

    generateWeakForms(output);

    std::string text;
    ctemplate::ExpandTemplate(QString("%1/%2/weakform_cpp.tpl").arg(QApplication::applicationDirPath()).arg(GENERATOR_TEMPLATEROOT).toStdString(),
                              ctemplate::DO_NOT_STRIP, &output, &text);

    // source - save to file
    writeStringContent(QString("%1/%2/%3/%3_weakform.cpp").
                       arg(QApplication::applicationDirPath()).
                       arg(GENERATOR_PLUGINROOT).
                       arg(id),
                       QString::fromStdString(text));
}

void Agros2DGeneratorModule::generatePluginWeakFormHeaderFiles()
{
    qDebug() << tr("%1: generating plugin weakform header file.").arg(QString::fromStdString(m_module->general().id()));

    QString id = QString::fromStdString(m_module->general().id());

    ctemplate::TemplateDictionary output("output");

    output.SetValue("ID", m_module->general().id());
    output.SetValue("CLASS", (id.left(1).toUpper() + id.right(id.length() - 1)).toStdString());

    generateWeakForms(output);

    // header - expand template
    std::string text;
    ctemplate::ExpandTemplate(QString("%1/%2/weakform_h.tpl").arg(QApplication::applicationDirPath()).arg(GENERATOR_TEMPLATEROOT).toStdString(),
                              ctemplate::DO_NOT_STRIP, &output, &text);

    // header - save to file
    writeStringContent(QString("%1/%2/%3/%3_weakform.h").
                       arg(QApplication::applicationDirPath()).
                       arg(GENERATOR_PLUGINROOT).
                       arg(id),
                       QString::fromStdString(text));
}

void Agros2DGeneratorModule::generateWeakForms(ctemplate::TemplateDictionary &output)
{
    foreach(XMLModule::weakform_volume weakform, m_module->volume().weakforms_volume().weakform_volume())
    {
        foreach(XMLModule::matrix_form form, weakform.matrix_form())
        {
            generateForm(form, output, weakform, "VOLUME_MATRIX", 0, form.j());
        }
        foreach(XMLModule::vector_form form, weakform.vector_form())
        {
            generateForm(form, output, weakform, "VOLUME_VECTOR", 0, form.j());
        }
    }


    foreach(XMLModule::weakform_surface weakform, m_module->surface().weakforms_surface().weakform_surface())
    {
        foreach(XMLModule::boundary boundary, weakform.boundary())
        {
            foreach(XMLModule::matrix_form form, boundary.matrix_form())
            {
                generateForm(form, output, weakform, "SURFACE_MATRIX", &boundary, form.j());
            }
            foreach(XMLModule::vector_form form, boundary.vector_form())
            {
                generateForm(form, output, weakform, "SURFACE_VECTOR", &boundary, form.j());
            }
            foreach(XMLModule::essential_form form, boundary.essential_form())
            {
                generateForm(form, output, weakform, "EXACT",  &boundary, 0);
            }
        }
    }
}

void Agros2DGeneratorModule::generatePluginFilterFiles()
{
    qDebug() << tr("%1: generating plugin filter file.").arg(QString::fromStdString(m_module->general().id()));

    QString id = QString::fromStdString(m_module->general().id());

    ctemplate::TemplateDictionary output("output");

    output.SetValue("ID", id.toStdString());
    output.SetValue("CLASS", (id.left(1).toUpper() + id.right(id.length() - 1)).toStdString());

    std::string text;

    // header - expand template
    ctemplate::ExpandTemplate(QString("%1/%2/filter_h.tpl").arg(QApplication::applicationDirPath()).arg(GENERATOR_TEMPLATEROOT).toStdString(),
                              ctemplate::DO_NOT_STRIP, &output, &text);

    foreach (XMLModule::localvariable lv, m_module->postprocessor().localvariables().localvariable())
    {
        foreach (XMLModule::expression expr, lv.expression())
        {
            foreach (CoordinateType coordinateType, Agros2DGenerator::coordinateTypeList())
            {
                if (coordinateType == CoordinateType_Planar)
                {
                    if (lv.type() == "scalar")
                        createFilterExpression(output, QString::fromStdString(lv.id()),
                                               analysisTypeFromStringKey(QString::fromStdString(expr.analysistype())),
                                               coordinateType,
                                               PhysicFieldVariableComp_Scalar,
                                               QString::fromStdString(expr.planar().get()));
                    if (lv.type() == "vector")
                    {
                        createFilterExpression(output, QString::fromStdString(lv.id()),
                                               analysisTypeFromStringKey(QString::fromStdString(expr.analysistype())),
                                               coordinateType,
                                               PhysicFieldVariableComp_X,
                                               QString::fromStdString(expr.planar_x().get()));

                        createFilterExpression(output, QString::fromStdString(lv.id()),
                                               analysisTypeFromStringKey(QString::fromStdString(expr.analysistype())),
                                               coordinateType,
                                               PhysicFieldVariableComp_Y,
                                               QString::fromStdString(expr.planar_y().get()));

                        createFilterExpression(output, QString::fromStdString(lv.id()),
                                               analysisTypeFromStringKey(QString::fromStdString(expr.analysistype())),
                                               coordinateType,
                                               PhysicFieldVariableComp_Magnitude,
                                               QString("sqrt(pow(%1, 2) + pow(%2, 2))").arg(QString::fromStdString(expr.planar_x().get())).arg(QString::fromStdString(expr.planar_y().get())));

                    }
                }
                else
                {
                    if (lv.type() == "scalar")
                        createFilterExpression(output, QString::fromStdString(lv.id()),
                                               analysisTypeFromStringKey(QString::fromStdString(expr.analysistype())),
                                               coordinateType,
                                               PhysicFieldVariableComp_Scalar,
                                               QString::fromStdString(expr.axi().get()));
                    if (lv.type() == "vector")
                    {
                        createFilterExpression(output, QString::fromStdString(lv.id()),
                                               analysisTypeFromStringKey(QString::fromStdString(expr.analysistype())),
                                               coordinateType,
                                               PhysicFieldVariableComp_X,
                                               QString::fromStdString(expr.axi_r().get()));

                        createFilterExpression(output, QString::fromStdString(lv.id()),
                                               analysisTypeFromStringKey(QString::fromStdString(expr.analysistype())),
                                               coordinateType,
                                               PhysicFieldVariableComp_Y,
                                               QString::fromStdString(expr.axi_z().get()));

                        createFilterExpression(output, QString::fromStdString(lv.id()),
                                               analysisTypeFromStringKey(QString::fromStdString(expr.analysistype())),
                                               coordinateType,
                                               PhysicFieldVariableComp_Magnitude,
                                               QString("sqrt(pow(%1, 2) + pow(%2, 2))").arg(QString::fromStdString(expr.axi_r().get())).arg(QString::fromStdString(expr.axi_z().get())));
                    }
                }
            }
        }
    }

    // header - save to file
    writeStringContent(QString("%1/%2/%3/%3_filter.h").
                       arg(QApplication::applicationDirPath()).
                       arg(GENERATOR_PLUGINROOT).
                       arg(id),
                       QString::fromStdString(text));

    // source - expand template
    text.clear();
    ctemplate::ExpandTemplate(QString("%1/%2/filter_cpp.tpl").arg(QApplication::applicationDirPath()).arg(GENERATOR_TEMPLATEROOT).toStdString(),
                              ctemplate::DO_NOT_STRIP, &output, &text);

    // source - save to file
    writeStringContent(QString("%1/%2/%3/%3_filter.cpp").
                       arg(QApplication::applicationDirPath()).
                       arg(GENERATOR_PLUGINROOT).
                       arg(id),
                       QString::fromStdString(text));
}

void Agros2DGeneratorModule::generatePluginLocalPointFiles()
{
    qDebug() << tr("%1: generating plugin local point file.").arg(QString::fromStdString(m_module->general().id()));

    QString id = QString::fromStdString(m_module->general().id());

    ctemplate::TemplateDictionary output("output");

    output.SetValue("ID", id.toStdString());
    output.SetValue("CLASS", (id.left(1).toUpper() + id.right(id.length() - 1)).toStdString());

    std::string text;

    // header - expand template
    ctemplate::ExpandTemplate(QString("%1/%2/localvalue_h.tpl").arg(QApplication::applicationDirPath()).arg(GENERATOR_TEMPLATEROOT).toStdString(),
                              ctemplate::DO_NOT_STRIP, &output, &text);

    foreach (XMLModule::localvariable lv, m_module->postprocessor().localvariables().localvariable())
    {
        foreach (XMLModule::expression expr, lv.expression())
        {
            foreach (CoordinateType coordinateType, Agros2DGenerator::coordinateTypeList())
            {
                if (coordinateType == CoordinateType_Planar)
                {
                    createLocalValueExpression(output, QString::fromStdString(lv.id()),
                                               analysisTypeFromStringKey(QString::fromStdString(expr.analysistype())),
                                               coordinateType,
                                               (expr.planar().present() ? QString::fromStdString(expr.planar().get()) : ""),
                                               (expr.planar_x().present() ? QString::fromStdString(expr.planar_x().get()) : ""),
                                               (expr.planar_y().present() ? QString::fromStdString(expr.planar_y().get()) : ""));
                }
                else
                {
                    createLocalValueExpression(output, QString::fromStdString(lv.id()),
                                               analysisTypeFromStringKey(QString::fromStdString(expr.analysistype())),
                                               coordinateType,
                                               (expr.axi().present() ? QString::fromStdString(expr.axi().get()) : ""),
                                               (expr.axi_r().present() ? QString::fromStdString(expr.axi_r().get()) : ""),
                                               (expr.axi_z().present() ? QString::fromStdString(expr.axi_z().get()) : ""));
                }
            }
        }
    }

    // header - save to file
    writeStringContent(QString("%1/%2/%3/%3_localvalue.h").
                       arg(QApplication::applicationDirPath()).
                       arg(GENERATOR_PLUGINROOT).
                       arg(id),
                       QString::fromStdString(text));

    // source - expand template
    text.clear();
    ctemplate::ExpandTemplate(QString("%1/%2/localvalue_cpp.tpl").arg(QApplication::applicationDirPath()).arg(GENERATOR_TEMPLATEROOT).toStdString(),
                              ctemplate::DO_NOT_STRIP, &output, &text);

    // source - save to file
    writeStringContent(QString("%1/%2/%3/%3_localvalue.cpp").
                       arg(QApplication::applicationDirPath()).
                       arg(GENERATOR_PLUGINROOT).
                       arg(id),
                       QString::fromStdString(text));
}

void Agros2DGeneratorModule::generatePluginSurfaceIntegralFiles()
{
    qDebug() << tr("%1: generating plugin surface integral file.").arg(QString::fromStdString(m_module->general().id()));

    QString id = QString::fromStdString(m_module->general().id());

    ctemplate::TemplateDictionary output("output");

    output.SetValue("ID", id.toStdString());
    output.SetValue("CLASS", (id.left(1).toUpper() + id.right(id.length() - 1)).toStdString());

    std::string text;

    // header - expand template
    ctemplate::ExpandTemplate(QString("%1/%2/surfaceintegral_h.tpl").arg(QApplication::applicationDirPath()).arg(GENERATOR_TEMPLATEROOT).toStdString(),
                              ctemplate::DO_NOT_STRIP, &output, &text);

    foreach (XMLModule::surfaceintegral surf, m_module->postprocessor().surfaceintegrals().surfaceintegral())
    {
        foreach (XMLModule::expression expr, surf.expression())
        {
            foreach (CoordinateType coordinateType, Agros2DGenerator::coordinateTypeList())
            {
                if (coordinateType == CoordinateType_Planar)
                {
                    createIntegralExpression(output, QString::fromStdString(surf.id()),
                                             analysisTypeFromStringKey(QString::fromStdString(expr.analysistype())),
                                             coordinateType,
                                             (expr.planar().present() ? QString::fromStdString(expr.planar().get()) : ""));
                }
                else
                {
                    createIntegralExpression(output, QString::fromStdString(surf.id()),
                                             analysisTypeFromStringKey(QString::fromStdString(expr.analysistype())),
                                             coordinateType,
                                             (expr.axi().present() ? QString::fromStdString(expr.axi().get()) : ""));
                }
            }
        }
    }

    // header - save to file
    writeStringContent(QString("%1/%2/%3/%3_surfaceintegral.h").
                       arg(QApplication::applicationDirPath()).
                       arg(GENERATOR_PLUGINROOT).
                       arg(id),
                       QString::fromStdString(text));

    // source - expand template
    text.clear();
    ctemplate::ExpandTemplate(QString("%1/%2/surfaceintegral_cpp.tpl").arg(QApplication::applicationDirPath()).arg(GENERATOR_TEMPLATEROOT).toStdString(),
                              ctemplate::DO_NOT_STRIP, &output, &text);

    // source - save to file
    writeStringContent(QString("%1/%2/%3/%3_surfaceintegral.cpp").
                       arg(QApplication::applicationDirPath()).
                       arg(GENERATOR_PLUGINROOT).
                       arg(id),
                       QString::fromStdString(text));
}

void Agros2DGeneratorModule::generatePluginVolumeIntegralFiles()
{
    qDebug() << tr("%1: generating plugin volume integral file.").arg(QString::fromStdString(m_module->general().id()));

    QString id = QString::fromStdString(m_module->general().id());

    ctemplate::TemplateDictionary output("output");

    output.SetValue("ID", id.toStdString());
    output.SetValue("CLASS", (id.left(1).toUpper() + id.right(id.length() - 1)).toStdString());

    std::string text;

    // header - expand template
    ctemplate::ExpandTemplate(QString("%1/%2/volumeintegral_h.tpl").arg(QApplication::applicationDirPath()).arg(GENERATOR_TEMPLATEROOT).toStdString(),
                              ctemplate::DO_NOT_STRIP, &output, &text);

    foreach (XMLModule::volumeintegral vol, m_module->postprocessor().volumeintegrals().volumeintegral())
    {
        foreach (XMLModule::expression expr, vol.expression())
        {
            foreach (CoordinateType coordinateType, Agros2DGenerator::coordinateTypeList())
            {
                if (coordinateType == CoordinateType_Planar)
                {
                    createIntegralExpression(output, QString::fromStdString(vol.id()),
                                             analysisTypeFromStringKey(QString::fromStdString(expr.analysistype())),
                                             coordinateType,
                                             (expr.planar().present() ? QString::fromStdString(expr.planar().get()) : ""));
                }
                else
                {
                    createIntegralExpression(output, QString::fromStdString(vol.id()),
                                             analysisTypeFromStringKey(QString::fromStdString(expr.analysistype())),
                                             coordinateType,
                                             (expr.axi().present() ? QString::fromStdString(expr.axi().get()) : ""));
                }
            }
        }
    }

    // header - save to file
    writeStringContent(QString("%1/%2/%3/%3_volumeintegral.h").
                       arg(QApplication::applicationDirPath()).
                       arg(GENERATOR_PLUGINROOT).
                       arg(id),
                       QString::fromStdString(text));

    // source - expand template
    text.clear();
    ctemplate::ExpandTemplate(QString("%1/%2/volumeintegral_cpp.tpl").arg(QApplication::applicationDirPath()).arg(GENERATOR_TEMPLATEROOT).toStdString(),
                              ctemplate::DO_NOT_STRIP, &output, &text);

    // source - save to file
    writeStringContent(QString("%1/%2/%3/%3_volumeintegral.cpp").
                       arg(QApplication::applicationDirPath()).
                       arg(GENERATOR_PLUGINROOT).
                       arg(id),
                       QString::fromStdString(text));
}

QString Agros2DGeneratorModule::nonlinearExpression(const QString &variable, AnalysisType analysisType, CoordinateType coordinateType)
{
    foreach (XMLModule::weakform_volume wf, m_module->volume().weakforms_volume().weakform_volume())
    {
        if (wf.analysistype() == analysisTypeToStringKey(analysisType).toStdString())
        {
            foreach (XMLModule::quantity quantityAnalysis, wf.quantity())
            {
                if (quantityAnalysis.id() == variable.toStdString())
                {
                    if (coordinateType == CoordinateType_Planar)
                    {
                        if (quantityAnalysis.nonlinearity_planar().present())
                            return QString::fromStdString(quantityAnalysis.nonlinearity_planar().get());
                    }
                    else
                    {
                        if (quantityAnalysis.nonlinearity_axi().present())
                            return QString::fromStdString(quantityAnalysis.nonlinearity_axi().get());
                    }
                }
            }
        }
    }

    return "";
}

void Agros2DGeneratorModule::createFilterExpression(ctemplate::TemplateDictionary &output,
                                                    const QString &variable,
                                                    AnalysisType analysisType,
                                                    CoordinateType coordinateType,
                                                    PhysicFieldVariableComp physicFieldVariableComp,
                                                    const QString &expr)
{
    if (!expr.isEmpty())
    {
        ctemplate::TemplateDictionary *expression = output.AddSectionDictionary("VARIABLE_SOURCE");

        expression->SetValue("VARIABLE", variable.toStdString());
        expression->SetValue("ANALYSIS_TYPE", Agros2DGenerator::analysisTypeStringEnum(analysisType).toStdString());
        expression->SetValue("COORDINATE_TYPE", Agros2DGenerator::coordinateTypeStringEnum(coordinateType).toStdString());
        expression->SetValue("PHYSICFIELDVARIABLECOMP_TYPE", Agros2DGenerator::physicFieldVariableCompStringEnum(physicFieldVariableComp).toStdString());
        expression->SetValue("EXPRESSION", parsePostprocessorExpression(analysisType, coordinateType, expr).toStdString());
    }
}

void Agros2DGeneratorModule::createLocalValueExpression(ctemplate::TemplateDictionary &output,
                                                        const QString &variable,
                                                        AnalysisType analysisType,
                                                        CoordinateType coordinateType,
                                                        const QString &exprScalar,
                                                        const QString &exprVectorX,
                                                        const QString &exprVectorY)
{
    ctemplate::TemplateDictionary *expression = output.AddSectionDictionary("VARIABLE_SOURCE");

    expression->SetValue("VARIABLE", variable.toStdString());
    expression->SetValue("ANALYSIS_TYPE", Agros2DGenerator::analysisTypeStringEnum(analysisType).toStdString());
    expression->SetValue("COORDINATE_TYPE", Agros2DGenerator::coordinateTypeStringEnum(coordinateType).toStdString());
    expression->SetValue("EXPRESSION_SCALAR", exprScalar.isEmpty() ? "0" : parsePostprocessorExpression(analysisType, coordinateType, exprScalar).replace("[i]", "").toStdString());
    expression->SetValue("EXPRESSION_VECTORX", exprVectorX.isEmpty() ? "0" : parsePostprocessorExpression(analysisType, coordinateType, exprVectorX).replace("[i]", "").toStdString());
    expression->SetValue("EXPRESSION_VECTORY", exprVectorY.isEmpty() ? "0" : parsePostprocessorExpression(analysisType, coordinateType, exprVectorY).replace("[i]", "").toStdString());
}

void Agros2DGeneratorModule::createIntegralExpression(ctemplate::TemplateDictionary &output,
                                                      const QString &variable,
                                                      AnalysisType analysisType,
                                                      CoordinateType coordinateType,
                                                      const QString &expr)
{
    if (!expr.isEmpty())
    {
        ctemplate::TemplateDictionary *expression = output.AddSectionDictionary("VARIABLE_SOURCE");

        expression->SetValue("VARIABLE", variable.toStdString());
        expression->SetValue("ANALYSIS_TYPE", Agros2DGenerator::analysisTypeStringEnum(analysisType).toStdString());
        expression->SetValue("COORDINATE_TYPE", Agros2DGenerator::coordinateTypeStringEnum(coordinateType).toStdString());
        expression->SetValue("EXPRESSION", parsePostprocessorExpression(analysisType, coordinateType, expr).toStdString());
    }
}

QString Agros2DGeneratorModule::parsePostprocessorExpression(AnalysisType analysisType, CoordinateType coordinateType, const QString &expr)
{
    int numOfSol = Agros2DGenerator::numberOfSolutions(m_module->general().analyses(), analysisType);

    LexicalAnalyser lex;

    // coordinates
    if (coordinateType == CoordinateType_Planar)
    {
        lex.addVariable(QString("x"));
        lex.addVariable(QString("y"));
        lex.addVariable(QString("tanx"));
        lex.addVariable(QString("tany"));
    }
    else
    {
        lex.addVariable(QString("r"));
        lex.addVariable(QString("z"));
        lex.addVariable(QString("tanr"));
        lex.addVariable(QString("tanz"));
    }


    // functions
    for (int i = 1; i < numOfSol + 1; i++)
    {
        lex.addVariable(QString("value%1").arg(i));
        if (coordinateType == CoordinateType_Planar)
        {
            lex.addVariable(QString("dx%1").arg(i));
            lex.addVariable(QString("dy%1").arg(i));
        }
        else
        {
            lex.addVariable(QString("dr%1").arg(i));
            lex.addVariable(QString("dz%1").arg(i));
        }
    }

    // constants
    lex.addVariable("PI");
    lex.addVariable("f");
    foreach (XMLModule::constant cnst, m_module->constants().constant())
        lex.addVariable(QString::fromStdString(cnst.id()));

    // variables
    foreach(XMLModule::quantity quantity, m_module->volume().quantity())
    {
        if (quantity.shortname().present())
        {
            lex.addVariable(QString::fromStdString(quantity.shortname().get()));
            lex.addVariable(QString::fromStdString("d" + quantity.shortname().get()));
        }
    }

    foreach(XMLModule::quantity quantity, m_module->surface().quantity())
    {
        if (quantity.shortname().present())
        {
            lex.addVariable(QString::fromStdString(quantity.shortname().get()));
        }
    }

    try
    {
        lex.setExpression(expr);

        // replace tokens
        QString exprCpp;
        foreach (Token token, lex.tokens())
        {
            QString repl = token.toString();

            bool isReplaced = false;

            // coordinates
            if (coordinateType == CoordinateType_Planar)
            {
                if (repl == "x") { exprCpp += "x[i]"; isReplaced = true; }
                if (repl == "y") { exprCpp += "y[i]"; isReplaced = true; }
                if (repl == "tanx") { exprCpp += "tan[i][0]"; isReplaced = true; }
                if (repl == "tany") { exprCpp += "tan[i][1]"; isReplaced = true; }
            }
            else
            {
                if (repl == "r") { exprCpp += "x[i]"; isReplaced = true; }
                if (repl == "z") { exprCpp += "y[i]"; isReplaced = true; }
                if (repl == "tanr") { exprCpp += "tan[i][0]"; isReplaced = true; }
                if (repl == "tanz") { exprCpp += "tan[i][1]"; isReplaced = true; }
            }

            // constants
            if (repl == "PI") { exprCpp += "M_PI"; isReplaced = true; }
            if (repl == "f") { exprCpp += "Util::problem()->config()->frequency()"; isReplaced = true; }
            foreach (XMLModule::constant cnst, m_module->constants().constant())
                if (repl == QString::fromStdString(cnst.id())) { exprCpp += QString::number(cnst.value()); isReplaced = true; }

            // functions
            for (int i = 1; i < numOfSol + 1; i++)
            {
                if (repl == QString("value%1").arg(i)) { exprCpp += QString("value[%1][i]").arg(i-1); isReplaced = true; }
                if (coordinateType == CoordinateType_Planar)
                {
                    if (repl == QString("dx%1").arg(i)) { exprCpp += QString("dudx[%1][i]").arg(i-1); isReplaced = true; }
                    if (repl == QString("dy%1").arg(i)) { exprCpp += QString("dudy[%1][i]").arg(i-1); isReplaced = true; }
                }
                else
                {
                    if (repl == QString("dr%1").arg(i)) { exprCpp += QString("dudx[%1][i]").arg(i-1); isReplaced = true; }
                    if (repl == QString("dz%1").arg(i)) { exprCpp += QString("dudy[%1][i]").arg(i-1); isReplaced = true; }
                }
            }

            // variables
            foreach (XMLModule::quantity quantity, m_module->volume().quantity())
            {
                if (quantity.shortname().present())
                {
                    if (repl == QString::fromStdString(quantity.shortname().get()))
                    {
                        QString nonlinearExpr = nonlinearExpression(QString::fromStdString(quantity.id()), analysisType, coordinateType);
                        if (nonlinearExpr.isEmpty())
                            // linear material
                            exprCpp += QString("material->value(\"%1\").number()").arg(QString::fromStdString(quantity.id()));
                        else
                            // nonlinear material
                            exprCpp += QString("material->value(\"%1\").value(%2)").
                                    arg(QString::fromStdString(quantity.id())).
                                    arg(parsePostprocessorExpression(analysisType, coordinateType, nonlinearExpr));

                        isReplaced = true;
                    }
                }
            }

            // operators and other
            if (!isReplaced)
                exprCpp += repl;
        }

        // TODO: move from lex
        exprCpp = lex.replaceOperatorByFunction(exprCpp);
        return exprCpp;
    }
    catch (ParserException e)
    {
        qDebug() << e.toString() << "in module: " << QString::fromStdString(m_module->general().id());

        return "";
    }
}

//-----------------------------------------------------------------------------------------
QString Agros2DGeneratorModule::parseWeakFormExpression(AnalysisType analysisType, CoordinateType coordinateType, LinearityType linearityType, const QString &expr)
{
    int numOfSol = Agros2DGenerator::numberOfSolutions(m_module->general().analyses(), analysisType);

    LexicalAnalyser lex;

    lex.addVariable("uval");
    lex.addVariable("upval");
    lex.addVariable("uptval");
    lex.addVariable("vval");

    // coordinates
    if (coordinateType == CoordinateType_Planar)
    {
        lex.addVariable("udx");
        lex.addVariable("vdx");
        lex.addVariable("udy");
        lex.addVariable("vdy");
        lex.addVariable("updx");
        lex.addVariable("updy");
        lex.addVariable(QString("x"));
        lex.addVariable(QString("y"));
    }
    else
    {
        lex.addVariable("udr");
        lex.addVariable("vdr");
        lex.addVariable("udz");
        lex.addVariable("vdz");
        lex.addVariable("updr");
        lex.addVariable("updz");
        lex.addVariable(QString("r"));
        lex.addVariable(QString("z"));
    }

    if (analysisType == AnalysisType_Transient)
    {
        lex.addVariable("deltat");
    }

    // functions
    for (int i = 1; i < numOfSol + 1; i++)
    {
        lex.addVariable(QString("value%1").arg(i));
        if (coordinateType == CoordinateType_Planar)
        {
            lex.addVariable(QString("dx%1").arg(i));
            lex.addVariable(QString("dy%1").arg(i));
        }
        else
        {
            lex.addVariable(QString("dr%1").arg(i));
            lex.addVariable(QString("dz%1").arg(i));
        }
    }

    // constants
    lex.addVariable("PI");
    lex.addVariable("f");
    foreach (XMLModule::constant cnst, m_module->constants().constant())
        lex.addVariable(QString::fromStdString(cnst.id()));

    // variables
    foreach (XMLModule::quantity quantity, m_module->volume().quantity())
    {
        if (quantity.shortname().present())
        {
            lex.addVariable(QString::fromStdString(quantity.shortname().get()));
            lex.addVariable(QString::fromStdString("d" + quantity.shortname().get()));
        }
    }

    foreach (XMLModule::quantity quantity, m_module->surface().quantity())
    {
        if (quantity.shortname().present())
        {
            lex.addVariable(QString::fromStdString(quantity.shortname().get()));
            lex.addVariable(QString::fromStdString("d" + quantity.shortname().get()));
        }
    }

    try
    {
        lex.setExpression(expr);

        // replace tokens
        QString exprCpp;
        foreach (Token token, lex.tokens())
        {
            QString repl = token.toString();

            bool isReplaced = false;

            // coordinates
            if (coordinateType == CoordinateType_Planar)
            {
                if (repl == "x") { exprCpp += "e->x[i]"; isReplaced = true; }
                if (repl == "y") { exprCpp += "e->y[i]"; isReplaced = true; }
            }
            else
            {
                if (repl == "r") { exprCpp += "e->x[i]"; isReplaced = true; }
                if (repl == "z") { exprCpp += "e->y[i]"; isReplaced = true; }
            }

            // constants
            if (repl == "PI") { exprCpp += "M_PI"; isReplaced = true; }
            if (repl == "f") { exprCpp += "Util::problem()->config()->frequency()"; isReplaced = true; }
            foreach (XMLModule::constant cnst, m_module->constants().constant())
                if (repl == QString::fromStdString(cnst.id())) { exprCpp += QString::number(cnst.value()); isReplaced = true; }

            // functions

            if (repl == QString("uval")) { exprCpp += QString("u->val[i]"); isReplaced = true; }
            if (repl == QString("vval")) { exprCpp += QString("v->val[i]"); isReplaced = true; }
            if (repl == QString("upval")) { exprCpp += QString("u_ext[this->j]->val[i]"); isReplaced = true; }
            if (repl == QString("uptval")) { exprCpp += QString("ext->fn[this->i]->val[i]"); isReplaced = true; }
            if (repl == QString("deltat")) { exprCpp += QString("Util::problem()->config()->timeStep().number()"); isReplaced = true; }

            if (coordinateType == CoordinateType_Planar)
            {
                if (repl == QString("udx")) { exprCpp += QString("u->dx[i]"); isReplaced = true; }
                if (repl == QString("vdx")) { exprCpp += QString("v->dx[i]"); isReplaced = true; }
                if (repl == QString("udy")) { exprCpp += QString("u->dy[i]"); isReplaced = true; }
                if (repl == QString("vdy")) { exprCpp += QString("v->dy[i]"); isReplaced = true; }
                if (repl == QString("updx")) { exprCpp += QString("u_ext[this->j]->dx[i]"); isReplaced = true; }
                if (repl == QString("updy")) { exprCpp += QString("u_ext[this->j]->dy[i]"); isReplaced = true; }

            }
            else
            {
                if (repl == QString("udr")) { exprCpp += QString("u->dx[i]"); isReplaced = true; }
                if (repl == QString("vdr")) { exprCpp += QString("v->dx[i]"); isReplaced = true; }
                if (repl == QString("udz")) { exprCpp += QString("u->dy[i]"); isReplaced = true; }
                if (repl == QString("vdz")) { exprCpp += QString("v->dy[i]"); isReplaced = true; }
                if (repl == QString("updr")) { exprCpp += QString("u_ext[this->j]->dx[i]"); isReplaced = true; }
                if (repl == QString("updz")) { exprCpp += QString("u_ext[this->j]->dy[i]"); isReplaced = true; }
            }

            for (int i = 1; i < numOfSol + 1; i++)
            {
                if (repl == QString("value%1").arg(i)) { exprCpp += QString("u_ext[%1]->val[i]").arg(i-1); isReplaced = true; }
                if (coordinateType == CoordinateType_Planar)
                {
                    if (repl == QString("dx%1").arg(i)) { exprCpp += QString("u_ext[%1]->dx[i]").arg(i-1); isReplaced = true; }
                    if (repl == QString("dy%1").arg(i)) { exprCpp += QString("u_ext[%1]->dy[i]").arg(i-1); isReplaced = true; }
                }
                else
                {
                    if (repl == QString("dr%1").arg(i)) { exprCpp += QString("u_ext[%1]->dx[i]").arg(i-1); isReplaced = true; }
                    if (repl == QString("dz%1").arg(i)) { exprCpp += QString("u_ext[%1]->dx[i]").arg(i-1); isReplaced = true; }
                }
            }

            // variables
            foreach (XMLModule::quantity quantity, m_module->volume().quantity())
            {
                if (quantity.shortname().present())
                    if ((repl == QString::fromStdString(quantity.shortname().get())) || repl == QString::fromStdString("d" + quantity.shortname().get()))
                    {
                        QString nonlinearExpr = nonlinearExpression(QString::fromStdString(quantity.id()), analysisType, coordinateType);
                        if (linearityType == LinearityType_Linear || nonlinearExpr.isEmpty())
                            // linear material
                            exprCpp += QString("%1.number()").arg(QString::fromStdString(quantity.shortname().get()));
                        else
                        {
                            // nonlinear material
                            if (repl == QString::fromStdString(quantity.shortname().get()))
                                exprCpp += QString("%1.value(%2)").
                                        arg(QString::fromStdString(quantity.shortname().get())).
                                        arg(parseWeakFormExpression(analysisType, coordinateType, linearityType, nonlinearExpr));
                            if (repl == QString::fromStdString("d" + quantity.shortname().get()))
                                exprCpp += QString("%1.derivative(%2)").
                                        arg(QString::fromStdString(quantity.shortname().get())).
                                        arg(parseWeakFormExpression(analysisType, coordinateType, linearityType, nonlinearExpr));
                        }

                        isReplaced = true;
                    }
            }

<<<<<<< HEAD
            // FIXME: David, what is the reason of this block?
            // There are surface and volume variables with the same name, so now the condition is necessary
            // ToDo: Change in Modules?
=======
>>>>>>> 68af3875
            if (!isReplaced)
            {
                foreach (XMLModule::quantity quantity, m_module->surface().quantity())
                {
                    if (quantity.shortname().present())
                        if (repl == QString::fromStdString(quantity.shortname().get()))
                        {
                            // nonlinear material
                            exprCpp += QString("%1.value()").
                                    arg(QString::fromStdString(quantity.shortname().get()));
                            isReplaced = true;
                        }
                }
            }

            // operators and other
            if (!isReplaced)
                exprCpp += repl;
        }

        // TODO: move from lex
        exprCpp = lex.replaceOperatorByFunction(exprCpp);
        return exprCpp;
    }
    catch (ParserException e)
    {
        qDebug() << e.toString() << "in module: " << QString::fromStdString(m_module->general().id());

        return "";
    }
}

template <typename Form>
QString Agros2DGeneratorModule::weakformExpression(CoordinateType coordinateType, LinearityType linearityType, Form form)
{
    QString expression;

    if ((linearityType == LinearityType_Linear || linearityType == LinearityType_Picard) && (coordinateType == CoordinateType_Planar))
    {
        expression = form.planar_linear().c_str();
    }

    if ((linearityType == LinearityType_Newton || linearityType == LinearityType_Picard) && (coordinateType == CoordinateType_Planar))
    {
        expression = form.planar_newton().c_str();
    }

    if ((linearityType == LinearityType_Linear || linearityType == LinearityType_Picard) && (coordinateType == CoordinateType_Axisymmetric))
    {
        expression = form.axi_linear().c_str();
    }

    if ((linearityType == LinearityType_Newton || linearityType == LinearityType_Picard) && (coordinateType == CoordinateType_Axisymmetric))
    {
        expression = form.axi_newton().c_str();
    }

    return expression;
}

template <typename Form, typename WeakForm>
void Agros2DGeneratorModule::generateForm(Form form, ctemplate::TemplateDictionary &output, WeakForm weakform, QString weakFormType, XMLModule::boundary *boundary = 0, int j = 0)
{    
    foreach(LinearityType linearityType, Agros2DGenerator::linearityTypeList())
    {
        foreach (CoordinateType coordinateType, Agros2DGenerator::coordinateTypeList())
        {
            QString expression = weakformExpression(coordinateType, linearityType, form);
            if(expression != "")
            {
<<<<<<< HEAD
                QString expression = weakformExpression(coordinateType, linearityType, matrix_form);

                if  (expression != "")
=======
                ctemplate::TemplateDictionary *field;
                field = output.AddSectionDictionary(weakFormType.toStdString() + "_SOURCE");

                QString functionName = QString("%1_%2_%3_%4_%5_%6").
                        arg(weakFormType.toLower()).
                        arg(QString::fromStdString(m_module->general().id())).
                        arg(QString::fromStdString(weakform.analysistype())).
                        arg(coordinateTypeToStringKey(coordinateType)).
                        arg(linearityTypeToStringKey(linearityType)).
                        arg(QString::number(form.i()));

                if (j != 0)
>>>>>>> 68af3875
                {
                    field->SetValue("COLUMN_INDEX", QString::number(j).toStdString());
                    functionName += "_" + QString::number(j);
                }
                    else
                {
                    field->SetValue("COLUMN_INDEX", "0");
                    functionName += "_0";
                }

                if (boundary != 0)
                {
                    field->SetValue("BOUNDARY_TYPE", boundary->id().c_str());
                    functionName += "_" + QString::fromStdString((boundary->id().c_str()));
                    foreach(XMLModule::quantity quantity, boundary->quantity())
                    {
                        ctemplate::TemplateDictionary *subField = 0;
                        subField = field->AddSectionDictionary("VARIABLE_SOURCE");
                        subField->SetValue("VARIABLE", quantity.id().c_str());
                        subField->SetValue("VARIABLE_SHORT", m_variables.value(QString::fromStdString(quantity.id().c_str())).toStdString());
                    }
                } else
                {
                    foreach(XMLModule::quantity quantity, weakform.quantity())
                    {
                        ctemplate::TemplateDictionary *subField = 0;
                        subField = field->AddSectionDictionary("VARIABLE_SOURCE");
                        subField->SetValue("VARIABLE", quantity.id().c_str());
                        subField->SetValue("VARIABLE_SHORT", m_variables.value(QString::fromStdString(quantity.id().c_str())).toStdString());
                    }
                }

                field->SetValue("FUNCTION_NAME", functionName.toStdString());
                field->SetValue("COORDINATE_TYPE",  Agros2DGenerator::coordinateTypeStringEnum(coordinateType).toStdString());
                field->SetValue("LINEARITY_TYPE", Agros2DGenerator::linearityTypeStringEnum(linearityType).toStdString());
                field->SetValue("ANALYSIS_TYPE", weakform.analysistype());
                field->SetValue("ROW_INDEX", QString::number(form.i()).toStdString());
                field->SetValue("MODULE_ID", m_module->general().id());

                QString exprCpp;
                exprCpp = parseWeakFormExpression(analysisTypeFromStringKey(QString::fromStdString(weakform.analysistype())),
                                                  coordinateType, linearityType, expression);
                field->SetValue("EXPRESSION", exprCpp.toStdString());
                field = output.AddSectionDictionary("SOURCE");
                field->SetValue("FUNCTION_NAME", functionName.toStdString());
            }
        }
    }
}


/*********************************************************************************************************************************************/

Agros2DGeneratorCoupling::Agros2DGeneratorCoupling(const QString &couplingId)
{
    QString iD = couplingId;
    QDir root(QApplication::applicationDirPath());
    root.mkpath(QString("%1/%2").arg(GENERATOR_PLUGINROOT).arg(iD));

    qDebug() << QString::fromStdString(datadir().toStdString() + COUPLINGROOT.toStdString() + "/" + couplingId.toStdString() + ".xml");
    coupling_xsd = XMLCoupling::coupling_((datadir().toStdString() + COUPLINGROOT.toStdString() + "/" + couplingId.toStdString() + ".xml").c_str());
    m_coupling = coupling_xsd.get();

    QString sourceModuleId = QString::fromStdString(m_coupling->general().modules().source().id().c_str());
    QString targetModuleId = QString::fromStdString(m_coupling->general().modules().target().id().c_str());

    m_source_module_xsd = XMLModule::module_((datadir().toStdString() + MODULEROOT.toStdString() + "/" + sourceModuleId.toStdString() + ".xml").c_str());
    m_sourceModule = m_source_module_xsd.get();

    m_target_module_xsd = XMLModule::module_((datadir().toStdString() + MODULEROOT.toStdString() + "/" + targetModuleId.toStdString() + ".xml").c_str());
    m_targetModule = m_target_module_xsd.get();

    QDir().mkdir(GENERATOR_PLUGINROOT + "/" + iD);

    // variables
    foreach (XMLModule::quantity quantity, m_sourceModule->volume().quantity())
    {
        QString shortName = QString::fromStdString(quantity.shortname().get()).replace(" ", "");
        QString iD = QString::fromStdString(quantity.id().c_str()).replace(" ", "");
        m_sourceVariables.insert(iD, shortName);
    }

    foreach (XMLModule::quantity quantity, m_targetModule->volume().quantity())
    {
        QString shortName = QString::fromStdString(quantity.shortname().get()).replace(" ", "");
        QString iD = QString::fromStdString(quantity.id().c_str()).replace(" ", "");
        m_targetVariables.insert(iD, shortName);
    }
}

void Agros2DGeneratorCoupling::generatePluginProjectFile()
{
    QString id = (QString::fromStdString(m_coupling->general().id().c_str()));

    qDebug() << tr("%1: generating plugin project file.").arg(id);

    ctemplate::TemplateDictionary output("output");
    output.SetValue("ID", id.toStdString());

    // expand template
    std::string text;
    ctemplate::ExpandTemplate(QString("%1/%2/coupling_pro.tpl").arg(QApplication::applicationDirPath()).arg(GENERATOR_TEMPLATEROOT).toStdString(),
                              ctemplate::DO_NOT_STRIP, &output, &text);

    // save to file
    writeStringContent(QString("%1/%2/%3/%3.pro").
                       arg(QApplication::applicationDirPath()).
                       arg(GENERATOR_PLUGINROOT).
                       arg(id),
                       QString::fromStdString(text));
}

void Agros2DGeneratorCoupling::generatePluginInterfaceFiles()
{
    QString id = QString::fromStdString(m_coupling->general().id());
    QStringList modules = QString::fromStdString(m_coupling->general().id()).split("-");

    qDebug() << tr("%1: generating plugin interface file.").arg(id);

    ctemplate::TemplateDictionary output("output");

    output.SetValue("ID", id.toStdString());
    output.SetValue("CLASS", (modules[0].left(1).toUpper() + modules[0].right(modules[0].length() - 1) +
                              modules[1].left(1).toUpper() + modules[1].right(modules[1].length() - 1)).toStdString());

    std::string text;

    // header - expand template
    ctemplate::ExpandTemplate(QString("%1/%2/coupling_interface_h.tpl").arg(QApplication::applicationDirPath()).arg(GENERATOR_TEMPLATEROOT).toStdString(),
                              ctemplate::DO_NOT_STRIP, &output, &text);

    // header - save to file
    writeStringContent(QString("%1/%2/%3/%3_interface.h").
                       arg(QApplication::applicationDirPath()).
                       arg(GENERATOR_PLUGINROOT).
                       arg(id),
                       QString::fromStdString(text));

    // source - expand template
    text.clear();
    foreach(XMLCoupling::weakform_volume weakform, m_coupling->volume().weakforms_volume().weakform_volume())
    {
        generateVolumeMatrixForm(weakform, output);
        generateVolumeVectorForm(weakform, output);
    }

    ctemplate::ExpandTemplate(QString("%1/%2/coupling_interface_cpp.tpl").arg(QApplication::applicationDirPath()).arg(GENERATOR_TEMPLATEROOT).toStdString(),
                              ctemplate::DO_NOT_STRIP, &output, &text);
    // source - save to file
    writeStringContent(QString("%1/%2/%3/%3_interface.cpp").
                       arg(QApplication::applicationDirPath()).
                       arg(GENERATOR_PLUGINROOT).
                       arg(id),
                       QString::fromStdString(text));
}

void Agros2DGeneratorCoupling::generatePluginWeakFormFiles()
{
    generatePluginWeakFormSourceFiles();
    generatePluginWeakFormHeaderFiles();
}

void Agros2DGeneratorCoupling::generatePluginWeakFormHeaderFiles()
{
    QString id = QString::fromStdString(m_coupling->general().id());
    QStringList modules = QString::fromStdString(m_coupling->general().id()).split("-");

    qDebug() << tr("%1: generating plugin weakform header file.").arg(id);

    ctemplate::TemplateDictionary output("output");

    output.SetValue("ID", id.toStdString());
    output.SetValue("CLASS", (modules[0].left(1).toUpper() + modules[0].right(modules[0].length() - 1) +
                              modules[1].left(1).toUpper() + modules[1].right(modules[1].length() - 1)).toStdString());

    foreach(XMLCoupling::weakform_volume weakform, m_coupling->volume().weakforms_volume().weakform_volume())
    {
        generateVolumeMatrixForm(weakform, output);
        generateVolumeVectorForm(weakform, output);
    }

    // header - expand template
    std::string text;
    ctemplate::ExpandTemplate(QString("%1/%2/coupling_weakform_h.tpl").arg(QApplication::applicationDirPath()).arg(GENERATOR_TEMPLATEROOT).toStdString(),
                              ctemplate::DO_NOT_STRIP, &output, &text);

    // header - save to file
    writeStringContent(QString("%1/%2/%3/%3_weakform.h").
                       arg(QApplication::applicationDirPath()).
                       arg(GENERATOR_PLUGINROOT).
                       arg(id),
                       QString::fromStdString(text));
}


void Agros2DGeneratorCoupling::generatePluginWeakFormSourceFiles()
{
    QString id = QString::fromStdString(m_coupling->general().id());
    QStringList modules = QString::fromStdString(m_coupling->general().id()).split("-");

    qDebug() << tr("%1: generating plugin weakform source file.").arg(id);

    ctemplate::TemplateDictionary output("output");

    output.SetValue("ID", id.toStdString());
    output.SetValue("CLASS", (modules[0].left(1).toUpper() + modules[0].right(modules[0].length() - 1) +
                              modules[1].left(1).toUpper() + modules[1].right(modules[1].length() - 1)).toStdString());

    foreach(XMLCoupling::weakform_volume weakform, m_coupling->volume().weakforms_volume().weakform_volume())
    {
        generateVolumeMatrixForm(weakform, output);
        generateVolumeVectorForm(weakform, output);
    }

    std::string text;
    ctemplate::ExpandTemplate(QString("%1/%2/coupling_weakform_cpp.tpl").arg(QApplication::applicationDirPath()).arg(GENERATOR_TEMPLATEROOT).toStdString(),
                              ctemplate::DO_NOT_STRIP, &output, &text);

    // source - save to file
    writeStringContent(QString("%1/%2/%3/%3_weakform.cpp").
                       arg(QApplication::applicationDirPath()).
                       arg(GENERATOR_PLUGINROOT).
                       arg(id),
                       QString::fromStdString(text));
}



QString Agros2DGeneratorCoupling::nonlinearExpression(const QString &variable, AnalysisType analysisType, CoordinateType coordinateType)
{
    foreach (XMLModule::weakform_volume wf, m_targetModule->volume().weakforms_volume().weakform_volume())
    {
        if (wf.analysistype() == analysisTypeToStringKey(analysisType).toStdString())
        {
            foreach (XMLModule::quantity quantityAnalysis, wf.quantity())
            {
                if (quantityAnalysis.id() == variable.toStdString())
                {
                    if (coordinateType == CoordinateType_Planar)
                    {
                        if (quantityAnalysis.nonlinearity_planar().present())
                            return QString::fromStdString(quantityAnalysis.nonlinearity_planar().get());
                    }
                    else
                    {
                        if (quantityAnalysis.nonlinearity_axi().present())
                            return QString::fromStdString(quantityAnalysis.nonlinearity_axi().get());
                    }
                }
            }
        }
    }

    foreach (XMLModule::weakform_volume wf, m_sourceModule->volume().weakforms_volume().weakform_volume())
    {
        if (wf.analysistype() == analysisTypeToStringKey(analysisType).toStdString())
        {
            foreach (XMLModule::quantity quantityAnalysis, wf.quantity())
            {
                if (quantityAnalysis.id() == variable.toStdString())
                {
                    if (coordinateType == CoordinateType_Planar)
                    {
                        if (quantityAnalysis.nonlinearity_planar().present())
                            return QString::fromStdString(quantityAnalysis.nonlinearity_planar().get());
                    }
                    else
                    {
                        if (quantityAnalysis.nonlinearity_axi().present())
                            return QString::fromStdString(quantityAnalysis.nonlinearity_axi().get());
                    }
                }
            }
        }
    }


    return "";
}

QString Agros2DGeneratorCoupling::parseWeakFormExpression(AnalysisType sourceAnalysisType, AnalysisType targetAnalysisType,CoordinateType coordinateType, const QString &expr)
{
    int numOfSol = Agros2DGenerator::numberOfSolutions(m_sourceModule->general().analyses(), sourceAnalysisType) +
            Agros2DGenerator::numberOfSolutions(m_targetModule->general().analyses(), targetAnalysisType);

    LexicalAnalyser lex;

    lex.addVariable("uval");
    lex.addVariable("upval");
    lex.addVariable("uptval");
    lex.addVariable("vval");

    // coordinates
    if (coordinateType == CoordinateType_Planar)
    {
        lex.addVariable("udx");
        lex.addVariable("vdx");
        lex.addVariable("udy");
        lex.addVariable("vdy");
        lex.addVariable("updx");
        lex.addVariable("updy");
        lex.addVariable(QString("x"));
        lex.addVariable(QString("y"));
    }
    else
    {
        lex.addVariable("udr");
        lex.addVariable("vdr");
        lex.addVariable("udz");
        lex.addVariable("vdz");
        lex.addVariable("updr");
        lex.addVariable("updz");
        lex.addVariable(QString("r"));
        lex.addVariable(QString("z"));
    }

    if (sourceAnalysisType == AnalysisType_Transient)
    {
        lex.addVariable("deltat");
    }

    if (targetAnalysisType == AnalysisType_Transient)
    {
        lex.addVariable("deltat");
    }

    // functions
    for (int i = 0; i < numOfSol + 1; i++)
    {
        lex.addVariable(QString("value%1").arg(i));
        if (coordinateType == CoordinateType_Planar)
        {
            lex.addVariable(QString("dx%1").arg(i));
            lex.addVariable(QString("dy%1").arg(i));
        }
        else
        {
            lex.addVariable(QString("dr%1").arg(i));
            lex.addVariable(QString("dz%1").arg(i));
        }
        lex.addVariable(QString("source%1").arg(i));
        lex.addVariable(QString("source%1dx").arg(i));
        lex.addVariable(QString("source%1dy").arg(i));
        lex.addVariable(QString("source%1dr").arg(i));
        lex.addVariable(QString("source%1dz").arg(i));
    }

    // constants
    lex.addVariable("PI");
    lex.addVariable("f");
    foreach (XMLCoupling::constant cnst, m_coupling->constants().constant())
        lex.addVariable(QString::fromStdString(cnst.id()));

    // variables
    foreach (XMLModule::quantity quantity, m_sourceModule->volume().quantity())
    {
        if (quantity.shortname().present())
        {
            lex.addVariable(QString::fromStdString(quantity.shortname().get()));
            lex.addVariable(QString::fromStdString("d" + quantity.shortname().get()));
        }
    }

    foreach (XMLModule::quantity quantity, m_targetModule->volume().quantity())
    {
        if (quantity.shortname().present())
        {
            lex.addVariable(QString::fromStdString(quantity.shortname().get()));
            lex.addVariable(QString::fromStdString("d" + quantity.shortname().get()));
        }
    }

    try
    {
        lex.setExpression(expr);

        // replace tokens
        QString exprCpp;
        foreach (Token token, lex.tokens())
        {
            QString repl = token.toString();

            bool isReplaced = false;

            // coordinates
            if (coordinateType == CoordinateType_Planar)
            {
                if (repl == "x") { exprCpp += "e->x[i]"; isReplaced = true; }
                if (repl == "y") { exprCpp += "e->y[i]"; isReplaced = true; }
            }
            else
            {
                if (repl == "r") { exprCpp += "e->x[i]"; isReplaced = true; }
                if (repl == "z") { exprCpp += "e->y[i]"; isReplaced = true; }
            }

            // constants
            if (repl == "PI") { exprCpp += "M_PI"; isReplaced = true; }
            if (repl == "f") { exprCpp += "Util::problem()->config()->frequency()"; isReplaced = true; }
            foreach (XMLCoupling::constant cnst, m_coupling->constants().constant())
                if (repl == QString::fromStdString(cnst.id())) { exprCpp += QString::number(cnst.value()); isReplaced = true; }

            // functions

            if (repl == QString("uval")) { exprCpp += QString("u->val[i]"); isReplaced = true; }
            if (repl == QString("vval")) { exprCpp += QString("v->val[i]"); isReplaced = true; }
            if (repl == QString("upval")) { exprCpp += QString("u_ext[this->j]->val[i]"); isReplaced = true; }
            if (repl == QString("uptval")) { exprCpp += QString("ext->fn[this->i]->val[i]"); isReplaced = true; }
            if (repl == QString("deltat")) { exprCpp += QString("Util::problem()->config()->timeStep().number()"); isReplaced = true; }

            if (coordinateType == CoordinateType_Planar)
            {
                if (repl == QString("udx")) { exprCpp += QString("u->dx[i]"); isReplaced = true; }
                if (repl == QString("vdx")) { exprCpp += QString("v->dx[i]"); isReplaced = true; }
                if (repl == QString("udy")) { exprCpp += QString("u->dy[i]"); isReplaced = true; }
                if (repl == QString("vdy")) { exprCpp += QString("v->dy[i]"); isReplaced = true; }
                if (repl == QString("updx")) { exprCpp += QString("u_ext[this->j]->dx[i]"); isReplaced = true; }
                if (repl == QString("updy")) { exprCpp += QString("u_ext[this->j]->dy[i]"); isReplaced = true; }

            }
            else
            {
                if (repl == QString("udr")) { exprCpp += QString("u->dx[i]"); isReplaced = true; }
                if (repl == QString("vdr")) { exprCpp += QString("v->dx[i]"); isReplaced = true; }
                if (repl == QString("udz")) { exprCpp += QString("u->dy[i]"); isReplaced = true; }
                if (repl == QString("vdz")) { exprCpp += QString("v->dy[i]"); isReplaced = true; }
                if (repl == QString("updr")) { exprCpp += QString("u_ext[this->j]->dx[i]"); isReplaced = true; }
                if (repl == QString("updz")) { exprCpp += QString("u_ext[this->j]->dy[i]"); isReplaced = true; }
            }

            for (int i = 1; i < numOfSol + 1; i++)
            {
                if (repl == QString("value%1").arg(i)) { exprCpp += QString("u_ext[%1]->val[i]").arg(i-1); isReplaced = true; }
                if (coordinateType == CoordinateType_Planar)
                {
                    if (repl == QString("dx%1").arg(i)) { exprCpp += QString("u_ext[%1]->dx[i]").arg(i-1); isReplaced = true; }
                    if (repl == QString("dy%1").arg(i)) { exprCpp += QString("u_ext[%1]->dy[i]").arg(i-1); isReplaced = true; }
                }
                else
                {
                    if (repl == QString("dr%1").arg(i)) { exprCpp += QString("u_ext[%1]->dx[i]").arg(i-1); isReplaced = true; }
                    if (repl == QString("dz%1").arg(i)) { exprCpp += QString("u_ext[%1]->dy[i]").arg(i-1); isReplaced = true; }
                }
                if (repl == QString("source%1").arg(i)) { exprCpp += QString("ext->fn[%1]->val[i]").arg(i-1); isReplaced = true; }
                if (repl == QString("source%1dx").arg(i)) { exprCpp += QString("ext->fn[%1]->dx[i]").arg(i-1); isReplaced = true; }
                if (repl == QString("source%1dy").arg(i)) { exprCpp += QString("ext->fn[%1]->dy[i]").arg(i-1); isReplaced = true; }
                if (repl == QString("source%1dr").arg(i)) { exprCpp += QString("ext->fn[%1]->dx[i]").arg(i-1); isReplaced = true; }
                if (repl == QString("source%1dz").arg(i)) { exprCpp += QString("ext->fn[%1]->dy[i]").arg(i-1); isReplaced = true; }
            }

            // variables
            foreach (XMLModule::quantity quantity, m_sourceModule->volume().quantity())
            {
                if (quantity.shortname().present())
                    if ((repl == QString::fromStdString(quantity.shortname().get())) || repl == QString::fromStdString("d" + quantity.shortname().get()))
                    {
                        QString nonlinearExpr = nonlinearExpression(QString::fromStdString(quantity.id()), sourceAnalysisType, coordinateType);
                        if (nonlinearExpr.isEmpty())
                            // linear material
                            exprCpp += QString("%1.number()").arg(QString::fromStdString(quantity.shortname().get()));
                        else
                        {
                            // nonlinear material
                            if (repl == QString::fromStdString(quantity.shortname().get()))
                                exprCpp += QString("%1.value(%2)").
                                        arg(QString::fromStdString(quantity.shortname().get())).
                                        arg(parseWeakFormExpression(sourceAnalysisType, targetAnalysisType, coordinateType, nonlinearExpr));
                            if (repl == QString::fromStdString("d" + quantity.shortname().get()))
                                exprCpp += QString("%1.derivative(%2)").
                                        arg(QString::fromStdString(quantity.shortname().get())).
                                        arg(parseWeakFormExpression(sourceAnalysisType, targetAnalysisType, coordinateType, nonlinearExpr));
                        }

                        isReplaced = true;
                    }
            }

            foreach (XMLModule::quantity quantity, m_targetModule->volume().quantity())
            {
                if (quantity.shortname().present())
                    if ((repl == QString::fromStdString(quantity.shortname().get())) || repl == QString::fromStdString("d" + quantity.shortname().get()))
                    {
                        QString nonlinearExpr = nonlinearExpression(QString::fromStdString(quantity.id()), sourceAnalysisType, coordinateType);
                        if (nonlinearExpr.isEmpty())
                            // linear material
                            exprCpp += QString("%1.number()").arg(QString::fromStdString(quantity.shortname().get()));
                        else
                        {
                            // nonlinear material
                            if (repl == QString::fromStdString(quantity.shortname().get()))
                                exprCpp += QString("%1.value(%2)").
                                        arg(QString::fromStdString(quantity.shortname().get())).
                                        arg(parseWeakFormExpression(sourceAnalysisType, targetAnalysisType, coordinateType, nonlinearExpr));
                            if (repl == QString::fromStdString("d" + quantity.shortname().get()))
                                exprCpp += QString("%1.derivative(%2)").
                                        arg(QString::fromStdString(quantity.shortname().get())).
                                        arg(parseWeakFormExpression(sourceAnalysisType, targetAnalysisType, coordinateType, nonlinearExpr));
                        }

                        isReplaced = true;
                    }
            }

            // operators and other
            if (!isReplaced)
                exprCpp += repl;
        }

        // TODO: move from lex
        exprCpp = lex.replaceOperatorByFunction(exprCpp);
        return exprCpp;
    }
    catch (ParserException e)
    {
        qDebug() << e.toString() << "in coupling: " << QString::fromStdString(m_coupling->general().id());

        return "";
    }
}

template <typename TForm>
QString Agros2DGeneratorCoupling::weakformExpression(CoordinateType coordinateType, LinearityType linearityType, TForm tForm)
{
    QString expression;

    if ((linearityType == LinearityType_Linear || linearityType == LinearityType_Picard) && (coordinateType == CoordinateType_Planar))
    {
        expression = tForm.planar_linear().c_str();
    }

    if ((linearityType == LinearityType_Newton || linearityType == LinearityType_Picard) && (coordinateType == CoordinateType_Planar))
    {
        expression = tForm.planar_newton().c_str();
    }

    if ((linearityType == LinearityType_Linear || linearityType == LinearityType_Picard) && (coordinateType == CoordinateType_Axisymmetric))
    {
        expression = tForm.axi_linear().c_str();
    }

    if ((linearityType == LinearityType_Newton || linearityType == LinearityType_Picard) && (coordinateType == CoordinateType_Axisymmetric))
    {
        expression = tForm.axi_newton().c_str();
    }

    return expression;
}

void Agros2DGeneratorCoupling::generateVolumeMatrixForm(XMLCoupling::weakform_volume weakform, ctemplate::TemplateDictionary &output)
{
    foreach(XMLCoupling::matrix_form matrix_form, weakform.matrix_form())
    {
        foreach(LinearityType linearityType, Agros2DGenerator::linearityTypeList())
        {
            foreach (CoordinateType coordinateType, Agros2DGenerator::coordinateTypeList())
            {
                QString expression = weakformExpression(coordinateType, linearityType, matrix_form);

                if (!expression.isEmpty())
                {
                    QString id = (QString::fromStdString(m_coupling->general().id().c_str())).replace("-", "_");
                    QString functionName = QString("%1_%2_%3_%4_%5_%6_%7_%8_%9").
                            arg("volume_matrix").
                            arg(id).
                            arg(QString::fromStdString(weakform.sourceanalysis())).
                            arg(QString::fromStdString(weakform.targetanalysis())).
                            arg(coordinateTypeToStringKey(coordinateType)).
                            arg(linearityTypeToStringKey(linearityType)).
                            arg(QString::number(matrix_form.i())).
                            arg(QString::number(matrix_form.j())).
                            arg(QString::fromStdString(weakform.couplingtype()));

                    ctemplate::TemplateDictionary *field = 0;
                    field = output.AddSectionDictionary("VOLUME_MATRIX_SOURCE");
                    field->SetValue("FUNCTION_NAME", functionName.toStdString());
                    field->SetValue("COORDINATE_TYPE", Agros2DGenerator::coordinateTypeStringEnum(coordinateType).toStdString());
                    field->SetValue("LINEARITY_TYPE", Agros2DGenerator::linearityTypeStringEnum(linearityType).toStdString());
                    field->SetValue("ANALYSIS_TYPE", weakform.sourceanalysis() + weakform.targetanalysis());
                    field->SetValue("ROW_INDEX", QString::number(matrix_form.i()).toStdString());
                    field->SetValue("COLUMN_INDEX", QString::number(matrix_form.j()).toStdString());
                    field->SetValue("MODULE_ID", id.toStdString());
                    field->SetValue("COUPLING_TYPE", Agros2DGenerator::couplingTypeToString(weakform.couplingtype().c_str()).toStdString());
                    QString exprCpp;
                    exprCpp = parseWeakFormExpression(analysisTypeFromStringKey(QString::fromStdString(weakform.sourceanalysis())),
                                                      analysisTypeFromStringKey(QString::fromStdString(weakform.targetanalysis())),
                                                      coordinateType,
                                                      expression);
                    field->SetValue("EXPRESSION", exprCpp.toStdString());

                    foreach(XMLModule::quantity quantity, m_sourceModule->volume().quantity())
                    {
                        ctemplate::TemplateDictionary *subField = field->AddSectionDictionary("VARIABLE_SOURCE");
                        subField->SetValue("VARIABLE", quantity.id().c_str());
                        subField->SetValue("VARIABLE_SHORT", m_sourceVariables.value(QString::fromStdString(quantity.id().c_str())).toStdString());
                    }

                    foreach(XMLModule::quantity quantity, m_targetModule->volume().quantity())
                    {
                        ctemplate::TemplateDictionary *subField = field->AddSectionDictionary("VARIABLE_TARGET");
                        subField->SetValue("VARIABLE", quantity.id().c_str());
                        subField->SetValue("VARIABLE_SHORT", m_targetVariables.value(QString::fromStdString(quantity.id().c_str())).toStdString());
                    }

                    field = output.AddSectionDictionary("SOURCE");
                    field->SetValue("FUNCTION_NAME", functionName.toStdString());
                }
            }
        }
    }

}

void Agros2DGeneratorCoupling::generateVolumeVectorForm(XMLCoupling::weakform_volume weakform, ctemplate::TemplateDictionary &output)
{
    foreach(XMLCoupling::vector_form vector_form, weakform.vector_form())
    {
        foreach(LinearityType linearityType, Agros2DGenerator::linearityTypeList())
        {
            foreach (CoordinateType coordinateType, Agros2DGenerator::coordinateTypeList())
            {
                QString expression = weakformExpression(coordinateType, linearityType, vector_form);
                if(expression != "")
                {
                    QString id = (QString::fromStdString(m_coupling->general().id().c_str())).replace("-", "_");
                    QString functionName = QString("%1_%2_%3_%4_%5_%6_%7_%8_%9").
                            arg("volume_vector").
                            arg(id).
                            arg(QString::fromStdString(weakform.sourceanalysis())).
                            arg(QString::fromStdString(weakform.targetanalysis())).
                            arg(coordinateTypeToStringKey(coordinateType)).
                            arg(linearityTypeToStringKey(linearityType)).
                            arg(QString::number(vector_form.i())).
                            arg(QString::number(vector_form.j())).
                            arg(QString::fromStdString(weakform.couplingtype()));


                    ctemplate::TemplateDictionary *field;
                    field = output.AddSectionDictionary("VOLUME_VECTOR_SOURCE"); // parameter output
                    field->SetValue("FUNCTION_NAME", functionName.toStdString());
                    field->SetValue("COORDINATE_TYPE", Agros2DGenerator::coordinateTypeStringEnum(coordinateType).toStdString());
                    field->SetValue("LINEARITY_TYPE", Agros2DGenerator::linearityTypeStringEnum(linearityType).toStdString());
                    field->SetValue("ANALYSIS_TYPE", weakform.sourceanalysis() + weakform.targetanalysis());
                    field->SetValue("ROW_INDEX", QString::number(vector_form.i()).toStdString());
                    field->SetValue("COLUMN_INDEX", QString::number(vector_form.j()).toStdString());
                    field->SetValue("MODULE_ID", id.toStdString());
                    field->SetValue("COUPLING_TYPE", Agros2DGenerator::couplingTypeToString(weakform.couplingtype().c_str()).toStdString());
                    QString exprCpp;
                    exprCpp = parseWeakFormExpression(analysisTypeFromStringKey(QString::fromStdString(weakform.sourceanalysis())),
                                                      analysisTypeFromStringKey(QString::fromStdString(weakform.targetanalysis())),
                                                      coordinateType,
                                                      expression);
                    field->SetValue("EXPRESSION", exprCpp.toStdString());

                    foreach(XMLModule::quantity quantity, m_sourceModule->volume().quantity())
                    {
                        ctemplate::TemplateDictionary *subField = field->AddSectionDictionary("VARIABLE_SOURCE");
                        subField->SetValue("VARIABLE", quantity.id().c_str());
                        subField->SetValue("VARIABLE_SHORT", m_sourceVariables.value(QString::fromStdString(quantity.id().c_str())).toStdString());
                    }

                    foreach(XMLModule::quantity quantity, m_targetModule->volume().quantity())
                    {
                        ctemplate::TemplateDictionary *subField = field->AddSectionDictionary("VARIABLE_TARGET");
                        subField->SetValue("VARIABLE", quantity.id().c_str());
                        subField->SetValue("VARIABLE_SHORT", m_targetVariables.value(QString::fromStdString(quantity.id().c_str())).toStdString());
                    }

                    field = output.AddSectionDictionary("SOURCE");
                    field->SetValue("FUNCTION_NAME", functionName.toStdString());
                }
            }
        }
    }
}<|MERGE_RESOLUTION|>--- conflicted
+++ resolved
@@ -1185,12 +1185,6 @@
                     }
             }
 
-<<<<<<< HEAD
-            // FIXME: David, what is the reason of this block?
-            // There are surface and volume variables with the same name, so now the condition is necessary
-            // ToDo: Change in Modules?
-=======
->>>>>>> 68af3875
             if (!isReplaced)
             {
                 foreach (XMLModule::quantity quantity, m_module->surface().quantity())
@@ -1261,11 +1255,6 @@
             QString expression = weakformExpression(coordinateType, linearityType, form);
             if(expression != "")
             {
-<<<<<<< HEAD
-                QString expression = weakformExpression(coordinateType, linearityType, matrix_form);
-
-                if  (expression != "")
-=======
                 ctemplate::TemplateDictionary *field;
                 field = output.AddSectionDictionary(weakFormType.toStdString() + "_SOURCE");
 
@@ -1278,7 +1267,6 @@
                         arg(QString::number(form.i()));
 
                 if (j != 0)
->>>>>>> 68af3875
                 {
                     field->SetValue("COLUMN_INDEX", QString::number(j).toStdString());
                     functionName += "_" + QString::number(j);
