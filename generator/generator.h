--- conflicted
+++ resolved
@@ -38,17 +38,37 @@
     void generatePluginInterfaceFiles(XMLModule::module *module);
     void generatePluginFilterFiles(XMLModule::module *module);
 
-<<<<<<< HEAD
-    inline QStringList coordinateList() { QStringList list; list << "planar" << "axisymmetric"; return list; }
-    inline QStringList linearityTypeList() { QStringList list; list << "linear" << "newton" << "picard"; return list; }
-=======
+    inline QStringList weakFormTypeList(){ QStringList list; list << "EXACT_SOURCE" << "MATRIX_VOL_SOURCE" << "VECTOR_VOL_SOURCE" << "MATRIX_SURF_SOURCE" << "VECTOR_SURF_SOURCE"; return list; }
+
+    inline QList<LinearityType> linearityTypeList() { QList<LinearityType> list; list << LinearityType_Linear << LinearityType_Newton << LinearityType_Picard << LinearityType_Undefined; return list; }
+    QString linearityTypeStringEnum(LinearityType linearityType)
+    {
+        switch (linearityType)
+        {
+            case LinearityType_Linear:
+                return ("Linear");
+                break;
+            case LinearityType_Newton:
+                return ("Newton");
+                break;
+            case LinearityType_Picard:
+                return ("Picard");
+                break;
+            case LinearityType_Undefined:
+                return ("Undefined");
+                break;
+            default:
+                assert(0);
+        }
+    }
+
     inline QList<CoordinateType> coordinateTypeList() { QList<CoordinateType> list; list << CoordinateType_Planar << CoordinateType_Axisymmetric; return list; }
     QString coordinateTypeStringEnum(CoordinateType coordinateType)
     {
         if (coordinateType == CoordinateType_Planar)
-            return "CoordinateType_Planar";
+            return "Planar";
         else if (coordinateType == CoordinateType_Axisymmetric)
-            return "CoordinateType_Axisymmetric";
+            return "Axisymmetric";
         else
             assert(0);
     }
@@ -64,7 +84,7 @@
         else
             assert(0);
     }
->>>>>>> 7a9f2ba2
+
 };
 
 #endif // GENERATOR_H