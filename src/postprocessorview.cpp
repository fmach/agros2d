// This file is part of Agros2D.
//
// Agros2D is free software: you can redistribute it and/or modify
// it under the terms of the GNU General Public License as published by
// the Free Software Foundation, either version 2 of the License, or
// (at your option) any later version.
//
// Agros2D is distributed in the hope that it will be useful,
// but WITHOUT ANY WARRANTY; without even the implied warranty of
// MERCHANTABILITY or FITNESS FOR A PARTICULAR PURPOSE.  See the
// GNU General Public License for more details.
//
// You should have received a copy of the GNU General Public License
// along with Agros2D.  If not, see <http://www.gnu.org/licenses/>.
//
// hp-FEM group (http://hpfem.org/)
// University of Nevada, Reno (UNR) and University of West Bohemia, Pilsen
// Email: agros2d@googlegroups.com, home page: http://hpfem.org/agros2d/

#include "postprocessorview.h"

#include "gui.h"

#include "scene.h"
#include "sceneview.h"

PostprocessorView::PostprocessorView(SceneView *sceneView, QWidget *parent) : QDockWidget(tr("View Properties"), parent)
{
    logMessage("PostprocessorView::PostprocessorView()");

    m_sceneView = sceneView;

    setWindowIcon(icon("scene-properties"));
    setObjectName("PostprocessorView");

    createControls();

    loadBasic();
    loadAdvanced();
}

void PostprocessorView::loadBasic()
{
    logMessage("PostprocessorView::loadBasic()");

    // show
    chkShowGeometry->setChecked(m_sceneView->sceneViewSettings().showGeometry);
    chkShowInitialMesh->setChecked(m_sceneView->sceneViewSettings().showInitialMesh);

    radPostprocessorNone->setChecked(m_sceneView->sceneViewSettings().postprocessorShow == SceneViewPostprocessorShow_None);
    radPostprocessorScalarField->setChecked(m_sceneView->sceneViewSettings().postprocessorShow == SceneViewPostprocessorShow_ScalarView);
    radPostprocessorScalarField3D->setChecked(m_sceneView->sceneViewSettings().postprocessorShow == SceneViewPostprocessorShow_ScalarView3D);
    radPostprocessorScalarField3DSolid->setChecked(m_sceneView->sceneViewSettings().postprocessorShow == SceneViewPostprocessorShow_ScalarView3DSolid);
    radPostprocessorModel->setChecked(m_sceneView->sceneViewSettings().postprocessorShow == SceneViewPostprocessorShow_Model);
    radPostprocessorOrder->setChecked(m_sceneView->sceneViewSettings().postprocessorShow == SceneViewPostprocessorShow_Order);
    doPostprocessorGroupClicked(butPostprocessorGroup->checkedButton());

    chkShowContours->setChecked(m_sceneView->sceneViewSettings().showContours);
    chkShowVectors->setChecked(m_sceneView->sceneViewSettings().showVectors);
    chkShowParticleTracing->setChecked(m_sceneView->sceneViewSettings().showParticleTracing);
    chkShowSolutionMesh->setChecked(m_sceneView->sceneViewSettings().showSolutionMesh);

    // scalar field
    cmbScalarFieldVariable->setCurrentIndex(cmbScalarFieldVariable->findData(m_sceneView->sceneViewSettings().scalarPhysicFieldVariable));
    doScalarFieldVariable(cmbScalarFieldVariable->currentIndex());
    cmbScalarFieldVariableComp->setCurrentIndex(cmbScalarFieldVariableComp->findData(m_sceneView->sceneViewSettings().scalarPhysicFieldVariableComp));
    if (cmbScalarFieldVariableComp->currentIndex() == -1)
        cmbScalarFieldVariableComp->setCurrentIndex(0);
    chkScalarFieldRangeAuto->setChecked(m_sceneView->sceneViewSettings().scalarRangeAuto);
    doScalarFieldRangeAuto(chkScalarFieldRangeAuto->checkState());
    txtScalarFieldRangeMin->setText(QString::number(m_sceneView->sceneViewSettings().scalarRangeMin));
    txtScalarFieldRangeMax->setText(QString::number(m_sceneView->sceneViewSettings().scalarRangeMax));

    // vector field
    cmbVectorFieldVariable->setCurrentIndex(cmbVectorFieldVariable->findData(m_sceneView->sceneViewSettings().vectorPhysicFieldVariable));

    // transient view
    cmbTimeStep->setCurrentIndex(Util::scene()->sceneSolution()->timeStep());

    setControls();
}

void PostprocessorView::loadAdvanced()
{
    logMessage("PostprocessorView::loadAdvanced()");

    // workspace
    txtGridStep->setText(QString::number(Util::config()->gridStep));
    chkShowGrid->setChecked(Util::config()->showGrid);
    chkSnapToGrid->setChecked(Util::config()->snapToGrid);

    lblSceneFontExample->setFont(Util::config()->sceneFont);
    lblSceneFontExample->setText(QString("%1, %2").arg(lblSceneFontExample->font().family()).arg(lblSceneFontExample->font().pointSize()));

    chkShowAxes->setChecked(Util::config()->showAxes);
    chkShowRulers->setChecked(Util::config()->showRulers);
    chkShowLabel->setChecked(Util::config()->showLabel);

    // scalar field
    chkShowScalarScale->setChecked(Util::config()->showScalarScale);
    cmbPalette->setCurrentIndex(cmbPalette->findData(Util::config()->paletteType));
    chkPaletteFilter->setChecked(Util::config()->paletteFilter);
    doPaletteFilter(chkPaletteFilter->checkState());
    txtPaletteSteps->setValue(Util::config()->paletteSteps);
    cmbLinearizerQuality->setCurrentIndex(cmbLinearizerQuality->findData(Util::config()->linearizerQuality));

    // contours
    txtContoursCount->setValue(Util::config()->contoursCount);

    // vector field
    chkVectorProportional->setChecked(Util::config()->vectorProportional);
    chkVectorColor->setChecked(Util::config()->vectorColor);
    txtVectorCount->setValue(Util::config()->vectorCount);
    txtVectorCount->setToolTip(tr("Width and height of bounding box over vector count."));
    txtVectorScale->setValue(Util::config()->vectorScale);

    // order view
    chkShowOrderScale->setChecked(Util::config()->showOrderScale);
    cmbOrderPaletteOrder->setCurrentIndex(cmbOrderPaletteOrder->findData(Util::config()->orderPaletteOrderType));
    chkOrderLabel->setChecked(Util::config()->orderLabel);

    // particle tracing
    txtParticleNumberOfPoints->setValue(Util::config()->particleNumberOfPoints);
    txtParticleConstant->setValue(Util::config()->particleConstant);
    txtParticlePointX->setValue(Util::config()->particleStart.x);
    txtParticlePointY->setValue(Util::config()->particleStart.y);
    txtParticleVelocityX->setValue(Util::config()->particleStartVelocity.x);
    txtParticleVelocityY->setValue(Util::config()->particleStartVelocity.y);
}

void PostprocessorView::saveBasic()
{
    logMessage("PostprocessorView::saveBasic()");

    // show
    m_sceneView->sceneViewSettings().showGeometry = chkShowGeometry->isChecked();
    m_sceneView->sceneViewSettings().showInitialMesh = chkShowInitialMesh->isChecked();

    if (radPostprocessorNone->isChecked()) m_sceneView->sceneViewSettings().postprocessorShow = SceneViewPostprocessorShow_None;
    if (radPostprocessorScalarField->isChecked()) m_sceneView->sceneViewSettings().postprocessorShow = SceneViewPostprocessorShow_ScalarView;
    if (radPostprocessorScalarField3D->isChecked()) m_sceneView->sceneViewSettings().postprocessorShow = SceneViewPostprocessorShow_ScalarView3D;
    if (radPostprocessorScalarField3DSolid->isChecked()) m_sceneView->sceneViewSettings().postprocessorShow = SceneViewPostprocessorShow_ScalarView3DSolid;
    if (radPostprocessorModel->isChecked()) m_sceneView->sceneViewSettings().postprocessorShow = SceneViewPostprocessorShow_Model;
    if (radPostprocessorOrder->isChecked()) m_sceneView->sceneViewSettings().postprocessorShow = SceneViewPostprocessorShow_Order;

    m_sceneView->sceneViewSettings().showContours = chkShowContours->isChecked();
    m_sceneView->sceneViewSettings().showVectors = chkShowVectors->isChecked();
    m_sceneView->sceneViewSettings().showParticleTracing = chkShowParticleTracing->isChecked();
    m_sceneView->sceneViewSettings().showSolutionMesh = chkShowSolutionMesh->isChecked();

    // scalar field
    m_sceneView->sceneViewSettings().scalarPhysicFieldVariable = (PhysicFieldVariable) cmbScalarFieldVariable->itemData(cmbScalarFieldVariable->currentIndex()).toInt();
    m_sceneView->sceneViewSettings().scalarPhysicFieldVariableComp = (PhysicFieldVariableComp) cmbScalarFieldVariableComp->itemData(cmbScalarFieldVariableComp->currentIndex()).toInt();
    m_sceneView->sceneViewSettings().scalarRangeAuto = chkScalarFieldRangeAuto->isChecked();
    m_sceneView->sceneViewSettings().scalarRangeMin = txtScalarFieldRangeMin->text().toDouble();
    m_sceneView->sceneViewSettings().scalarRangeMax = txtScalarFieldRangeMax->text().toDouble();

    // vector field
    m_sceneView->sceneViewSettings().vectorPhysicFieldVariable = (PhysicFieldVariable) cmbVectorFieldVariable->itemData(cmbVectorFieldVariable->currentIndex()).toInt();
}

void PostprocessorView::saveAdvanced()
{
    logMessage("PostprocessorView::saveAdvanced()");

    // workspace
    Util::config()->showGrid = chkShowGrid->isChecked();
    Util::config()->gridStep = txtGridStep->text().toDouble();
    Util::config()->showRulers = chkShowRulers->isChecked();
    Util::config()->snapToGrid = chkSnapToGrid->isChecked();

    Util::config()->sceneFont = lblSceneFontExample->font();

    Util::config()->showAxes = chkShowAxes->isChecked();
    Util::config()->showRulers = chkShowRulers->isChecked();
    Util::config()->showLabel = chkShowLabel->isChecked();

    // scalar field
    Util::config()->showScalarScale = chkShowScalarScale->isChecked();
    Util::config()->paletteType = (PaletteType) cmbPalette->itemData(cmbPalette->currentIndex()).toInt();
    Util::config()->paletteFilter = chkPaletteFilter->isChecked();
    Util::config()->paletteSteps = txtPaletteSteps->value();
    Util::config()->linearizerQuality = cmbLinearizerQuality->itemData(cmbLinearizerQuality->currentIndex()).toDouble();

    // contours
    Util::config()->contoursCount = txtContoursCount->value();

    // vector field
    Util::config()->vectorProportional = chkVectorProportional->isChecked();
    Util::config()->vectorColor = chkVectorColor->isChecked();
    Util::config()->vectorCount = txtVectorCount->value();
    Util::config()->vectorScale = txtVectorScale->value();

    // order view
    Util::config()->showOrderScale = chkShowOrderScale->isChecked();
    Util::config()->orderPaletteOrderType = (PaletteOrderType) cmbOrderPaletteOrder->itemData(cmbOrderPaletteOrder->currentIndex()).toInt();
    Util::config()->orderLabel = chkOrderLabel->isChecked();

    // particle tracing
    Util::config()->particleNumberOfPoints = txtParticleNumberOfPoints->value();
    Util::config()->particleConstant = txtParticleConstant->value();
    Util::config()->particleStart.x = txtParticlePointX->value();
    Util::config()->particleStart.y = txtParticlePointY->value();
    Util::config()->particleStartVelocity.x = txtParticleVelocityX->value();
    Util::config()->particleStartVelocity.y = txtParticleVelocityY->value();

    // save
    Util::config()->save();
}

void PostprocessorView::createControls()
{
    logMessage("PostprocessorView::createControls()");

    // tab widget
    basic = controlsBasic();
    advanced = controlsAdvanced();

    QTabWidget *tabType = new QTabWidget(this);
    tabType->addTab(basic, icon(""), tr("Basic"));
    tabType->addTab(advanced, icon(""), tr("Advanced"));

    // dialog buttons
    btnOK = new QPushButton(tr("Apply"));
    connect(btnOK, SIGNAL(clicked()), SLOT(doApply()));

    QHBoxLayout *layoutButtons = new QHBoxLayout();
    layoutButtons->addStretch();
    layoutButtons->addWidget(btnOK);

    QVBoxLayout *layout = new QVBoxLayout();
    layout->addWidget(tabType);
    layout->addLayout(layoutButtons);

    setControls();

    QWidget *widget = new QWidget(this);
    widget->setLayout(layout);

    setWidget(widget);
}

QWidget *PostprocessorView::controlsBasic()
{
    logMessage("PostprocessorView::controlsBasic()");

    double minWidth = 110;

    // layout show
    chkShowGeometry = new QCheckBox(tr("Geometry"));
    chkShowInitialMesh = new QCheckBox(tr("Initial mesh"));
    chkShowContours = new QCheckBox(tr("Contours"));
    chkShowVectors = new QCheckBox(tr("Vectors"));
    chkShowParticleTracing = new QCheckBox(tr("Particle tracing"));
    connect(chkShowVectors, SIGNAL(clicked()), this, SLOT(setControls()));
    chkShowSolutionMesh = new QCheckBox(tr("Solution mesh"));

    // postprocessor mode
    radPostprocessorNone = new QRadioButton(tr("None"), this);
    radPostprocessorOrder = new QRadioButton(tr("Polynomial order"), this);
    radPostprocessorScalarField = new QRadioButton(tr("Scalar view"), this);
    radPostprocessorScalarField3D = new QRadioButton(tr("Scalar view"), this);
    radPostprocessorScalarField3DSolid = new QRadioButton(tr("Scalar view solid"), this);
    radPostprocessorModel = new QRadioButton("Model", this);

    butPostprocessorGroup = new QButtonGroup(this);
    butPostprocessorGroup->addButton(radPostprocessorNone);
    butPostprocessorGroup->addButton(radPostprocessorScalarField);
    butPostprocessorGroup->addButton(radPostprocessorOrder);
    butPostprocessorGroup->addButton(radPostprocessorScalarField3D);
    butPostprocessorGroup->addButton(radPostprocessorScalarField3DSolid);
    butPostprocessorGroup->addButton(radPostprocessorModel);
    connect(butPostprocessorGroup, SIGNAL(buttonClicked(QAbstractButton*)), this, SLOT(doPostprocessorGroupClicked(QAbstractButton*)));

    QGridLayout *layoutShow = new QGridLayout();
    layoutShow->addWidget(chkShowGeometry, 0, 0);
    layoutShow->addWidget(chkShowInitialMesh, 1, 0);
    layoutShow->addWidget(chkShowSolutionMesh, 2, 0);
    layoutShow->addWidget(chkShowContours, 3, 0);
    layoutShow->addWidget(chkShowVectors, 4, 0);
    layoutShow->addWidget(chkShowParticleTracing, 5, 0);
    layoutShow->addWidget(new QLabel(tr("2D:")), 0, 1);
    layoutShow->addWidget(radPostprocessorNone, 0, 2);
    layoutShow->addWidget(radPostprocessorOrder, 1, 2);
    layoutShow->addWidget(radPostprocessorScalarField, 2, 2);
    layoutShow->addWidget(new QLabel(tr("3D:")), 3, 1);
    layoutShow->addWidget(radPostprocessorScalarField3D, 3, 2);
    layoutShow->addWidget(radPostprocessorScalarField3DSolid, 4, 2);
    layoutShow->addWidget(radPostprocessorModel, 5, 2);

    QHBoxLayout *layoutShowSpace = new QHBoxLayout();
    layoutShowSpace->addLayout(layoutShow);
    layoutShowSpace->addStretch();

    QGroupBox *grpShow = new QGroupBox(tr("Show"));
    grpShow->setLayout(layoutShowSpace);

    // layout scalar field
    cmbScalarFieldVariable = new QComboBox();
    connect(cmbScalarFieldVariable, SIGNAL(currentIndexChanged(int)), this, SLOT(doScalarFieldVariable(int)));

    cmbScalarFieldVariableComp = new QComboBox();

    chkScalarFieldRangeAuto = new QCheckBox(tr("Auto range"));
    connect(chkScalarFieldRangeAuto, SIGNAL(stateChanged(int)), this, SLOT(doScalarFieldRangeAuto(int)));

    QPalette palette;
    palette.setColor(QPalette::WindowText, Qt::red);

    txtScalarFieldRangeMin = new SLineEditDouble(0.1, true);
    connect(txtScalarFieldRangeMin, SIGNAL(textChanged(QString)), this, SLOT(doScalarFieldRangeMinChanged()));
    lblScalarFieldRangeMinError = new QLabel("");
    lblScalarFieldRangeMinError->setPalette(palette);
    txtScalarFieldRangeMax = new SLineEditDouble(0.1, true);
    connect(txtScalarFieldRangeMax, SIGNAL(textChanged(QString)), this, SLOT(doScalarFieldRangeMaxChanged()));
    lblScalarFieldRangeMaxError = new QLabel("");
    lblScalarFieldRangeMaxError->setPalette(palette);

    QGridLayout *layoutScalarField = new QGridLayout();
    layoutScalarField->setColumnMinimumWidth(0, minWidth);
    layoutScalarField->setColumnStretch(1, 1);
    layoutScalarField->addWidget(new QLabel(tr("Variable:")), 0, 0);
    layoutScalarField->addWidget(cmbScalarFieldVariable, 0, 1, 1, 3);

    layoutScalarField->addWidget(new QLabel(tr("Component:")), 1, 0);
    layoutScalarField->addWidget(cmbScalarFieldVariableComp, 1, 1, 1, 3);

    layoutScalarField->addWidget(chkScalarFieldRangeAuto, 2, 0);
    lblScalarFieldRangeMin = new QLabel(tr("Minimum:"));
    layoutScalarField->addWidget(lblScalarFieldRangeMin, 2, 1);
    layoutScalarField->addWidget(txtScalarFieldRangeMin, 2, 2);
    layoutScalarField->addWidget(lblScalarFieldRangeMinError, 2, 3);
    lblScalarFieldRangeMax = new QLabel(tr("Maximum:"));
    layoutScalarField->addWidget(lblScalarFieldRangeMax, 3, 1);
    layoutScalarField->addWidget(txtScalarFieldRangeMax, 3, 2);
    layoutScalarField->addWidget(lblScalarFieldRangeMaxError, 3, 3);

    QGroupBox *grpScalarField = new QGroupBox(tr("Scalar field"));
    grpScalarField->setLayout(layoutScalarField);

    // vector field
    cmbVectorFieldVariable = new QComboBox();

    QGridLayout *layoutVectorField = new QGridLayout();
    layoutVectorField->setColumnMinimumWidth(0, minWidth);
    layoutVectorField->setColumnStretch(1, 1);
    layoutVectorField->addWidget(new QLabel(tr("Variable:")), 0, 0);
    layoutVectorField->addWidget(cmbVectorFieldVariable, 0, 1);

    QGroupBox *grpVectorField = new QGroupBox(tr("Vector field"));
    grpVectorField->setLayout(layoutVectorField);

    // transient
    cmbTimeStep = new QComboBox(this);

    QGridLayout *layoutTransient = new QGridLayout();
    layoutTransient->setColumnMinimumWidth(0, minWidth);
    layoutTransient->setColumnStretch(1, 1);
    layoutTransient->addWidget(new QLabel(tr("Time step:")), 0, 0);
    layoutTransient->addWidget(cmbTimeStep, 0, 1);

    QGroupBox *grpTransient = new QGroupBox(tr("Transient analysis"));
    grpTransient->setLayout(layoutTransient);

    QVBoxLayout *layout = new QVBoxLayout();
    layout->addWidget(grpShow);
    layout->addWidget(grpScalarField);
    layout->addWidget(grpVectorField);
    layout->addWidget(grpTransient);
    layout->addStretch();

    QWidget *widget = new QWidget(this);
    widget->setLayout(layout);

    return widget;
}

QWidget *PostprocessorView::controlsAdvanced()
{
    logMessage("PostprocessorView::controlsAdvanced()");

    double minWidth = 110;

    // workspace
    txtGridStep = new QLineEdit("0.1");
    txtGridStep->setValidator(new QDoubleValidator(txtGridStep));
    chkShowGrid = new QCheckBox(tr("Show grid"));
    connect(chkShowGrid, SIGNAL(clicked()), this, SLOT(doShowGridChanged()));
    chkSnapToGrid = new QCheckBox(tr("Snap to grid"));

    QGridLayout *layoutGrid = new QGridLayout();
    layoutGrid->addWidget(new QLabel(tr("Grid step:")), 0, 0);
    layoutGrid->addWidget(txtGridStep, 0, 1);
    layoutGrid->addWidget(chkShowGrid, 1, 0, 1, 2);
    layoutGrid->addWidget(chkSnapToGrid,2 ,0, 1, 2);

    QGroupBox *grpGrid = new QGroupBox(tr("Grid"));
    grpGrid->setLayout(layoutGrid);

    lblSceneFontExample = new QLabel(QString("%1, %2").arg(Util::config()->sceneFont.family()).arg(Util::config()->sceneFont.pointSize()));

    btnSceneFont = new QPushButton(tr("Set font"));
    connect(btnSceneFont, SIGNAL(clicked()), this, SLOT(doSceneFont()));

    QGridLayout *layoutFont = new QGridLayout();
    layoutFont->addWidget(lblSceneFontExample, 0, 1);
    layoutFont->addWidget(btnSceneFont, 0, 2);

    QGroupBox *grpFont = new QGroupBox(tr("Scene font"));
    grpFont->setLayout(layoutFont);

    // others
    chkShowRulers = new QCheckBox(tr("Show rulers"));
    chkShowAxes = new QCheckBox(tr("Show axes"));
    chkShowLabel = new QCheckBox(tr("Show label"));

    QVBoxLayout *layoutOther = new QVBoxLayout();
    layoutOther->addWidget(chkShowAxes);
    layoutOther->addWidget(chkShowRulers);
    layoutOther->addWidget(chkShowLabel);

    QGroupBox *grpOther = new QGroupBox(tr("Other"));
    grpOther->setLayout(layoutOther);

    QPushButton *btnWorkspaceDefault = new QPushButton(tr("Default"));
    connect(btnWorkspaceDefault, SIGNAL(clicked()), this, SLOT(doWorkspaceDefault()));

    QVBoxLayout *layoutWorkspace = new QVBoxLayout();
    layoutWorkspace->addWidget(grpGrid);
    layoutWorkspace->addWidget(grpFont);
    layoutWorkspace->addWidget(grpOther);
    layoutWorkspace->addStretch();
    layoutWorkspace->addWidget(btnWorkspaceDefault, 0, Qt::AlignLeft);

    QWidget *workspaceWidget = new QWidget();
    workspaceWidget->setLayout(layoutWorkspace);

    // scalar field
    cmbPalette = new QComboBox();
    cmbPalette->addItem(tr("Jet"), Palette_Jet);
    cmbPalette->addItem(tr("Hot"), Palette_Hot);
    cmbPalette->addItem(tr("Copper"), Palette_Copper);
    cmbPalette->addItem(tr("Hot"), Palette_Hot);
    cmbPalette->addItem(tr("Cool"), Palette_Cool);
    cmbPalette->addItem(tr("Bone"), Palette_Bone);
    cmbPalette->addItem(tr("Pink"), Palette_Pink);
    cmbPalette->addItem(tr("Spring"), Palette_Spring);
    cmbPalette->addItem(tr("Summer"), Palette_Summer);
    cmbPalette->addItem(tr("Autumn"), Palette_Autumn);
    cmbPalette->addItem(tr("Winter"), Palette_Winter);
    cmbPalette->addItem(tr("HSV"), Palette_HSV);
    cmbPalette->addItem(tr("B/W ascending"), Palette_BWAsc);
    cmbPalette->addItem(tr("B/W descending"), Palette_BWDesc);

    cmbLinearizerQuality = new QComboBox();
    cmbLinearizerQuality->addItem(tr("Extremely coarse"), 0.01);
    cmbLinearizerQuality->addItem(tr("Extra coarse"), 0.007);
    cmbLinearizerQuality->addItem(tr("Coarser"), 0.003);
    cmbLinearizerQuality->addItem(tr("Coarse"), 0.001);
    cmbLinearizerQuality->addItem(tr("Normal"), LINEARIZER_QUALITY);
    cmbLinearizerQuality->addItem(tr("Fine"), 0.0001);
    cmbLinearizerQuality->addItem(tr("Finer"), 0.0006);
    cmbLinearizerQuality->addItem(tr("Extra fine"), 0.00001);

    chkPaletteFilter = new QCheckBox(tr("Filter"));
    connect(chkPaletteFilter, SIGNAL(stateChanged(int)), this, SLOT(doPaletteFilter(int)));

    txtPaletteSteps = new QSpinBox(this);
    txtPaletteSteps->setMinimum(5);
    txtPaletteSteps->setMaximum(100);

    chkShowScalarScale = new QCheckBox(tr("Show scale"), this);

    QPushButton *btnScalarFieldDefault = new QPushButton(tr("Default"));
    connect(btnScalarFieldDefault, SIGNAL(clicked()), this, SLOT(doScalarFieldDefault()));

    QGridLayout *gridLayoutScalarField = new QGridLayout();
    gridLayoutScalarField->setColumnMinimumWidth(0, minWidth);
    gridLayoutScalarField->setColumnStretch(1, 1);
    gridLayoutScalarField->addWidget(new QLabel(tr("Palette:")), 0, 0);
    gridLayoutScalarField->addWidget(cmbPalette, 0, 1, 1, 2);
    gridLayoutScalarField->addWidget(new QLabel(tr("Steps:")), 1, 0);
    gridLayoutScalarField->addWidget(txtPaletteSteps, 1, 1);
    gridLayoutScalarField->addWidget(chkPaletteFilter, 1, 2);
    gridLayoutScalarField->addWidget(new QLabel(tr("Quality:")), 2, 0);
    gridLayoutScalarField->addWidget(cmbLinearizerQuality, 2, 1, 1, 2);
    gridLayoutScalarField->addWidget(chkShowScalarScale, 3, 0, 1, 2);

    QVBoxLayout *layoutScalarField = new QVBoxLayout();
    layoutScalarField->addLayout(gridLayoutScalarField);
    layoutScalarField->addStretch();
    layoutScalarField->addWidget(btnScalarFieldDefault, 0, Qt::AlignLeft);

    QWidget *scalarFieldWidget = new QWidget();
    scalarFieldWidget->setLayout(layoutScalarField);

    // contours
    txtContoursCount = new QSpinBox(this);
    txtContoursCount->setMinimum(1);
    txtContoursCount->setMaximum(100);

    QPushButton *btnContoursDefault = new QPushButton(tr("Default"));
    connect(btnContoursDefault, SIGNAL(clicked()), this, SLOT(doContoursDefault()));

    QGridLayout *gridLayoutContours = new QGridLayout();
    gridLayoutContours->setColumnMinimumWidth(0, minWidth);
    gridLayoutContours->setColumnStretch(1, 1);
    gridLayoutContours->addWidget(new QLabel(tr("Contours count:")), 0, 0);
    gridLayoutContours->addWidget(txtContoursCount, 0, 1);

    QVBoxLayout *layoutContours = new QVBoxLayout();
    layoutContours->addLayout(gridLayoutContours);
    layoutContours->addStretch();
    layoutContours->addWidget(btnContoursDefault, 0, Qt::AlignLeft);

    QWidget *contoursWidget = new QWidget();
    contoursWidget->setLayout(layoutContours);

    // vector field
    chkVectorProportional = new QCheckBox(tr("Proportional"), this);
    chkVectorColor = new QCheckBox(tr("Color (b/w)"), this);
    txtVectorCount = new QSpinBox(this);
    txtVectorCount->setMinimum(1);
    txtVectorCount->setMaximum(500);
    txtVectorScale = new QDoubleSpinBox(this);
    txtVectorScale->setDecimals(2);
    txtVectorScale->setSingleStep(0.1);
    txtVectorScale->setMinimum(0);
    txtVectorScale->setMaximum(20);

    QPushButton *btnVectorFieldDefault = new QPushButton(tr("Default"));
    connect(btnVectorFieldDefault, SIGNAL(clicked()), this, SLOT(doVectorFieldDefault()));

    QGridLayout *gridLayoutVectorField = new QGridLayout();
    gridLayoutVectorField->setColumnMinimumWidth(0, minWidth);
    gridLayoutVectorField->setColumnStretch(1, 1);
    gridLayoutVectorField->addWidget(new QLabel(tr("Vectors:")), 0, 0);
    gridLayoutVectorField->addWidget(txtVectorCount, 0, 1);
    gridLayoutVectorField->addWidget(chkVectorProportional, 0, 2);
    gridLayoutVectorField->addWidget(new QLabel(tr("Scale:")), 1, 0);
    gridLayoutVectorField->addWidget(txtVectorScale, 1, 1);
    gridLayoutVectorField->addWidget(chkVectorColor, 1, 2);

    QVBoxLayout *layoutVectorField = new QVBoxLayout();
    layoutVectorField->addLayout(gridLayoutVectorField);
    layoutVectorField->addStretch();
    layoutVectorField->addWidget(btnVectorFieldDefault, 0, Qt::AlignLeft);

    QWidget *vectorFieldWidget = new QWidget();
    vectorFieldWidget->setLayout(layoutVectorField);

    // polynomial order
    cmbOrderPaletteOrder = new QComboBox();
    cmbOrderPaletteOrder->addItem(tr("Hermes"), PaletteOrder_Hermes);
    cmbOrderPaletteOrder->addItem(tr("Jet"), PaletteOrder_Jet);
    cmbOrderPaletteOrder->addItem(tr("Copper"), PaletteOrder_Copper);
    cmbOrderPaletteOrder->addItem(tr("Hot"), PaletteOrder_Hot);
    cmbOrderPaletteOrder->addItem(tr("Cool"), PaletteOrder_Cool);
    cmbOrderPaletteOrder->addItem(tr("Bone"), PaletteOrder_Bone);
    cmbOrderPaletteOrder->addItem(tr("Pink"), PaletteOrder_Pink);
    cmbOrderPaletteOrder->addItem(tr("Spring"), PaletteOrder_Spring);
    cmbOrderPaletteOrder->addItem(tr("Summer"), PaletteOrder_Summer);
    cmbOrderPaletteOrder->addItem(tr("Autumn"), PaletteOrder_Autumn);
    cmbOrderPaletteOrder->addItem(tr("Winter"), PaletteOrder_Winter);
    cmbOrderPaletteOrder->addItem(tr("HSV"), PaletteOrder_HSV);
    cmbOrderPaletteOrder->addItem(tr("B/W ascending"), PaletteOrder_BWAsc);
    cmbOrderPaletteOrder->addItem(tr("B/W descending"), PaletteOrder_BWDesc);

    chkShowOrderScale = new QCheckBox(tr("Show scale"), this);
    chkOrderLabel = new QCheckBox(tr("Show order labels"), this);

    QPushButton *btnOrderDefault = new QPushButton(tr("Default"));
    connect(btnOrderDefault, SIGNAL(clicked()), this, SLOT(doOrderDefault()));

    QGridLayout *gridLayoutOrder = new QGridLayout();
    gridLayoutOrder->setColumnMinimumWidth(0, minWidth);
    gridLayoutOrder->setColumnStretch(1, 1);
    gridLayoutOrder->addWidget(new QLabel(tr("Palette:")), 0, 0);
    gridLayoutOrder->addWidget(cmbOrderPaletteOrder, 0, 1);
    gridLayoutOrder->addWidget(chkShowOrderScale, 1, 0, 1, 2);
    gridLayoutOrder->addWidget(chkOrderLabel, 2, 0, 1, 2);

    QVBoxLayout *layoutOrder = new QVBoxLayout();
    layoutOrder->addLayout(gridLayoutOrder);
    layoutOrder->addStretch();
    layoutOrder->addWidget(btnOrderDefault, 0, Qt::AlignLeft);

    QWidget *orderWidget = new QWidget();
    orderWidget->setLayout(layoutOrder);

    // particle tracing
    txtParticleNumberOfPoints = new QSpinBox(this);
    txtParticleNumberOfPoints->setMinimum(1);
    txtParticleNumberOfPoints->setMaximum(50);
    txtParticleConstant = new SLineEditDouble();
    txtParticlePointX = new SLineEditDouble();
    txtParticlePointY = new SLineEditDouble();
    txtParticleVelocityX = new SLineEditDouble();
    txtParticleVelocityY = new SLineEditDouble();

    QPushButton *btnParticleDefault = new QPushButton(tr("Default"));
    connect(btnParticleDefault, SIGNAL(clicked()), this, SLOT(doParticleDefault()));

    QGridLayout *gridLayoutParticle = new QGridLayout();
    gridLayoutParticle->setColumnMinimumWidth(0, minWidth);
    gridLayoutParticle->setColumnStretch(1, 1);
    gridLayoutParticle->addWidget(new QLabel(tr("Number of points:")), 0, 0);
    gridLayoutParticle->addWidget(txtParticleNumberOfPoints, 0, 1);
    gridLayoutParticle->addWidget(new QLabel(tr("Constant:")), 1, 0);
    gridLayoutParticle->addWidget(txtParticleConstant, 1, 1);
    gridLayoutParticle->addWidget(new QLabel(tr("Particle position:")), 2, 0);
    gridLayoutParticle->addWidget(txtParticlePointX, 2, 1);
    gridLayoutParticle->addWidget(txtParticlePointY, 3, 1);
    gridLayoutParticle->addWidget(new QLabel(tr("Particle velocity:")), 4, 0);
    gridLayoutParticle->addWidget(txtParticleVelocityX, 4, 1);
    gridLayoutParticle->addWidget(txtParticleVelocityY, 5, 1);

    QVBoxLayout *layoutParticle = new QVBoxLayout();
    layoutParticle->addLayout(gridLayoutParticle);
    layoutParticle->addStretch();
    layoutParticle->addWidget(btnParticleDefault, 0, Qt::AlignLeft);

    QWidget *particleWidget = new QWidget();
    particleWidget->setLayout(layoutParticle);

    tbxAdvance = new QToolBox();
<<<<<<< HEAD
    tbxAdvance->addItem(workspaceWidget, icon(""), tr("Workspace"));
    tbxAdvance->addItem(scalarFieldWidget, icon(""), tr("Scalar view"));
    tbxAdvance->addItem(contoursWidget, icon(""), tr("Contours"));
    tbxAdvance->addItem(vectorFieldWidget, icon(""), tr("Vector field"));
    tbxAdvance->addItem(orderWidget, icon(""), tr("Polynomial order"));
=======
    tbxAdvance->addItem(workspaceWidget, icon(""), "Workspace");
    tbxAdvance->addItem(scalarFieldWidget, icon(""), "Scalar view");
    tbxAdvance->addItem(contoursWidget, icon(""), "Contours");
    tbxAdvance->addItem(vectorFieldWidget, icon(""), "Vector field");
    tbxAdvance->addItem(orderWidget, icon(""), "Polynomial order");
    tbxAdvance->addItem(particleWidget, icon(""), "Particle tracing");
>>>>>>> f6626045

    // layout postprocessor
    QVBoxLayout *layout = new QVBoxLayout();
    layout->addWidget(tbxAdvance);

    QWidget *widget = new QWidget(this);
    widget->setLayout(layout);

    return widget;
}

void PostprocessorView::doScalarFieldVariable(int index)
{
    logMessage("PostprocessorView::doScalarFieldVariable()");

    PhysicFieldVariableComp scalarFieldVariableComp = (PhysicFieldVariableComp) cmbScalarFieldVariableComp->itemData(cmbScalarFieldVariableComp->currentIndex()).toInt();
    PhysicFieldVariable physicFieldVariable = (PhysicFieldVariable) cmbScalarFieldVariable->itemData(index).toInt();

    cmbScalarFieldVariableComp->clear();
    if (isPhysicFieldVariableScalar(physicFieldVariable))
    {
        cmbScalarFieldVariableComp->addItem(tr("Scalar"), PhysicFieldVariableComp_Scalar);
    }
    else
    {
        cmbScalarFieldVariableComp->addItem(tr("Magnitude"), PhysicFieldVariableComp_Magnitude);
        cmbScalarFieldVariableComp->addItem(Util::scene()->problemInfo()->labelX(), PhysicFieldVariableComp_X);
        cmbScalarFieldVariableComp->addItem(Util::scene()->problemInfo()->labelY(), PhysicFieldVariableComp_Y);
    }

    if (cmbScalarFieldVariableComp->currentIndex() == -1)
        cmbScalarFieldVariableComp->setCurrentIndex(cmbScalarFieldVariableComp->findData(scalarFieldVariableComp));
    if (cmbScalarFieldVariableComp->currentIndex() == -1)
        cmbScalarFieldVariableComp->setCurrentIndex(0);
}

void PostprocessorView::doScalarFieldRangeAuto(int state)
{
    logMessage("PostprocessorView::doScalarFieldRangeAuto()");

    txtScalarFieldRangeMin->setEnabled(!chkScalarFieldRangeAuto->isChecked());
    txtScalarFieldRangeMax->setEnabled(!chkScalarFieldRangeAuto->isChecked());

    // show/hide range min/max
    lblScalarFieldRangeMin->setVisible(!chkScalarFieldRangeAuto->isChecked());
    lblScalarFieldRangeMax->setVisible(!chkScalarFieldRangeAuto->isChecked());
    txtScalarFieldRangeMin->setVisible(!chkScalarFieldRangeAuto->isChecked());
    txtScalarFieldRangeMax->setVisible(!chkScalarFieldRangeAuto->isChecked());
    lblScalarFieldRangeMinError->setVisible(!chkScalarFieldRangeAuto->isChecked());
    lblScalarFieldRangeMaxError->setVisible(!chkScalarFieldRangeAuto->isChecked());
}

void PostprocessorView::doPaletteFilter(int state)
{
    logMessage("PostprocessorView::doPaletteFilter()");

    txtPaletteSteps->setEnabled(!chkPaletteFilter->isChecked());
}

void PostprocessorView::setControls()
{
    logMessage("PostprocessorView::setControls()");

    bool isMeshed = Util::scene()->sceneSolution()->isMeshed();
    bool isSolved = Util::scene()->sceneSolution()->isSolved();

    chkShowGeometry->setEnabled(true);

    chkShowInitialMesh->setEnabled(isMeshed);
    chkShowSolutionMesh->setEnabled(isSolved && (cmbScalarFieldVariable->count() > 0));
    chkShowContours->setEnabled(isSolved);
    chkShowVectors->setEnabled(isSolved && (cmbVectorFieldVariable->count() > 0));
    chkShowParticleTracing->setEnabled(isSolved && (cmbVectorFieldVariable->count() > 0));

    radPostprocessorNone->setEnabled(isSolved);
    radPostprocessorScalarField->setEnabled(isSolved);
    radPostprocessorOrder->setEnabled(isSolved);
    radPostprocessorScalarField3D->setEnabled(isSolved);
    radPostprocessorScalarField3DSolid->setEnabled(isSolved);
    radPostprocessorModel->setEnabled(isSolved);

    cmbTimeStep->setEnabled(Util::scene()->sceneSolution()->timeStepCount() > 0);

    cmbScalarFieldVariable->setEnabled(false);
    cmbScalarFieldVariableComp->setEnabled(false);
    chkScalarFieldRangeAuto->setEnabled(false);
    cmbVectorFieldVariable->setEnabled(chkShowVectors->isChecked());

    if (isSolved && (radPostprocessorScalarField->isChecked() ||
                     radPostprocessorScalarField3D->isChecked() ||
                     radPostprocessorScalarField3DSolid->isChecked()))
    {
        cmbScalarFieldVariable->setEnabled(true);
        cmbScalarFieldVariableComp->setEnabled(true);

        chkScalarFieldRangeAuto->setEnabled(true);
        doScalarFieldRangeAuto(-1);
    }

    if (isSolved && (radPostprocessorScalarField3D->isChecked() ||
                     radPostprocessorScalarField3DSolid->isChecked() ||
                     radPostprocessorModel->isChecked()))
    {
        chkShowGeometry->setChecked(true);
        chkShowGeometry->setEnabled(false);
        chkShowInitialMesh->setEnabled(false);
        chkShowSolutionMesh->setEnabled(false);
        chkShowContours->setEnabled(false);
        chkShowVectors->setEnabled(false);
        chkShowParticleTracing->setEnabled(false);
    }
}

void PostprocessorView::updateControls()
{
    logMessage("PostprocessorView::updateControls()");

    fillComboBoxScalarVariable(cmbScalarFieldVariable);
    fillComboBoxVectorVariable(cmbVectorFieldVariable);
    fillComboBoxTimeStep(cmbTimeStep);

    loadBasic();
    loadAdvanced();
}

void PostprocessorView::doPostprocessorGroupClicked(QAbstractButton *button)
{
    logMessage("PostprocessorView::doPostprocessorGroupClicked()");

    setControls();
}

void PostprocessorView::doApply()
{
    logMessage("PostprocessorView::doApply()");

    saveBasic();
    saveAdvanced();

    // time step
    QApplication::processEvents();
    Util::scene()->sceneSolution()->setTimeStep(cmbTimeStep->currentIndex(), false);

    // read auto range values
    if (chkScalarFieldRangeAuto->isChecked())
    {
        txtScalarFieldRangeMin->setText(QString::number(m_sceneView->sceneViewSettings().scalarRangeMin));
        txtScalarFieldRangeMax->setText(QString::number(m_sceneView->sceneViewSettings().scalarRangeMax));
    }

    // switch to the postprocessor
    if (Util::scene()->sceneSolution()->isSolved())
        m_sceneView->actSceneModePostprocessor->trigger();

    emit apply();

    activateWindow();
}

void PostprocessorView::doWorkspaceDefault()
{
    logMessage("PostprocessorView::doWorkspaceDefault()");

    txtGridStep->setText(QString::number(GRIDSTEP));
    chkShowGrid->setChecked(SHOWGRID);
    chkSnapToGrid->setEnabled(SHOWGRID);
    chkSnapToGrid->setChecked(SNAPTOGRID);

    lblSceneFontExample->setFont(FONT);
    lblSceneFontExample->setText(QString("%1, %2").arg(lblSceneFontExample->font().family()).arg(lblSceneFontExample->font().pointSize()));

    chkShowAxes->setChecked(SHOWAXES);
    chkShowRulers->setChecked(SHOWRULERS);
    chkShowLabel->setChecked(SHOWLABEL);
}

void PostprocessorView::doScalarFieldDefault()
{
    logMessage("PostprocessorView::doScalarFieldDefault()");

    cmbPalette->setCurrentIndex(cmbPalette->findData((PaletteType) PALETTETYPE));
    chkPaletteFilter->setChecked(PALETTEFILTER);
    txtPaletteSteps->setValue(PALETTESTEPS);
    cmbLinearizerQuality->setCurrentIndex(cmbLinearizerQuality->findData(LINEARIZER_QUALITY));
    chkShowScalarScale->setChecked(SCALARSCALE);
}

void PostprocessorView::doContoursDefault()
{
    logMessage("PostprocessorView::doContoursDefault()");

    txtContoursCount->setValue(CONTOURSCOUNT);
}

void PostprocessorView::doVectorFieldDefault()
{
    logMessage("PostprocessorView::doVecotrFieldDefault()");

    chkVectorProportional->setChecked(VECTORPROPORTIONAL);
    chkVectorColor->setChecked(VECTORCOLOR);
    txtVectorCount->setValue(VECTORNUMBER);
    txtVectorScale->setValue(VECTORSCALE);
}

void PostprocessorView::doOrderDefault()
{
    logMessage("PostprocessorView::doPolynomialOrderDefault()");

    cmbOrderPaletteOrder->setCurrentIndex(cmbOrderPaletteOrder->findData((PaletteOrderType) ORDERPALETTEORDERTYPE));
    chkShowOrderScale->setChecked(ORDERSCALE);
    chkOrderLabel->setChecked(ORDERLABEL);
}

void PostprocessorView::doParticleDefault()
{
    logMessage("PostprocessorView::doParticleDefault()");

    txtParticleNumberOfPoints->setValue(PARTICLENUMBEROFPOINTS);
    txtParticleConstant->setValue(PARTICLECONSTANT);
    txtParticlePointX->setValue(PARTICLESTARTX);
    txtParticlePointY->setValue(PARTICLESTARTY);
    txtParticleVelocityX->setValue(PARTICLESTARTVELOCITYX);
    txtParticleVelocityY->setValue(PARTICLESTARTVELOCITYY);
}

void PostprocessorView::doScalarFieldRangeMinChanged()
{
    lblScalarFieldRangeMinError->clear();
    lblScalarFieldRangeMaxError->clear();
    btnOK->setEnabled(true);

    if (txtScalarFieldRangeMin->value() > txtScalarFieldRangeMax->value())
    {
        lblScalarFieldRangeMinError->setText(QString("> %1").arg(txtScalarFieldRangeMax->value()));
        //btnOK->setDisabled(true);
    }
    /*
    else if (txtScalarFieldRangeMin->value() == txtScalarFieldRangeMax->value())
    {
        lblScalarFieldRangeMinError->setText(QString("= %1").arg(txtScalarFieldRangeMax->value()));
        btnOK->setDisabled(true);
    }
    */
}

void PostprocessorView::doScalarFieldRangeMaxChanged()
{
    lblScalarFieldRangeMaxError->clear();
    lblScalarFieldRangeMinError->clear();
    btnOK->setEnabled(true);

    if (txtScalarFieldRangeMax->value() < txtScalarFieldRangeMin->value())
    {
        lblScalarFieldRangeMaxError->setText(QString("< %1").arg(txtScalarFieldRangeMin->value()));
        //btnOK->setDisabled(true);
    }
    /*
    else if (txtScalarFieldRangeMax->value() == txtScalarFieldRangeMin->value())
    {
        lblScalarFieldRangeMaxError->setText(QString("= %1").arg(txtScalarFieldRangeMin->value()));
        btnOK->setDisabled(true);
    }
    */
}

void PostprocessorView::doSceneFont()
{
    logMessage("PostprocessorView::doSceneFont()");

    bool ok;
    QFont sceneFont = QFontDialog::getFont(&ok, lblSceneFontExample->font(), this);
    if (ok)
    {
        lblSceneFontExample->setFont(sceneFont);
        lblSceneFontExample->setText(QString("%1, %2").arg(lblSceneFontExample->font().family()).arg(lblSceneFontExample->font().pointSize()));
    }
}

void PostprocessorView::doShowGridChanged()
{
    chkSnapToGrid->setEnabled(chkShowGrid->isChecked());
}<|MERGE_RESOLUTION|>--- conflicted
+++ resolved
@@ -624,20 +624,12 @@
     particleWidget->setLayout(layoutParticle);
 
     tbxAdvance = new QToolBox();
-<<<<<<< HEAD
-    tbxAdvance->addItem(workspaceWidget, icon(""), tr("Workspace"));
-    tbxAdvance->addItem(scalarFieldWidget, icon(""), tr("Scalar view"));
-    tbxAdvance->addItem(contoursWidget, icon(""), tr("Contours"));
-    tbxAdvance->addItem(vectorFieldWidget, icon(""), tr("Vector field"));
-    tbxAdvance->addItem(orderWidget, icon(""), tr("Polynomial order"));
-=======
     tbxAdvance->addItem(workspaceWidget, icon(""), "Workspace");
     tbxAdvance->addItem(scalarFieldWidget, icon(""), "Scalar view");
     tbxAdvance->addItem(contoursWidget, icon(""), "Contours");
     tbxAdvance->addItem(vectorFieldWidget, icon(""), "Vector field");
     tbxAdvance->addItem(orderWidget, icon(""), "Polynomial order");
     tbxAdvance->addItem(particleWidget, icon(""), "Particle tracing");
->>>>>>> f6626045
 
     // layout postprocessor
     QVBoxLayout *layout = new QVBoxLayout();
