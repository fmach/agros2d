--- conflicted
+++ resolved
@@ -55,29 +55,6 @@
 {
     logMessage("PostprocessorView::loadBasic()");
 
-<<<<<<< HEAD
-    // show
-    chkShowGeometry->setChecked(m_scenePost2D->sceneViewSettings().showGeometry);
-    chkShowInitialMesh->setChecked(m_scenePost2D->sceneViewSettings().showInitialMesh);
-
-    radPostprocessorNone->setChecked(m_scenePost2D->sceneViewSettings().postprocessorShow == SceneViewPostprocessorShow_None);
-    radPostprocessorScalarField->setChecked(m_scenePost2D->sceneViewSettings().postprocessorShow == SceneViewPostprocessorShow_ScalarView);
-    radPostprocessorScalarField3D->setChecked(m_scenePost2D->sceneViewSettings().postprocessorShow == SceneViewPostprocessorShow_ScalarView3D);
-    radPostprocessorScalarField3DSolid->setChecked(m_scenePost2D->sceneViewSettings().postprocessorShow == SceneViewPostprocessorShow_ScalarView3DSolid);
-    radPostprocessorModel->setChecked(m_scenePost2D->sceneViewSettings().postprocessorShow == SceneViewPostprocessorShow_Model);
-    radPostprocessorOrder->setChecked(m_scenePost2D->sceneViewSettings().postprocessorShow == SceneViewPostprocessorShow_Order);
-    doPostprocessorGroupClicked(butPostprocessorGroup->checkedButton());
-
-    chkShowContours->setChecked(m_scenePost2D->sceneViewSettings().showContours);
-    chkShowVectors->setChecked(m_scenePost2D->sceneViewSettings().showVectors);
-    chkShowSolutionMesh->setChecked(m_scenePost2D->sceneViewSettings().showSolutionMesh);
-
-    // scalar field
-    //TODO
-    cmbScalarFieldVariable->setCurrentIndex(cmbScalarFieldVariable->findData(QString::fromStdString(m_scenePost2D->sceneViewSettings().scalarPhysicFieldVariable)));
-    doScalarFieldVariable(cmbScalarFieldVariable->currentIndex());
-    cmbScalarFieldVariableComp->setCurrentIndex(cmbScalarFieldVariableComp->findData(m_scenePost2D->sceneViewSettings().scalarPhysicFieldVariableComp));
-=======
     cmbFieldInfo->setCurrentIndex(cmbFieldInfo->findData(Util::config()->activeField));
     if (cmbFieldInfo->currentIndex() == -1)
         cmbFieldInfo->setCurrentIndex(0);
@@ -117,21 +94,10 @@
     }
     doScalarFieldVariable(cmbScalarFieldVariable->currentIndex());
     cmbScalarFieldVariableComp->setCurrentIndex(cmbScalarFieldVariableComp->findData(Util::config()->scalarVariableComp));
->>>>>>> 5f42d975
     if (cmbScalarFieldVariableComp->currentIndex() == -1)
     {
         // set first component
         cmbScalarFieldVariableComp->setCurrentIndex(0);
-<<<<<<< HEAD
-    chkScalarFieldRangeAuto->setChecked(m_scenePost2D->sceneViewSettings().scalarRangeAuto);
-    doScalarFieldRangeAuto(chkScalarFieldRangeAuto->checkState());
-    txtScalarFieldRangeMin->setText(QString::number(m_scenePost2D->sceneViewSettings().scalarRangeMin));
-    txtScalarFieldRangeMax->setText(QString::number(m_scenePost2D->sceneViewSettings().scalarRangeMax));
-
-    // vector field
-    //TODO
-    cmbVectorFieldVariable->setCurrentIndex(cmbVectorFieldVariable->findData(QString::fromStdString(m_scenePost2D->sceneViewSettings().vectorPhysicFieldVariable)));
-=======
         Util::config()->scalarVariableComp = (PhysicFieldVariableComp) cmbScalarFieldVariableComp->itemData(cmbScalarFieldVariableComp->currentIndex()).toInt();
     }
 
@@ -143,7 +109,6 @@
         cmbVectorFieldVariable->setCurrentIndex(0);
         Util::config()->vectorVariable = cmbVectorFieldVariable->itemData(cmbVectorFieldVariable->currentIndex()).toString();
     }
->>>>>>> 5f42d975
 
     // transient view
     // cmbTimeStep->setCurrentIndex(Util::scene()->sceneSolution()->timeStep());
@@ -173,11 +138,7 @@
     txtGeometryLabelSize->setValue(Util::config()->labelSize);
 
     // scalar field
-<<<<<<< HEAD
-    chkShowScalarColorBar->setChecked(Util::config()->showScalarScale);
-=======
     chkShowScalarColorBar->setChecked(Util::config()->showScalarColorBar);
->>>>>>> 5f42d975
     cmbPalette->setCurrentIndex(cmbPalette->findData(Util::config()->paletteType));
     chkPaletteFilter->setChecked(Util::config()->paletteFilter);
     doPaletteFilter(chkPaletteFilter->checkState());
@@ -234,14 +195,11 @@
     doScalarFieldLog(chkScalarFieldRangeLog->checkState());
     txtScalarFieldRangeBase->setText(QString::number(Util::config()->scalarRangeBase));
     txtScalarDecimalPlace->setValue(Util::config()->scalarDecimalPlace);
-<<<<<<< HEAD
-=======
     chkScalarFieldRangeAuto->setChecked(Util::config()->scalarRangeAuto);
     doScalarFieldRangeAuto(chkScalarFieldRangeAuto->checkState());
     txtScalarFieldRangeMin->setValue(Util::config()->scalarRangeMin);
     txtScalarFieldRangeMax->setValue(Util::config()->scalarRangeMax);
 
->>>>>>> 5f42d975
     // 3d
     chkView3DLighting->setChecked(Util::config()->scalarView3DLighting);
     txtView3DAngle->setValue(Util::config()->scalarView3DAngle);
@@ -265,30 +223,6 @@
     Util::config()->showOrderView = chkShowOrderView->isChecked();
 
     // show
-<<<<<<< HEAD
-    m_scenePost2D->sceneViewSettings().showGeometry = chkShowGeometry->isChecked();
-    m_scenePost2D->sceneViewSettings().showInitialMesh = chkShowInitialMesh->isChecked();
-
-    if (radPostprocessorNone->isChecked()) m_scenePost2D->sceneViewSettings().postprocessorShow = SceneViewPostprocessorShow_None;
-    if (radPostprocessorScalarField->isChecked()) m_scenePost2D->sceneViewSettings().postprocessorShow = SceneViewPostprocessorShow_ScalarView;
-    if (radPostprocessorScalarField3D->isChecked()) m_scenePost2D->sceneViewSettings().postprocessorShow = SceneViewPostprocessorShow_ScalarView3D;
-    if (radPostprocessorScalarField3DSolid->isChecked()) m_scenePost2D->sceneViewSettings().postprocessorShow = SceneViewPostprocessorShow_ScalarView3DSolid;
-    if (radPostprocessorModel->isChecked()) m_scenePost2D->sceneViewSettings().postprocessorShow = SceneViewPostprocessorShow_Model;
-    if (radPostprocessorOrder->isChecked()) m_scenePost2D->sceneViewSettings().postprocessorShow = SceneViewPostprocessorShow_Order;
-
-    m_scenePost2D->sceneViewSettings().showContours = chkShowContours->isChecked();
-    m_scenePost2D->sceneViewSettings().showVectors = chkShowVectors->isChecked();
-    m_scenePost2D->sceneViewSettings().showSolutionMesh = chkShowSolutionMesh->isChecked();
-
-    // scalar field
-    m_scenePost2D->sceneViewSettings().scalarPhysicFieldVariable = cmbScalarFieldVariable->itemData(cmbScalarFieldVariable->currentIndex()).toString().toStdString();
-    m_scenePost2D->sceneViewSettings().scalarPhysicFieldVariableComp = (PhysicFieldVariableComp) cmbScalarFieldVariableComp->itemData(cmbScalarFieldVariableComp->currentIndex()).toInt();
-    m_scenePost2D->sceneViewSettings().scalarRangeAuto = chkScalarFieldRangeAuto->isChecked();
-    m_scenePost2D->sceneViewSettings().scalarRangeMin = txtScalarFieldRangeMin->text().toDouble();
-    m_scenePost2D->sceneViewSettings().scalarRangeMax = txtScalarFieldRangeMax->text().toDouble();
-
-    Hermes::Module::LocalVariable *physicFieldVariable = Util::scene()->activeViewField()->module()->get_variable(m_scenePost2D->sceneViewSettings().scalarPhysicFieldVariable);
-=======
     if (radPost3DNone->isChecked()) Util::config()->showPost3D = SceneViewPost3DShow_None;
     if (radPost3DScalarField3D->isChecked()) Util::config()->showPost3D = SceneViewPost3DShow_ScalarView3D;
     if (radPost3DScalarField3DSolid->isChecked()) Util::config()->showPost3D = SceneViewPost3DShow_ScalarView3DSolid;
@@ -309,16 +243,11 @@
     Util::config()->scalarRangeMax = txtScalarFieldRangeMax->value();
 
     Hermes::Module::LocalVariable *physicFieldVariable = Util::scene()->activeViewField()->module()->get_variable(Util::config()->scalarVariable.toStdString());
->>>>>>> 5f42d975
     if (physicFieldVariable && physicFieldVariable->id == "custom")
         physicFieldVariable->expression.scalar = txtScalarFieldExpression->text().toStdString();
 
     // vector field
-<<<<<<< HEAD
-    m_scenePost2D->sceneViewSettings().vectorPhysicFieldVariable = cmbVectorFieldVariable->itemData(cmbVectorFieldVariable->currentIndex()).toString().toStdString();
-=======
     Util::config()->vectorVariable = cmbVectorFieldVariable->itemData(cmbVectorFieldVariable->currentIndex()).toString();
->>>>>>> 5f42d975
 }
 
 void PostprocessorView::saveAdvanced()
@@ -343,11 +272,7 @@
     Util::config()->labelSize = txtGeometryLabelSize->value();
 
     // scalar field
-<<<<<<< HEAD
-    Util::config()->showScalarScale = chkShowScalarColorBar->isChecked();
-=======
     Util::config()->showScalarColorBar = chkShowScalarColorBar->isChecked();
->>>>>>> 5f42d975
     Util::config()->paletteType = (PaletteType) cmbPalette->itemData(cmbPalette->currentIndex()).toInt();
     Util::config()->paletteFilter = chkPaletteFilter->isChecked();
     Util::config()->paletteSteps = txtPaletteSteps->value();
@@ -410,19 +335,10 @@
     logMessage("PostprocessorView::createControls()");
 
     // tab widget
-<<<<<<< HEAD
-    basic = controlsBasic();
-    postprocessor = controlsPosprocessor();
-    workspace = controlsWorkspace();
-
-    QTabWidget *tabType = new QTabWidget(this);
-    tabType->addTab(basic, icon(""), tr("Basic"));
-=======
     postprocessor = controlsPostprocessor();
     workspace = controlsWorkspace();
 
     QTabWidget *tabType = new QTabWidget(this);
->>>>>>> 5f42d975
     tabType->addTab(postprocessor, icon(""), tr("Postprocessor"));
     tabType->addTab(workspace, icon(""), tr("Workspace"));
 
@@ -452,59 +368,6 @@
 
     double minWidth = 110;
 
-<<<<<<< HEAD
-    // layout show
-    chkShowGeometry = new QCheckBox(tr("Geometry"));
-    chkShowInitialMesh = new QCheckBox(tr("Initial mesh"));
-    chkShowContours = new QCheckBox(tr("Contours"));
-    chkShowVectors = new QCheckBox(tr("Vectors"));
-    chkShowParticleTracing = new QCheckBox(tr("Particle tracing"));
-    connect(chkShowVectors, SIGNAL(clicked()), this, SLOT(setControls()));
-    chkShowSolutionMesh = new QCheckBox(tr("Solution mesh"));
-
-    // postprocessor mode
-    radPostprocessorNone = new QRadioButton(tr("None"), this);
-    radPostprocessorOrder = new QRadioButton(tr("Polynomial order"), this);
-    radPostprocessorScalarField = new QRadioButton(tr("Scalar view"), this);
-    radPostprocessorScalarField3D = new QRadioButton(tr("Scalar view"), this);
-    radPostprocessorScalarField3DSolid = new QRadioButton(tr("Scalar view solid"), this);
-    radPostprocessorParticleTracing3D = new QRadioButton(tr("Particle tracing"), this);
-    radPostprocessorModel = new QRadioButton("Model", this);
-
-    butPostprocessorGroup = new QButtonGroup(this);
-    butPostprocessorGroup->addButton(radPostprocessorNone);
-    butPostprocessorGroup->addButton(radPostprocessorScalarField);
-    butPostprocessorGroup->addButton(radPostprocessorOrder);
-    butPostprocessorGroup->addButton(radPostprocessorScalarField3D);
-    butPostprocessorGroup->addButton(radPostprocessorScalarField3DSolid);
-    butPostprocessorGroup->addButton(radPostprocessorParticleTracing3D);
-    butPostprocessorGroup->addButton(radPostprocessorModel);
-    connect(butPostprocessorGroup, SIGNAL(buttonClicked(QAbstractButton*)), this, SLOT(doPostprocessorGroupClicked(QAbstractButton*)));
-
-    QGridLayout *layoutShow = new QGridLayout();
-    layoutShow->addWidget(chkShowGeometry, 0, 0);
-    layoutShow->addWidget(chkShowInitialMesh, 1, 0);
-    layoutShow->addWidget(chkShowSolutionMesh, 2, 0);
-    layoutShow->addWidget(chkShowContours, 3, 0);
-    layoutShow->addWidget(chkShowVectors, 4, 0);
-    layoutShow->addWidget(chkShowParticleTracing, 5, 0);
-    layoutShow->addWidget(new QLabel(tr("2D:")), 0, 1);
-    layoutShow->addWidget(radPostprocessorNone, 0, 2);
-    layoutShow->addWidget(radPostprocessorOrder, 1, 2);
-    layoutShow->addWidget(radPostprocessorScalarField, 2, 2);
-    layoutShow->addWidget(new QLabel(tr("3D:")), 3, 1);
-    layoutShow->addWidget(radPostprocessorScalarField3D, 3, 2);
-    layoutShow->addWidget(radPostprocessorScalarField3DSolid, 4, 2);
-    layoutShow->addWidget(radPostprocessorParticleTracing3D, 5, 2);
-    layoutShow->addWidget(radPostprocessorModel, 6, 2);
-
-    QHBoxLayout *layoutShowSpace = new QHBoxLayout();
-    layoutShowSpace->addLayout(layoutShow);
-    layoutShowSpace->addStretch();
-
-    QGroupBox *grpShow = new QGroupBox(tr("Show"));
-    grpShow->setLayout(layoutShowSpace);
-=======
     cmbFieldInfo = new QComboBox();
     connect(cmbFieldInfo, SIGNAL(currentIndexChanged(int)), this, SLOT(doFieldInfo(int)));
 
@@ -579,7 +442,6 @@
 
     QGroupBox *grpShowPost3D = new QGroupBox(tr("Postprocessor 3D"));
     grpShowPost3D->setLayout(layoutShowPost3D);
->>>>>>> 5f42d975
 
     // layout scalar field
     cmbScalarFieldVariable = new QComboBox();
@@ -640,26 +502,6 @@
     QGroupBox *grpTransient = new QGroupBox(tr("Transient analysis"));
     grpTransient->setLayout(layoutTransient);
 
-<<<<<<< HEAD
-    QVBoxLayout *layout = new QVBoxLayout();
-    layout->addWidget(grpShow);
-    layout->addWidget(grpScalarField);
-    layout->addWidget(grpVectorField);
-    layout->addWidget(grpTransient);
-    layout->addStretch();
-
-    QWidget *widget = new QWidget(this);
-    widget->setLayout(layout);
-
-    return widget;
-}
-
-QWidget *PostprocessorView::controlsPosprocessor()
-{
-    logMessage("PostprocessorView::controlsAdvanced()");
-
-    double minWidth = 110;
-=======
     QVBoxLayout *layoutBasic = new QVBoxLayout();
     layoutBasic->addLayout(layoutField);
     layoutBasic->addWidget(grpShowMesh);
@@ -673,7 +515,6 @@
 
     QWidget *basicWidget = new QWidget(this);
     basicWidget->setLayout(layoutBasic);
->>>>>>> 5f42d975
 
     // scalar field
     // palette
@@ -716,8 +557,6 @@
     txtScalarFieldRangeBase = new SLineEditDouble(SCALARFIELDRANGEBASE);
     connect(chkScalarFieldRangeLog, SIGNAL(stateChanged(int)), this, SLOT(doScalarFieldLog(int)));
 
-<<<<<<< HEAD
-=======
     QPalette palette;
     palette.setColor(QPalette::WindowText, Qt::red);
 
@@ -744,7 +583,6 @@
     QGroupBox *grpScalarFieldRange = new QGroupBox(tr("Range"));
     grpScalarFieldRange->setLayout(layoutScalarFieldRange);
 
->>>>>>> 5f42d975
     QGridLayout *gridLayoutScalarFieldPalette = new QGridLayout();
     gridLayoutScalarFieldPalette->addWidget(new QLabel(tr("Palette:")), 0, 0);
     gridLayoutScalarFieldPalette->addWidget(cmbPalette, 0, 1, 1, 2);
@@ -757,13 +595,8 @@
     gridLayoutScalarFieldPalette->addWidget(txtScalarFieldRangeBase, 3, 1);
     gridLayoutScalarFieldPalette->addWidget(chkScalarFieldRangeLog, 3, 2);
 
-<<<<<<< HEAD
-    QGroupBox *grpScalarFieldPallete = new QGroupBox(tr("Palette"));
-    grpScalarFieldPallete->setLayout(gridLayoutScalarFieldPalette);
-=======
     QGroupBox *grpScalarFieldPalette = new QGroupBox(tr("Palette"));
     grpScalarFieldPalette->setLayout(gridLayoutScalarFieldPalette);
->>>>>>> 5f42d975
 
     // decimal places
     txtScalarDecimalPlace = new QSpinBox(this);
@@ -784,20 +617,12 @@
     QPushButton *btnScalarFieldDefault = new QPushButton(tr("Default"));
     connect(btnScalarFieldDefault, SIGNAL(clicked()), this, SLOT(doScalarFieldDefault()));
 
-<<<<<<< HEAD
-    QVBoxLayout *layoutScalarField = new QVBoxLayout();
-    layoutScalarField->addWidget(grpScalarFieldPallete);
-    layoutScalarField->addWidget(grpScalarFieldColorbar);
-    layoutScalarField->addStretch();
-    layoutScalarField->addWidget(btnScalarFieldDefault, 0, Qt::AlignLeft);
-=======
     QVBoxLayout *layoutScalarFieldAdvanced = new QVBoxLayout();
     layoutScalarFieldAdvanced->addWidget(grpScalarFieldPalette);
     layoutScalarFieldAdvanced->addWidget(grpScalarFieldColorbar);
     layoutScalarFieldAdvanced->addWidget(grpScalarFieldRange);
     layoutScalarFieldAdvanced->addStretch();
     layoutScalarFieldAdvanced->addWidget(btnScalarFieldDefault, 0, Qt::AlignLeft);
->>>>>>> 5f42d975
 
     QWidget *scalarFieldWidget = new QWidget();
     scalarFieldWidget->setLayout(layoutScalarFieldAdvanced);
@@ -822,7 +647,6 @@
 
     // QPushButton *btnContoursDefault = new QPushButton(tr("Default"));
     // connect(btnContoursDefault, SIGNAL(clicked()), this, SLOT(doContoursVectorsDefault()));
-<<<<<<< HEAD
 
     QGridLayout *gridLayoutContours = new QGridLayout();
     gridLayoutContours->setColumnMinimumWidth(0, minWidth);
@@ -844,29 +668,6 @@
     QGroupBox *grpVectors = new QGroupBox(tr("Vectors"));
     grpVectors->setLayout(gridLayoutVectors);
 
-=======
-
-    QGridLayout *gridLayoutContours = new QGridLayout();
-    gridLayoutContours->setColumnMinimumWidth(0, minWidth);
-    gridLayoutContours->setColumnStretch(1, 1);
-    gridLayoutContours->addWidget(new QLabel(tr("Contours count:")), 0, 0);
-    gridLayoutContours->addWidget(txtContoursCount, 0, 1);
-
-    QGroupBox *grpContours = new QGroupBox(tr("Contours"));
-    grpContours->setLayout(gridLayoutContours);
-
-    QGridLayout *gridLayoutVectors = new QGridLayout();
-    gridLayoutVectors->addWidget(new QLabel(tr("Vectors:")), 0, 0);
-    gridLayoutVectors->addWidget(txtVectorCount, 0, 1);
-    gridLayoutVectors->addWidget(chkVectorProportional, 0, 2);
-    gridLayoutVectors->addWidget(new QLabel(tr("Scale:")), 1, 0);
-    gridLayoutVectors->addWidget(txtVectorScale, 1, 1);
-    gridLayoutVectors->addWidget(chkVectorColor, 1, 2);
-
-    QGroupBox *grpVectors = new QGroupBox(tr("Vectors"));
-    grpVectors->setLayout(gridLayoutVectors);
-
->>>>>>> 5f42d975
     QVBoxLayout *layoutContoursVectors = new QVBoxLayout();
     layoutContoursVectors->addWidget(grpContours);
     layoutContoursVectors->addWidget(grpVectors);
@@ -1034,10 +835,7 @@
     particleWidget->setLayout(layoutParticle);
 
     tbxPostprocessor = new QToolBox();
-<<<<<<< HEAD
-=======
     tbxPostprocessor->addItem(basicWidget, icon(""), tr("Basic settings"));
->>>>>>> 5f42d975
     tbxPostprocessor->addItem(scalarFieldWidget, icon(""), tr("Scalar view"));
     tbxPostprocessor->addItem(contoursVectorsWidget, icon(""), tr("Contours and vectors"));
     tbxPostprocessor->addItem(orderWidget, icon(""), tr("Polynomial order"));
@@ -1046,158 +844,6 @@
     // layout postprocessor
     QVBoxLayout *layout = new QVBoxLayout();
     layout->addWidget(tbxPostprocessor);
-<<<<<<< HEAD
-
-    QWidget *widget = new QWidget(this);
-    widget->setLayout(layout);
-
-    return widget;
-}
-
-QWidget *PostprocessorView::controlsWorkspace()
-{
-    logMessage("PostprocessorView::controlsWorkspace()");
-
-    // workspace
-    txtGridStep = new QLineEdit("0.1");
-    txtGridStep->setValidator(new QDoubleValidator(txtGridStep));
-    chkShowGrid = new QCheckBox(tr("Show grid"));
-    connect(chkShowGrid, SIGNAL(clicked()), this, SLOT(doShowGridChanged()));
-    chkSnapToGrid = new QCheckBox(tr("Snap to grid"));
-    chkZoomToMouse = new QCheckBox(tr("Zoom to mouse pointer"));
-
-    QGridLayout *layoutGrid = new QGridLayout();
-    layoutGrid->addWidget(new QLabel(tr("Grid step:")), 0, 0);
-    layoutGrid->addWidget(txtGridStep, 0, 1);
-    layoutGrid->addWidget(chkShowGrid, 1, 0, 1, 2);
-    layoutGrid->addWidget(chkSnapToGrid, 2, 0, 1, 2);
-    layoutGrid->addWidget(chkZoomToMouse, 3, 0, 1, 2);
-
-    QGroupBox *grpGrid = new QGroupBox(tr("Grid"));
-    grpGrid->setLayout(layoutGrid);
-
-    lblSceneFontExample = new QLabel(QString("%1, %2").arg(Util::config()->sceneFont.family()).arg(Util::config()->sceneFont.pointSize()));
-
-    btnSceneFont = new QPushButton(tr("Set font"));
-    connect(btnSceneFont, SIGNAL(clicked()), this, SLOT(doSceneFont()));
-
-    QGridLayout *layoutFont = new QGridLayout();
-    layoutFont->addWidget(lblSceneFontExample, 0, 1);
-    layoutFont->addWidget(btnSceneFont, 0, 2);
-
-    QGroupBox *grpFont = new QGroupBox(tr("Scene font"));
-    grpFont->setLayout(layoutFont);
-
-    // geometry
-    txtGeometryNodeSize = new QSpinBox();
-    txtGeometryNodeSize->setMinimum(1);
-    txtGeometryNodeSize->setMaximum(20);
-    txtGeometryEdgeWidth = new QSpinBox();
-    txtGeometryEdgeWidth->setMinimum(1);
-    txtGeometryEdgeWidth->setMaximum(20);
-    txtGeometryLabelSize = new QSpinBox();
-    txtGeometryLabelSize->setMinimum(1);
-    txtGeometryLabelSize->setMaximum(20);
-
-    QGridLayout *layoutGeometry = new QGridLayout();
-    layoutGeometry->addWidget(new QLabel(tr("Node size:")), 0, 0);
-    layoutGeometry->addWidget(txtGeometryNodeSize, 0, 1);
-    layoutGeometry->addWidget(new QLabel(tr("Edge width:")), 1, 0);
-    layoutGeometry->addWidget(txtGeometryEdgeWidth, 1, 1);
-    layoutGeometry->addWidget(new QLabel(tr("Label size:")), 2, 0);
-    layoutGeometry->addWidget(txtGeometryLabelSize, 2, 1);
-
-    QGroupBox *grpGeometry = new QGroupBox(tr("Geometry"));
-    grpGeometry->setLayout(layoutGeometry);
-
-    // other
-    chkShowRulers = new QCheckBox(tr("Show rulers"));
-    chkShowAxes = new QCheckBox(tr("Show axes"));
-    chkShowLabel = new QCheckBox(tr("Show label"));
-
-    QVBoxLayout *layoutOther = new QVBoxLayout();
-    layoutOther->addWidget(chkShowAxes);
-    layoutOther->addWidget(chkShowRulers);
-    layoutOther->addWidget(chkShowLabel);
-
-    QGroupBox *grpOther = new QGroupBox(tr("Other"));
-    grpOther->setLayout(layoutOther);
-
-    QPushButton *btnWorkspaceDefault = new QPushButton(tr("Default"));
-    connect(btnWorkspaceDefault, SIGNAL(clicked()), this, SLOT(doWorkspaceDefault()));
-
-    QVBoxLayout *layoutWorkspace = new QVBoxLayout();
-    layoutWorkspace->addWidget(grpGrid);
-    layoutWorkspace->addWidget(grpFont);
-    layoutWorkspace->addWidget(grpGeometry);
-    layoutWorkspace->addWidget(grpOther);
-    layoutWorkspace->addStretch();
-    layoutWorkspace->addWidget(btnWorkspaceDefault, 0, Qt::AlignLeft);
-
-    QWidget *workspaceWidget = new QWidget();
-    workspaceWidget->setLayout(layoutWorkspace);
-
-    // advanced
-    // layout 3d
-    chkView3DLighting = new QCheckBox(tr("Ligthing"), this);
-    txtView3DAngle = new QDoubleSpinBox(this);
-    txtView3DAngle->setDecimals(1);
-    txtView3DAngle->setSingleStep(1);
-    txtView3DAngle->setMinimum(30);
-    txtView3DAngle->setMaximum(360);
-    chkView3DBackground = new QCheckBox(tr("Gradient background"), this);
-    txtView3DHeight = new QDoubleSpinBox(this);
-    txtView3DHeight->setDecimals(1);
-    txtView3DHeight->setSingleStep(0.1);
-    txtView3DHeight->setMinimum(0.2);
-    txtView3DHeight->setMaximum(10.0);
-
-    QGridLayout *layout3D = new QGridLayout();
-    layout3D->addWidget(new QLabel(tr("Angle:")), 0, 1);
-    layout3D->addWidget(txtView3DAngle, 0, 2);
-    layout3D->addWidget(chkView3DLighting, 0, 3);
-    layout3D->addWidget(new QLabel(tr("Height:")), 1, 1);
-    layout3D->addWidget(txtView3DHeight, 1, 2);
-    layout3D->addWidget(chkView3DBackground, 1, 3);
-
-    QGroupBox *grp3D = new QGroupBox(tr("3D view"));
-    grp3D->setLayout(layout3D);
-
-    // layout deform shape
-    chkDeformScalar = new QCheckBox(tr("Scalar field"), this);
-    chkDeformContour = new QCheckBox(tr("Contours"), this);
-    chkDeformVector = new QCheckBox(tr("Vector field"), this);
-
-    QGridLayout *layoutDeformShape = new QGridLayout();
-    layoutDeformShape->addWidget(chkDeformScalar, 0, 0);
-    layoutDeformShape->addWidget(chkDeformContour, 0, 1);
-    layoutDeformShape->addWidget(chkDeformVector, 0, 2);
-
-    QGroupBox *grpDeformShape = new QGroupBox(tr("Deform shape"));
-    grpDeformShape->setLayout(layoutDeformShape);
-
-    QPushButton *btnAdvancedDefault = new QPushButton(tr("Default"));
-    connect(btnAdvancedDefault, SIGNAL(clicked()), this, SLOT(doAdvancedDefault()));
-
-    // layout postprocessor
-    QVBoxLayout *layoutAdvanced = new QVBoxLayout();
-    layoutAdvanced->addWidget(grp3D);
-    layoutAdvanced->addWidget(grpDeformShape);
-    layoutAdvanced->addStretch();
-    layoutAdvanced->addWidget(btnAdvancedDefault, 0, Qt::AlignLeft);
-
-    QWidget *advancedWidget = new QWidget(this);
-    advancedWidget->setLayout(layoutAdvanced);
-
-    tbxWorkspace = new QToolBox();
-    tbxWorkspace->addItem(workspaceWidget, icon(""), tr("Workspace"));
-    tbxWorkspace->addItem(advancedWidget, icon(""), tr("Advanced"));
-
-    // layout workspace
-    QVBoxLayout *layout = new QVBoxLayout();
-    layout->addWidget(tbxWorkspace);
-=======
->>>>>>> 5f42d975
 
     QWidget *widget = new QWidget(this);
     widget->setLayout(layout);
@@ -1469,18 +1115,6 @@
     bool isMeshed = Util::problem()->isMeshed();
     bool isSolved = Util::problem()->isSolved();
 
-<<<<<<< HEAD
-    chkShowGeometry->setEnabled(true);
-
-    chkShowInitialMesh->setEnabled(isMeshed);
-    chkShowSolutionMesh->setEnabled(isSolved && (cmbScalarFieldVariable->count() > 0));
-    chkShowContours->setEnabled(isSolved);
-    chkShowVectors->setEnabled(isSolved && (cmbVectorFieldVariable->count() > 0));
-    // if (Util::scene()->problemInfo()->hermes()->hasParticleTracing())
-    // {
-        // chkShowParticleTracing->setEnabled(isSolved && (Util::scene()->problemInfo()->analysisType == AnalysisType_SteadyState));
-        chkShowParticleTracing->setEnabled(isSolved);
-=======
     chkShowInitialMeshView->setEnabled(isMeshed);
     chkShowSolutionMeshView->setEnabled(isSolved);
     chkShowOrderView->setEnabled(isSolved);
@@ -1491,7 +1125,6 @@
     // {
         // chkShowParticleTracing->setEnabled(isSolved && (Util::scene()->problemInfo()->analysisType == AnalysisType_SteadyState));
         chkShowParticleView->setEnabled(isSolved);
->>>>>>> 5f42d975
     // }
     // else
     // {
@@ -1499,18 +1132,6 @@
     //     chkShowParticleTracing->setChecked(false);
     // }
 
-<<<<<<< HEAD
-    radPostprocessorNone->setEnabled(isSolved);
-    radPostprocessorScalarField->setEnabled(isSolved);
-    radPostprocessorOrder->setEnabled(isSolved);
-    radPostprocessorScalarField3D->setEnabled(isSolved);
-    radPostprocessorScalarField3DSolid->setEnabled(isSolved);
-    radPostprocessorModel->setEnabled(isSolved);
-    radPostprocessorParticleTracing3D->setEnabled(chkShowParticleTracing->isEnabled());
-
-    //    cmbTimeStep->setEnabled(Util::scene()->sceneSolution()->timeStepCount() > 0);
-
-=======
     radPost3DNone->setEnabled(isSolved);
     radPost3DScalarField3D->setEnabled(isSolved);
     radPost3DScalarField3DSolid->setEnabled(isSolved);
@@ -1520,7 +1141,6 @@
     //    cmbTimeStep->setEnabled(Util::scene()->sceneSolution()->timeStepCount() > 0);
 
     cmbContourVariable->setEnabled(chkShowContourView->isEnabled() && chkShowContourView->isChecked());
->>>>>>> 5f42d975
     cmbScalarFieldVariable->setEnabled(false);
     cmbScalarFieldVariableComp->setEnabled(false);
     txtScalarFieldExpression->setEnabled(false);
@@ -1573,22 +1193,8 @@
     // read auto range values
     if (chkScalarFieldRangeAuto->isChecked())
     {
-<<<<<<< HEAD
-        txtScalarFieldRangeMin->setText(QString::number(m_scenePost2D->sceneViewSettings().scalarRangeMin));
-        txtScalarFieldRangeMax->setText(QString::number(m_scenePost2D->sceneViewSettings().scalarRangeMax));
-    }
-
-    // switch to the postprocessor
-    if (Util::problem()->isSolved()){
-        ProgressItemProcessView *pipv = new ProgressItemProcessView;
-        pipv->run();
-        delete pipv;
-
-        //TODO m_scenePost3D->actSceneModePostprocessor->trigger();
-=======
         txtScalarFieldRangeMin->setValue(Util::config()->scalarRangeMin);
         txtScalarFieldRangeMax->setValue(Util::config()->scalarRangeMax);
->>>>>>> 5f42d975
     }
 
     emit apply();
@@ -1625,11 +1231,7 @@
     chkPaletteFilter->setChecked(PALETTEFILTER);
     txtPaletteSteps->setValue(PALETTESTEPS);
     cmbLinearizerQuality->setCurrentIndex(cmbLinearizerQuality->findData(LINEARIZER_QUALITY));
-<<<<<<< HEAD
-    chkShowScalarColorBar->setChecked(SCALARCOLORBAR);
-=======
     chkShowScalarColorBar->setChecked(SHOWSCALARCOLORBAR);
->>>>>>> 5f42d975
     chkScalarFieldRangeLog->setChecked(SCALARFIELDRANGELOG);
     txtScalarFieldRangeBase->setValue(SCALARFIELDRANGEBASE);
     txtScalarDecimalPlace->setValue(SCALARDECIMALPLACE);
