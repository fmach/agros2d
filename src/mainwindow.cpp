--- conflicted
+++ resolved
@@ -25,10 +25,7 @@
 #include "scenebasic.h"
 #include "sceneview_common.h"
 #include "sceneview_geometry.h"
-<<<<<<< HEAD
-=======
 #include "sceneview_mesh.h"
->>>>>>> 5f42d975
 #include "sceneview_post2d.h"
 #include "sceneview_post3d.h"
 #include "scenesolution.h"
@@ -79,25 +76,6 @@
     createToolBars();
     createStatusBar();
 
-<<<<<<< HEAD
-    connect(tabView, SIGNAL(currentChanged(int)), this, SLOT(doInvalidated()));
-    connect(Util::scene(), SIGNAL(invalidated()), this, SLOT(doInvalidated()));
-    connect(Util::scene(), SIGNAL(fileNameChanged(QString)), this, SLOT(doSetWindowTitle(QString)));
-
-    // geometry
-    connect(sceneViewGeometry, SIGNAL(sceneGeometryModeChanged(SceneGeometryMode)), tooltipView, SLOT(loadTooltip(SceneGeometryMode)));
-    connect(sceneViewGeometry, SIGNAL(sceneGeometryModeChanged(SceneGeometryMode)), this, SLOT(doScenModeChanged(SceneGeometryMode)));
-    connect(sceneViewGeometry, SIGNAL(sceneGeometryModeChanged(SceneGeometryMode)), tooltipView, SLOT(loadTooltipPost2D()));
-
-    // postprocessor 2d
-    connect(sceneViewPost2D, SIGNAL(mousePressed()), resultsView, SLOT(doShowResults()));
-    connect(sceneViewPost2D, SIGNAL(mousePressed(const Point &)), resultsView, SLOT(doShowPoint(const Point &)));
-    connect(sceneViewPost2D, SIGNAL(postprocessorModeGroupChanged(SceneModePostprocessor)), resultsView, SLOT(doPostprocessorModeGroupChanged(SceneModePostprocessor)));
-    connect(sceneViewPost2D, SIGNAL(postprocessorModeGroupChanged(SceneModePostprocessor)), this, SLOT(doPostprocessorModeGroupChanged(SceneModePostprocessor)));
-    connect(postprocessorView, SIGNAL(apply()), sceneViewPost2D, SLOT(doInvalidated()));
-    connect(postprocessorView, SIGNAL(apply()), this, SLOT(doInvalidated()));
-    connect(resultsView->btnSelectMarker, SIGNAL(clicked()), sceneViewPost2D->actSceneViewSelectByMarker, SLOT(trigger()));
-=======
     connect(tabLayout, SIGNAL(currentChanged(int)), this, SLOT(doInvalidated()));
     connect(Util::scene(), SIGNAL(invalidated()), this, SLOT(doInvalidated()));
     connect(Util::scene(), SIGNAL(fileNameChanged(QString)), this, SLOT(doSetWindowTitle(QString)));
@@ -123,23 +101,16 @@
     connect(postprocessorView, SIGNAL(apply()), sceneViewPost2D, SLOT(doInvalidated()));
     connect(resultsView->btnSelectMarker, SIGNAL(clicked()), sceneViewPost2D->actSceneViewSelectByMarker, SLOT(trigger()));
     connect(Util::scene(), SIGNAL(cleared()), sceneViewPost2D, SLOT(doDefaultValues()));
->>>>>>> 5f42d975
 
     // postprocessor 3d
     //
 
     connect(Util::scene(), SIGNAL(fieldsChanged()), this, SLOT(doFieldsChanged()));
 
-<<<<<<< HEAD
-    sceneViewGeometry->doDefaultValues();
-    sceneViewPost2D->doDefaultValues();
-    sceneViewPost3D->doDefaultValues();
-=======
     sceneViewGeometry->clear();
     sceneViewMesh->clear();
     sceneViewPost2D->clear();
     sceneViewPost3D->clear();
->>>>>>> 5f42d975
 
     connect(chartDialog, SIGNAL(setChartLine(ChartLine)), sceneViewPost2D, SLOT(doSetChartLine(ChartLine)));
 
@@ -453,9 +424,6 @@
 
     actSceneZoomRegion = new QAction(icon("zoom-fit-best"), tr("Zoom region"), this);
     actSceneZoomRegion->setStatusTip(tr("Zoom region"));
-<<<<<<< HEAD
-    actSceneZoomRegion->setCheckable(true);}
-=======
     actSceneZoomRegion->setCheckable(true);
 
     actSceneModeGroup = new QActionGroup(this);
@@ -466,7 +434,6 @@
     actSceneModeGroup->addAction(sceneViewPost2D->actSceneModePost2D);
     actSceneModeGroup->addAction(sceneViewPost3D->actSceneModePost3D);
 }
->>>>>>> 5f42d975
 
 
 void MainWindow::doFieldsChanged()
@@ -568,12 +535,9 @@
     mnuProblem->addAction(sceneViewGeometry->actSceneModeNode);
     mnuProblem->addAction(sceneViewGeometry->actSceneModeEdge);
     mnuProblem->addAction(sceneViewGeometry->actSceneModeLabel);
-<<<<<<< HEAD
-=======
     mnuProblem->addAction(sceneViewMesh->actSceneModeMesh);
     mnuProblem->addAction(sceneViewPost2D->actSceneModePost2D);
     mnuProblem->addAction(sceneViewPost3D->actSceneModePost3D);
->>>>>>> 5f42d975
     mnuProblem->addSeparator();
     QMenu *mnuAdd = new QMenu(tr("&Add"), this);
     mnuProblem->addMenu(mnuAdd);
@@ -687,12 +651,9 @@
     tlbProblem->addAction(sceneViewGeometry->actSceneModeNode);
     tlbProblem->addAction(sceneViewGeometry->actSceneModeEdge);
     tlbProblem->addAction(sceneViewGeometry->actSceneModeLabel);
-<<<<<<< HEAD
-=======
     tlbProblem->addAction(sceneViewMesh->actSceneModeMesh);
     tlbProblem->addAction(sceneViewPost2D->actSceneModePost2D);
     tlbProblem->addAction(sceneViewPost3D->actSceneModePost3D);
->>>>>>> 5f42d975
     tlbProblem->addSeparator();
     tlbProblem->addAction(sceneViewGeometry->actSceneViewSelectRegion);
     tlbProblem->addAction(Util::scene()->actTransform);
@@ -762,41 +723,6 @@
 {
     logMessage("MainWindow::createScene()");
 
-<<<<<<< HEAD
-    sceneViewPost2D = new SceneViewPost2D(this);
-
-    QHBoxLayout *layoutPost2D = new QHBoxLayout;
-    layoutPost2D->setMargin(5);
-    layoutPost2D->addWidget(sceneViewPost2D);
-
-    widgetViewPost2D = new QWidget;
-    widgetViewPost2D->setLayout(layoutPost2D);
-
-    sceneViewPost3D = new SceneViewPost3D(this);
-
-    QHBoxLayout *layoutPost3D = new QHBoxLayout;
-    layoutPost3D->setMargin(5);
-    layoutPost3D->addWidget(sceneViewPost3D);
-
-    widgetViewPost3D = new QWidget;
-    widgetViewPost3D->setLayout(layoutPost3D);
-
-    sceneViewGeometry = new SceneViewGeometry(this);
-
-    QHBoxLayout *layoutViewGeometry = new QHBoxLayout;
-    layoutViewGeometry->setMargin(5);
-    layoutViewGeometry->addWidget(sceneViewGeometry);
-
-    widgetViewGeometry = new QWidget;
-    widgetViewGeometry->setLayout(layoutViewGeometry);
-
-    tabView = new QTabWidget();
-    tabView->addTab(widgetViewGeometry, "Geometry");
-    tabView->addTab(widgetViewPost2D, "Postprocesor 2D");
-    tabView->addTab(widgetViewPost3D, "Postprocesor 3D");
-
-    setCentralWidget(tabView);
-=======
     tabLayout = new QStackedLayout();
 
     sceneViewGeometry = new SceneViewGeometry(this);
@@ -815,7 +741,6 @@
     main->setLayout(tabLayout);
 
     setCentralWidget(main);
->>>>>>> 5f42d975
 }
 
 void MainWindow::createViews()
@@ -978,12 +903,9 @@
 
         sceneViewGeometry->actSceneModeNode->trigger();
         sceneViewGeometry->doZoomBestFit();
-<<<<<<< HEAD
-=======
         sceneViewMesh->doZoomBestFit();
         sceneViewPost2D->doZoomBestFit();
         sceneViewPost3D->doZoomBestFit();
->>>>>>> 5f42d975
     }
     else
     {
@@ -1024,13 +946,10 @@
 
                 sceneViewGeometry->actSceneModeNode->trigger();
                 sceneViewGeometry->doZoomBestFit();
-<<<<<<< HEAD
-=======
                 sceneViewMesh->doZoomBestFit();
                 sceneViewPost2D->doZoomBestFit();
                 sceneViewPost3D->doZoomBestFit();
 
->>>>>>> 5f42d975
                 return;
             }
             else
@@ -1075,10 +994,7 @@
         {
             setRecentFiles();
 
-<<<<<<< HEAD
-=======
             sceneViewGeometry->actSceneModeNode->trigger();
->>>>>>> 5f42d975
             sceneViewGeometry->doZoomBestFit();
             return;
         }
@@ -1168,25 +1084,15 @@
     */
 
     Util::scene()->clear();
-<<<<<<< HEAD
-    sceneViewGeometry->doDefaultValues();
-    sceneViewPost2D->doDefaultValues();
-    sceneViewPost3D->doDefaultValues();
-=======
     sceneViewGeometry->clear();
     sceneViewMesh->clear();
     sceneViewPost2D->clear();
     sceneViewPost3D->clear();
->>>>>>> 5f42d975
     Util::scene()->refresh();
 
     sceneViewGeometry->actSceneModeNode->trigger();
     sceneViewGeometry->doZoomBestFit();
-<<<<<<< HEAD
-
-=======
     sceneViewMesh->doZoomBestFit();
->>>>>>> 5f42d975
     sceneViewPost2D->doZoomBestFit();
     sceneViewPost3D->doZoomBestFit();
 }
@@ -1309,17 +1215,8 @@
     Util::problem()->solve(SolverMode_Mesh);
     if (Util::problem()->isMeshed())
     {
-<<<<<<< HEAD
-        tabView->setCurrentWidget(widgetViewGeometry);
-        sceneViewGeometry->actSceneModeLabel->trigger();
-        sceneViewGeometry->sceneViewSettings().showInitialMesh = true;
-        sceneViewGeometry->doInvalidated();
-
-        Util::problem()->progressDialog()->close();
-=======
         // raise mesh viewer
         sceneViewMesh->actSceneModeMesh->trigger();
->>>>>>> 5f42d975
     }
 
     doInvalidated();
@@ -1343,11 +1240,7 @@
     Util::problem()->solve(SolverMode_MeshAndSolve);
     if (Util::problem()->isSolved())
     {
-<<<<<<< HEAD
-        tabView->setCurrentWidget(widgetViewPost2D);
-=======
         sceneViewPost2D->actSceneModePost2D->trigger();
->>>>>>> 5f42d975
 
         // show local point values
         Point point = Point(0, 0);
@@ -1370,11 +1263,7 @@
     Util::problem()->solve(SolverMode_SolveAdaptiveStep);
     if (Util::problem()->isSolved())
     {
-<<<<<<< HEAD
-        tabView->setCurrentWidget(widgetViewPost2D);
-=======
         sceneViewPost2D->actSceneModePost2D->trigger();
->>>>>>> 5f42d975
 
         // show local point values
         Point point = Point(0, 0);
@@ -1531,10 +1420,6 @@
     // set controls
     Util::scene()->actTransform->setEnabled(false);
 
-<<<<<<< HEAD
-    sceneViewGeometry->actSceneModeGroup->setEnabled(false);
-=======
->>>>>>> 5f42d975
     sceneViewGeometry->actSceneViewSelectRegion->setEnabled(false);
 
     sceneViewPost2D->actPostprocessorModeGroup->setEnabled(false);
@@ -1546,16 +1431,6 @@
 
     actSceneZoomRegion->setChecked(false);
     sceneViewGeometry->actSceneZoomRegion = NULL;
-<<<<<<< HEAD
-    sceneViewPost2D->actSceneZoomRegion = NULL;
-    sceneViewPost3D->actSceneZoomRegion = NULL;
-
-    if (tabView->currentWidget() == widgetViewGeometry)
-    {
-        Util::scene()->actTransform->setEnabled(true);
-
-        sceneViewGeometry->actSceneModeGroup->setEnabled(true);
-=======
     sceneViewMesh->actSceneZoomRegion = NULL;
     sceneViewPost2D->actSceneZoomRegion = NULL;
     sceneViewPost3D->actSceneZoomRegion = NULL;
@@ -1565,7 +1440,6 @@
         tabLayout->setCurrentWidget(sceneViewGeometry);
         Util::scene()->actTransform->setEnabled(true);
 
->>>>>>> 5f42d975
         sceneViewGeometry->actSceneViewSelectRegion->setEnabled(true);
 
         connect(actSceneZoomIn, SIGNAL(triggered()), sceneViewGeometry, SLOT(doZoomIn()));
@@ -1573,10 +1447,6 @@
         connect(actSceneZoomBestFit, SIGNAL(triggered()), sceneViewGeometry, SLOT(doZoomBestFit()));
         sceneViewGeometry->actSceneZoomRegion = actSceneZoomRegion;
     }
-<<<<<<< HEAD
-    if (tabView->currentWidget() == widgetViewPost2D)
-    {
-=======
     if (sceneViewMesh->actSceneModeMesh->isChecked())
     {
         tabLayout->setCurrentWidget(sceneViewMesh);
@@ -1590,7 +1460,6 @@
     {
         tabLayout->setCurrentWidget(sceneViewPost2D);
 
->>>>>>> 5f42d975
         sceneViewPost2D->actPostprocessorModeGroup->setEnabled(Util::problem()->isSolved());
         sceneViewPost2D->actSceneViewSelectByMarker->setEnabled(Util::problem()->isSolved());
 
@@ -1599,15 +1468,10 @@
         connect(actSceneZoomBestFit, SIGNAL(triggered()), sceneViewPost2D, SLOT(doZoomBestFit()));
         sceneViewPost2D->actSceneZoomRegion = actSceneZoomRegion;
     }
-<<<<<<< HEAD
-    if (tabView->currentWidget() == widgetViewPost3D)
-    {
-=======
     if (sceneViewPost3D->actSceneModePost3D->isChecked())
     {
         tabLayout->setCurrentWidget(sceneViewPost3D);
 
->>>>>>> 5f42d975
         sceneViewPost3D->actSetProjectionXY->setEnabled(true);
         sceneViewPost3D->actSetProjectionXZ->setEnabled(true);
         sceneViewPost3D->actSetProjectionYZ->setEnabled(true);
@@ -1704,13 +1568,8 @@
     Util::problem()->solve(SolverMode_Mesh);
     if (Util::problem()->isMeshed())
     {
-<<<<<<< HEAD
-        tabView->setCurrentWidget(widgetViewGeometry);
-        sceneViewGeometry->sceneViewSettings().showInitialMesh = true;
-=======
         tabLayout->setCurrentWidget(sceneViewGeometry);
         Util::config()->showInitialMeshView = true;
->>>>>>> 5f42d975
         sceneViewGeometry->doInvalidated();
 
         QSettings settings;
@@ -1854,22 +1713,13 @@
 
 void MainWindow::doViewQuick()
 {
-<<<<<<< HEAD
-    sceneViewPost2D->sceneViewSettings().postprocessorShow = show;
-
-=======
->>>>>>> 5f42d975
     // time step
     QApplication::processEvents();
     Util::problem()->setTimeStep(cmbTimeStep->currentIndex(), false);
 
     // switch to the postprocessor
     if (Util::problem()->isSolved())
-<<<<<<< HEAD
-        tabView->setCurrentWidget(widgetViewPost2D);
-=======
         tabLayout->setCurrentWidget(sceneViewPost2D);
->>>>>>> 5f42d975
 
     doInvalidated();
     sceneViewPost2D->doInvalidated();
@@ -1877,11 +1727,6 @@
 
 void MainWindow::doViewQuick2DNone()
 {
-<<<<<<< HEAD
-    sceneViewPost2D->sceneViewSettings().showInitialMesh = false;
-    sceneViewPost2D->sceneViewSettings().showSolutionMesh = false;
-    doViewQuick(SceneViewPostprocessorShow_None);
-=======
     Util::config()->showInitialMeshView = false;
     Util::config()->showSolutionMeshView = false;
     Util::config()->showScalarView = false;
@@ -1890,16 +1735,10 @@
     Util::config()->showParticleView = false;
 
     doViewQuick();
->>>>>>> 5f42d975
 }
 
 void MainWindow::doViewQuick2DOrder()
 {
-<<<<<<< HEAD
-    sceneViewPost2D->sceneViewSettings().showInitialMesh = true;
-    sceneViewPost2D->sceneViewSettings().showSolutionMesh = true;
-    doViewQuick(SceneViewPostprocessorShow_Order);
-=======
     Util::config()->showInitialMeshView = false;
     Util::config()->showSolutionMeshView = false;
     Util::config()->showScalarView = false;
@@ -1908,16 +1747,10 @@
     Util::config()->showParticleView = false;
 
     doViewQuick();
->>>>>>> 5f42d975
 }
 
 void MainWindow::doViewQuick2DScalarView()
 {
-<<<<<<< HEAD
-    sceneViewPost2D->sceneViewSettings().showInitialMesh = false;
-    sceneViewPost2D->sceneViewSettings().showSolutionMesh = false;
-    doViewQuick(SceneViewPostprocessorShow_ScalarView);
-=======
     Util::config()->showInitialMeshView = false;
     Util::config()->showSolutionMeshView = false;
     Util::config()->showScalarView = true;
@@ -1926,19 +1759,12 @@
     Util::config()->showParticleView = false;
 
     doViewQuick();
->>>>>>> 5f42d975
 }
 
 void MainWindow::doViewQuick3DScalarView()
 {
-<<<<<<< HEAD
-    sceneViewPost2D->sceneViewSettings().showInitialMesh = false;
-    sceneViewPost2D->sceneViewSettings().showSolutionMesh = false;
-    doViewQuick(SceneViewPostprocessorShow_ScalarView3D);
-=======
     Util::config()->showPost3D = SceneViewPost3DShow_ScalarView3D;
     doViewQuick();
->>>>>>> 5f42d975
 }
 
 void MainWindow::doViewQuick3DScalarViewSolid()
