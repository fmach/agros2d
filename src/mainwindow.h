--- conflicted
+++ resolved
@@ -25,10 +25,7 @@
 class SceneViewPost2D;
 class SceneViewPost3D;
 class SceneViewGeometry;
-<<<<<<< HEAD
-=======
 class SceneViewMesh;
->>>>>>> 5f42d975
 class SceneInfoView;
 class ResultsView;
 class VolumeIntegralValueView;
@@ -216,15 +213,11 @@
     QAction *actSceneZoomBestFit;
     QAction *actSceneZoomRegion;
 
-<<<<<<< HEAD
-    SceneViewGeometry *sceneViewGeometry;
-=======
     // scene mode
     QActionGroup *actSceneModeGroup;
 
     SceneViewGeometry *sceneViewGeometry;
     SceneViewMesh *sceneViewMesh;
->>>>>>> 5f42d975
     SceneViewPost2D *sceneViewPost2D;
     SceneViewPost3D *sceneViewPost3D;
     SceneInfoView *sceneInfoView;
@@ -241,14 +234,7 @@
     LogDialog *logDialog;
     ServerDownloadDialog *collaborationDownloadDialog;
 
-<<<<<<< HEAD
-    QTabWidget *tabView;
-    QWidget *widgetViewGeometry;
-    QWidget *widgetViewPost2D;
-    QWidget *widgetViewPost3D;
-=======
     QStackedLayout *tabLayout;
->>>>>>> 5f42d975
 
     void setRecentFiles();
 
