--- conflicted
+++ resolved
@@ -27,10 +27,7 @@
 #include "moduledialog.h"
 #include "hermes2d/module.h"
 #include "hermes2d/coupling.h"
-<<<<<<< HEAD
-=======
-
->>>>>>> 68af3875
+
 
 ConfigDialog::ConfigDialog(QWidget *parent) : QDialog(parent)
 {
@@ -454,9 +451,6 @@
 {
     QWidget *pluginWidget = new QWidget(this);
 
-<<<<<<< HEAD
-    QTreeWidget *treeModules = new QTreeWidget(this);
-=======
     btnBuildModule = new QPushButton(tr("Build plugin"));
     btnBuildModule->setEnabled(false);
     connect(btnBuildModule, SIGNAL(clicked()), this, SLOT(buildModule()));
@@ -466,7 +460,6 @@
     layoutButtonsModule->addWidget(btnBuildModule);
 
     treeModules = new QTreeWidget(this);
->>>>>>> 68af3875
     treeModules->setMouseTracking(true);
     treeModules->setColumnCount(2);
     treeModules->setColumnWidth(0, 250);
@@ -475,10 +468,6 @@
     headModules << tr("Name") << tr("Availability");
     treeModules->setHeaderLabels(headModules);
 
-<<<<<<< HEAD
-    // connect(treeModules, SIGNAL(itemDoubleClicked(QTreeWidgetItem *, int)), this, SLOT(constantDoubleClicked(QTreeWidgetItem *, int)));
-
-=======
     connect(treeModules, SIGNAL(itemDoubleClicked(QTreeWidgetItem *, int)), this, SLOT(moduleDoubleClicked(QTreeWidgetItem *, int)));
     connect(treeModules, SIGNAL(itemActivated(QTreeWidgetItem *, int)), this, SLOT(moduleClicked(QTreeWidgetItem *, int)));
     connect(treeModules, SIGNAL(itemPressed(QTreeWidgetItem *, int)), this, SLOT(moduleClicked(QTreeWidgetItem *, int)));
@@ -599,7 +588,6 @@
 void ConfigDialog::readModulesAndCouplings()
 {
     treeModules->clear();
->>>>>>> 68af3875
     QMapIterator<QString, QString> itModules(availableModules());
     while (itModules.hasNext())
     {
@@ -621,28 +609,7 @@
         }
     }
 
-<<<<<<< HEAD
-    // general
-    QGridLayout *layoutModules = new QGridLayout();
-    layoutModules->addWidget(treeModules);
-
-    QGroupBox *grpModules = new QGroupBox(tr("Modules"));
-    grpModules->setLayout(layoutModules);
-
-    QTreeWidget *treeCouplings = new QTreeWidget(this);
-    treeCouplings->setMouseTracking(true);
-    treeCouplings->setColumnCount(2);
-    treeCouplings->setColumnWidth(0, 250);
-    treeCouplings->setIndentation(5);
-    QStringList headCouplings;
-    headCouplings << tr("Name") << tr("Availability");
-    treeCouplings->setHeaderLabels(headCouplings);
-
-    connect(treeModules, SIGNAL(itemDoubleClicked(QTreeWidgetItem *, int)), this, SLOT(moduleDoubleClicked(QTreeWidgetItem *, int)));
-
-=======
     treeCouplings->clear();
->>>>>>> 68af3875
     QMapIterator<QString, QString> itCouplings(availableCouplings());
     while (itCouplings.hasNext())
     {
@@ -663,36 +630,6 @@
             item->setForeground(1, QBrush(Qt::red));
         }
     }
-<<<<<<< HEAD
-
-    // general
-    QGridLayout *layoutCouplings = new QGridLayout();
-    layoutCouplings->addWidget(treeCouplings);
-
-    QGroupBox *grpCouplings = new QGroupBox(tr("Couplings"));
-    grpCouplings ->setLayout(layoutCouplings);
-
-    // layout
-    QVBoxLayout *layout = new QVBoxLayout();
-    layout->addWidget(grpModules, 3);
-    layout->addWidget(grpCouplings, 2);
-    layout->addStretch();
-
-    pluginWidget->setLayout(layout);
-
-    return pluginWidget;
-}
-
-void ConfigDialog::moduleDoubleClicked(QTreeWidgetItem *item, int role)
-{
-    QString module = item->data(0, Qt::UserRole).toString();
-    if (!module.isEmpty())
-    {
-        ModuleDialog moduleDialog(module, this);
-        moduleDialog.exec();
-    }
-=======
->>>>>>> 68af3875
 }
 
 QWidget *ConfigDialog::createGlobalScriptWidget()
