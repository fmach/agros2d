--- conflicted
+++ resolved
@@ -769,12 +769,8 @@
             eleElement.setAttribute("v3", elementList[i].node[2]);
             if (!elementList[i].isTriangle())
                 eleElement.setAttribute("v4", elementList[i].node[3]);
-<<<<<<< HEAD
             eleElement.setAttribute("i", i);
-            eleElement.setAttribute("marker", QString("%1").arg(abs(elementList[i].marker) - 1));
-=======
             eleElement.setAttribute("marker", QString("%1").arg(abs(elementList[i].marker)));
->>>>>>> b239d3a1
 
             eleElements.appendChild(eleElement);
         }
