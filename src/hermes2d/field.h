// This file is part of Agros2D.
//
// Agros2D is free software: you can redistribute it and/or modify
// it under the terms of the GNU General Public License as published by
// the Free Software Foundation, either version 2 of the License, or
// (at your option) any later version.
//
// Agros2D is distributed in the hope that it will be useful,
// but WITHOUT ANY WARRANTY; without even the implied warranty of
// MERCHANTABILITY or FITNESS FOR A PARTICULAR PURPOSE.  See the
// GNU General Public License for more details.
//
// You should have received a copy of the GNU General Public License
// along with Agros2D.  If not, see <http://www.gnu.org/licenses/>.
//
// hp-FEM group (http://hpfem.org/)
// University of Nevada, Reno (UNR) and University of West Bohemia, Pilsen
// Email: agros2d@googlegroups.com, home page: http://hpfem.org/agros2d/

#ifndef FIELD_H
#define FIELD_H

#include "util.h"
#include "sceneedge.h"
#include "scenelabel.h"

namespace Module
{
    struct ModuleAgros;
}

class ProblemConfig;
class CouplingInfo;
class LocalForceValue;
class WeakFormInterface;

class FieldInfo : public QObject
{
    Q_OBJECT

public:
    FieldInfo(QString fieldId = "", const AnalysisType analysisType = AnalysisType_Undefined);
    ~FieldInfo();

    void clear();

    inline Module::ModuleAgros *module() const { assert(m_module); return m_module; }

    QString fieldId() const { return m_fieldId; }
    AnalysisType analysisType() const { return m_analysisType; }
    void setAnalysisType(const AnalysisType analysisType);

    inline LinearityType linearityType() const {return m_linearityType; }
    void setLinearityType(const LinearityType lt) { m_linearityType = lt; emit changed(); }

    inline double nonlinearTolerance() const { return m_nonlinearTolerance; }
    void setNonlinearTolerance(const double nt) { m_nonlinearTolerance = nt; emit changed(); }

    inline int nonlinearSteps() const { return m_nonlinearSteps; }
    void setNonlinearSteps(const int ns) { m_nonlinearSteps = ns; emit changed(); }

    inline int numberOfRefinements() const { return m_numberOfRefinements; }
    void setNumberOfRefinements(const int nr) {m_numberOfRefinements = nr; emit changed(); }

    const QMap<SceneEdge *, int> edgesRefinement() { return m_edgesRefinement; }
    int edgeRefinement(SceneEdge *edge);
    void setEdgeRefinement(SceneEdge *edge, int refinement) { m_edgesRefinement[edge] = refinement; }
    void removeEdgeRefinement(SceneEdge *edge) { m_edgesRefinement.remove(edge); }

    const QMap<SceneLabel *, int> labelsRefinement() { return m_labelsRefinement; }
    int labelRefinement(SceneLabel *label);
    void setLabelRefinement(SceneLabel *label, int refinement) { m_labelsRefinement[label] = refinement; }
    void removeLabelRefinement(SceneLabel *label) { m_labelsRefinement.remove(label); }

    const QMap<SceneLabel *, int> labelsPolynomialOrder() { return m_labelsPolynomialOrder; }
    int labelPolynomialOrder(SceneLabel *label);
    void setLabelPolynomialOrder(SceneLabel *label, int order) { m_labelsPolynomialOrder[label] = order; }
    void removeLabelPolynomialOrder(SceneLabel *label) { m_labelsPolynomialOrder.remove(label); }

    inline int polynomialOrder() const { return m_polynomialOrder; }
    void setPolynomialOrder(const int po) { m_polynomialOrder = po; emit changed(); }

    inline AdaptivityType adaptivityType() const { return m_adaptivityType; }
    void setAdaptivityType(const AdaptivityType at) { m_adaptivityType = at; emit changed(); }

    inline int adaptivitySteps() const { return m_adaptivitySteps; }
    void setAdaptivitySteps(const int as) { m_adaptivitySteps = as; emit changed(); }

    inline double adaptivityTolerance() const { return m_adaptivityTolerance; }
    void setAdaptivityTolerance(const double at) { m_adaptivityTolerance = at; emit changed(); }

    inline Value initialCondition() const { return m_initialCondition; }
    void setInitialCondition(const Value& value) { m_initialCondition = value; emit changed(); }

    inline Value timeStepsSkip() const { return m_timeStepsSkip; }
    void setTimeStepsSkip(const Value& value) { m_timeStepsSkip = value; emit changed(); }

    inline LocalForceValue *forceValue() { return m_forceValue; }

    inline WeakFormInterface *weakform() { return m_weakform; }

    // module
    QString name();
    // description
    QString description();

signals:
    void changed();

private:
    /// module
    Module::ModuleAgros *m_module;

    /// pointer to problem info, whose this object is a "subfield"
    ProblemConfig *m_parent;

    /// unique field info
    QString m_fieldId;

    /// field force calculation
    LocalForceValue *m_forceValue;

    // weakforms
    WeakFormsType m_weakFormsType;

    // weakform factory
    WeakFormInterface *m_weakform;

    // analysis type
    AnalysisType m_analysisType;

    // linearity
    LinearityType m_linearityType;
    double m_nonlinearTolerance; // percent
    int m_nonlinearSteps;

    int m_numberOfRefinements;
    int m_polynomialOrder;

    // TODO: (Franta) gmsh
    QMap<SceneEdge *, int> m_edgesRefinement;
    QMap<SceneLabel *, int> m_labelsRefinement;

    QMap<SceneLabel *, int> m_labelsPolynomialOrder;

    AdaptivityType m_adaptivityType;
    int m_adaptivitySteps;
    double m_adaptivityTolerance; // percent

    // transient
    Value m_initialCondition;
    Value m_timeStepsSkip;
<<<<<<< HEAD

=======
>>>>>>> 5ebae87c
};

ostream& operator<<(ostream& output, FieldInfo& id);

class Field
{
public:
    Field(FieldInfo* fieldInfo);
    bool solveInitVariables();
    FieldInfo* fieldInfo() { return m_fieldInfo; }

    // mesh
    void setMeshInitial(Hermes::Hermes2D::Mesh *meshInitial);

public:
//private:
    QList<CouplingInfo* > m_couplingSources;
    FieldInfo* m_fieldInfo;

};

#endif // FIELD_H<|MERGE_RESOLUTION|>--- conflicted
+++ resolved
@@ -150,10 +150,6 @@
     // transient
     Value m_initialCondition;
     Value m_timeStepsSkip;
-<<<<<<< HEAD
-
-=======
->>>>>>> 5ebae87c
 };
 
 ostream& operator<<(ostream& output, FieldInfo& id);
