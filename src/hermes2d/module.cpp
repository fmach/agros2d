--- conflicted
+++ resolved
@@ -169,9 +169,9 @@
 void WeakFormAgros<Scalar>::addForm(WFType type, Hermes::Hermes2D::Form<Scalar> *form)
 {
     cout << "addForm : pridavam formu typu " << type << ", i: " << form->i <<  /*", j: " << form->j <<*/ ", areas: ";
-        for(int i = 0; i < form->areas.size(); i++)
-            cout << form->areas.at(i) << ", ";
-        cout << endl;
+    for(int i = 0; i < form->areas.size(); i++)
+        cout << form->areas.at(i) << ", ";
+    cout << endl;
     if(type == WFType_MatVol)
         add_matrix_form((Hermes::Hermes2D::MatrixFormVol<Scalar>*) form);
     else if(type == WFType_MatSurf)
@@ -318,20 +318,9 @@
                             registerForm(WFType_VecVol, field, QString::number(labelNum).toStdString(), (ParserFormExpression *) *it,
                                          m_block->offset(field), m_block->offset(field), material, material2, couplingInfo);
 
-<<<<<<< HEAD
-                        registerForm(WFType_VecVol, field, QString::number(labelNum + 1).toStdString(), (ParserFormExpression *) *it,
-                                     m_block->offset(field), m_block->offset(field), material,
-                                     Util::scene()->labels->at(labelNum)->getMarker(couplingInfo->sourceField()), couplingInfo);
-
-                        registerForm(WFType_VecVol, field, QString::number(labelNum).toStdString(), (ParserFormExpression *) *it,
-                                     m_block->offset(field), m_block->offset(field), material,
-                                     Util::scene()->labels->at(labelNum)->getMarker(couplingInfo->sourceField()), couplingInfo);
-
-=======
                             registerForm(WFType_VecVol, field, QString::number(labelNum).toStdString(), (ParserFormExpression *) *it,
                                          m_block->offset(field), m_block->offset(field), material, material2, couplingInfo);
                         }
->>>>>>> 645a7e34
                     }
                 }
             }
