// This file is part of Agros2D.
//
// Agros2D is free software: you can redistribute it and/or modify
// it under the terms of the GNU General Public License as published by
// the Free Software Foundation, either version 2 of the License, or
// (at your option) any later version.
//
// Agros2D is distributed in the hope that it will be useful,
// but WITHOUT ANY WARRANTY; without even the implied warranty of
// MERCHANTABILITY or FITNESS FOR A PARTICULAR PURPOSE.  See the
// GNU General Public License for more details.
//
// You should have received a copy of the GNU General Public License
// along with Agros2D.  If not, see <http://www.gnu.org/licenses/>.
//
// hp-FEM group (http://hpfem.org/)
// University of Nevada, Reno (UNR) and University of West Bohemia, Pilsen
// Email: agros2d@googlegroups.com, home page: http://hpfem.org/agros2d/

#include "module.h"
#include "module_agros.h"
#include "field.h"
#include "block.h"
#include "problem.h"
#include "logview.h"

#include "util.h"
#include "scene.h"
#include "scenebasic.h"
#include "scenemarkerdialog.h"
#include "scenelabel.h"
#include "sceneedge.h"
#include "hermes2d/solver.h"
#include "hermes2d/coupling.h"
#include "hermes2d/solutionstore.h"
#include "hermes2d/plugin_interface.h"
#include "hermes2d/bdf2.h"

#include "mesh/mesh_reader_h2d.h"

#include "newton_solver.h"
#include "picard_solver.h"

#include "util/constants.h"

#include "../../resources_source/classes/module_xml.h"

double actualTime;

QMap<QString, QString> availableModules()
{
    static QMap<QString, QString> modules;

    // read modules
    if (modules.size() == 0)
    {
        QDir dir(datadir() + MODULEROOT);

        QStringList filter;
        filter << "*.xml";
        QStringList list = dir.entryList(filter);

        foreach (QString filename, list)
        {
            std::auto_ptr<XMLModule::module> module_xsd = XMLModule::module_((datadir().toStdString() + MODULEROOT.toStdString() + "/" + filename.toStdString()).c_str());
            XMLModule::module *mod = module_xsd.get();

            // module name
            modules[filename.left(filename.size() - 4)] = QString::fromStdString(mod->general().name());
        }
    }

    return modules;
}

QMap<AnalysisType, QString> availableAnalyses(const QString &fieldId)
{
    QMap<AnalysisType, QString> analyses;

    std::auto_ptr<XMLModule::module> module_xsd = XMLModule::module_((datadir().toStdString() + MODULEROOT.toStdString() + "/" + fieldId.toStdString() + ".xml").c_str());
    XMLModule::module *mod = module_xsd.get();

    for (int i = 0; i < mod->general().analyses().analysis().size(); i++)
    {
        XMLModule::analysis an = mod->general().analyses().analysis().at(i);

        analyses[analysisTypeFromStringKey(QString::fromStdString(an.id()))] = QString::fromStdString(an.name());
    }

    return analyses;
}

template <typename Scalar>
WeakFormAgros<Scalar>::WeakFormAgros(Block* block) :
    Hermes::Hermes2D::WeakForm<Scalar>(block->numSolutions()), m_block(block)
{
}

template <typename Scalar>
Hermes::Hermes2D::Form<Scalar> *factoryForm(WeakFormKind type, const ProblemID problemId,
                                            const QString &area, FormInfo *form,
                                            Marker* markerSource, Material *markerTarget,
                                            int offsetI, int offsetJ)
{
    QString fieldId = (problemId.analysisTypeTarget == AnalysisType_Undefined) ?
                problemId.sourceFieldId : problemId.sourceFieldId + "-" + problemId.targetFieldId;

    // get weakform
    PluginInterface *plugin = Util::plugins()[fieldId];
    assert(plugin);

    Hermes::Hermes2D::Form<Scalar> *weakForm = NULL;

    if (type == WeakForm_MatVol)
    {
        MatrixFormVolAgros<double> *weakFormAgros = plugin->matrixFormVol(problemId, form->i, form->j, offsetI, offsetJ);
        // symmetric flag
        weakFormAgros->setSymFlag(form->sym);
        // source marker
        weakFormAgros->setMarkerSource(markerSource);
        // target marker
        weakFormAgros->setMarkerTarget(markerTarget);

        weakForm = weakFormAgros;
    }
    else if (type == WeakForm_MatSurf)
    {
        MatrixFormSurfAgros<double> *weakFormAgros = plugin->matrixFormSurf(problemId, form->i, form->j, offsetI, offsetJ,
                                                                            static_cast<Boundary *>(markerSource));
        // source marker
        weakFormAgros->setMarkerSource(markerSource);

        weakForm = weakFormAgros;
    }
    else if (type == WeakForm_VecVol)
    {
        VectorFormVolAgros<double> *weakFormAgros = plugin->vectorFormVol(problemId, form->i, form->j, offsetI, offsetJ);
        // source marker
        weakFormAgros->setMarkerSource(markerSource);
        // target marker
        weakFormAgros->setMarkerTarget(markerTarget);

        weakForm = weakFormAgros;
    }
    else if (type == WeakForm_VecSurf)
    {
        VectorFormSurfAgros<double> *weakFormAgros = plugin->vectorFormSurf(problemId, form->i, form->j, offsetI, offsetJ,
                                                                            static_cast<Boundary *>(markerSource));
        // source marker
        weakFormAgros->setMarkerSource(markerSource);

        weakForm = weakFormAgros;
    }

    if (!weakForm)
        assert(0);

    // set area
    weakForm->setArea(area.toStdString());

    return weakForm;
}

template <typename Scalar>
void WeakFormAgros<Scalar>::addForm(WeakFormKind type, Hermes::Hermes2D::Form<Scalar> *form)
{
    Util::log()->printDebug("WeakFormAgros", QString("addForm: type: %1, area: %2").
                            arg(weakFormString(type)).
                            arg(QString::fromStdString(form->getAreas().at(0))));

    if(type == WeakForm_MatVol)
        add_matrix_form((Hermes::Hermes2D::MatrixFormVol<Scalar>*) form);
    else if(type == WeakForm_MatSurf)
        add_matrix_form_surf((Hermes::Hermes2D::MatrixFormSurf<Scalar>*) form);
    else if(type == WeakForm_VecVol)
        add_vector_form((Hermes::Hermes2D::VectorFormVol<Scalar>*) form);
    else if(type == WeakForm_VecSurf)
        add_vector_form_surf((Hermes::Hermes2D::VectorFormSurf<Scalar>*) form);
    else
        assert(0);
}



template <typename Scalar>
void WeakFormAgros<Scalar>::registerForm(WeakFormKind type, Field *field, QString area, FormInfo *form, int offsetI, int offsetJ, Marker* marker, BDF2Table* bdf2Table)
{
    ProblemID problemId;

    problemId.sourceFieldId = field->fieldInfo()->fieldId();
    problemId.analysisTypeSource = field->fieldInfo()->module()->analysisType();
    problemId.coordinateType = field->fieldInfo()->module()->coordinateType();
    problemId.linearityType = field->fieldInfo()->linearityType();

    // compiled form
    Hermes::Hermes2D::Form<Scalar> *custom_form = factoryForm<Scalar>(type, problemId, area, form, marker, NULL, offsetI, offsetJ);
    assert(custom_form);

    if ((field->fieldInfo()->analysisType() == AnalysisType_Transient) && bdf2Table)
    {
        int lastTimeStep = Util::solutionStore()->lastTimeStep(field->fieldInfo(), SolutionMode_Normal);

        Hermes::vector<Hermes::Hermes2D::MeshFunction<Scalar>* > slns;
        for(int backLevel = 0; backLevel < bdf2Table->n(); backLevel++)
        {
            int timeStep = lastTimeStep - backLevel;
            int adaptivityStep = Util::solutionStore()->lastAdaptiveStep(field->fieldInfo(), SolutionMode_Normal, timeStep);
            FieldSolutionID solutionID(field->fieldInfo(), timeStep, adaptivityStep, SolutionMode_Reference);
            if(! Util::solutionStore()->contains(solutionID))
                solutionID.solutionMode = SolutionMode_Normal;
            assert(Util::solutionStore()->contains(solutionID));

            for (int comp = 0; comp < solutionID.group->module()->numberOfSolutions(); comp++)
                slns.push_back(Util::solutionStore()->solution(solutionID, comp).sln.data());
        }

<<<<<<< HEAD
        dynamic_cast<FormAgrosInterface *>(custom_form)->setTimeDiscretisationTable(bdf2Table);

        custom_form->setExt(slns);
=======
        // add external solutions
        custom_form->setExt(slns);

        // set time discretisation table
        dynamic_cast<FormAgrosInterface *>(custom_form)->setTimeDiscretisationTable(bdf2Table);

>>>>>>> 97960e22
    }

    addForm(type, custom_form);
}


// TODO: Source and target switched!!!!!!!!!!!!!!!!!!!!!!!!!!!!!!!!!!!!
// TODO: Still? Check it, please.
template <typename Scalar>
void WeakFormAgros<Scalar>::registerFormCoupling(WeakFormKind type, QString area, FormInfo *form, int offsetI, int offsetJ,
                                                 SceneMaterial* materialSource, SceneMaterial* materialTarget, CouplingInfo *couplingInfo)
{
    ProblemID problemId;

    problemId.sourceFieldId = materialSource->fieldInfo()->fieldId();
    problemId.targetFieldId = materialTarget->fieldInfo()->fieldId();
    problemId.analysisTypeSource = materialSource->fieldInfo()->module()->analysisType();
    problemId.analysisTypeTarget = materialTarget->fieldInfo()->module()->analysisType();
    problemId.coordinateType = materialTarget->fieldInfo()->module()->coordinateType();
    problemId.linearityType = materialTarget->fieldInfo()->linearityType();
    problemId.couplingType = couplingInfo->couplingType();

    // compiled form
    Hermes::Hermes2D::Form<Scalar> *custom_form = factoryForm<Scalar>(type, problemId,
                                                                      area, form, materialSource, materialTarget, offsetI, offsetJ);
    assert(custom_form);

    // TODO at the present moment, it is impossible to have more sources !
    //assert(field->m_couplingSources.size() <= 1);

    // push external solution for weak coupling
    if (couplingInfo->isWeak())
    {
        FieldSolutionID solutionID = Util::solutionStore()->lastTimeAndAdaptiveSolution(couplingInfo->sourceField(), SolutionMode_Finer);
        assert(solutionID.group->module()->numberOfSolutions() <= maxSourceFieldComponents);

        Hermes::vector<Hermes::Hermes2D::MeshFunction<Scalar>* > slns;
        for (int comp = 0; comp < solutionID.group->module()->numberOfSolutions(); comp++)
            slns.push_back(Util::solutionStore()->solution(solutionID, comp).sln.data());

        custom_form->setExt(slns);
    }

    addForm(type, custom_form);
}


template <typename Scalar>
void WeakFormAgros<Scalar>::registerForms(BDF2Table* bdf2Table)
{
    foreach(Field* field, m_block->fields())
    {
        FieldInfo* fieldInfo = field->fieldInfo();

        // boundary conditions
        for (int edgeNum = 0; edgeNum<Util::scene()->edges->count(); edgeNum++)
        {
            SceneBoundary *boundary = Util::scene()->edges->at(edgeNum)->marker(fieldInfo);
            if (boundary && boundary != Util::scene()->boundaries->getNone(fieldInfo))
            {
                Module::BoundaryType *boundary_type = fieldInfo->module()->boundaryType(boundary->type());

                foreach (FormInfo *expression, boundary_type->wfMatrixSurface())
                    registerForm(WeakForm_MatSurf, field, QString::number(edgeNum), expression,
                                 m_block->offset(field), m_block->offset(field), boundary);

                foreach (FormInfo *expression, boundary_type->wfVectorSurface())
                    registerForm(WeakForm_VecSurf, field, QString::number(edgeNum), expression,
                                 m_block->offset(field), m_block->offset(field), boundary);
            }
        }

        // materials
        for (int labelNum = 0; labelNum<Util::scene()->labels->count(); labelNum++)
        {
            //cout << "material " << labelNum << endl;
            SceneMaterial *material = Util::scene()->labels->at(labelNum)->marker(fieldInfo);

            assert(material);
            if (material != Util::scene()->materials->getNone(fieldInfo))
            {
                foreach (FormInfo *expression, fieldInfo->module()->wfMatrixVolumeExpression())
                    registerForm(WeakForm_MatVol, field, QString::number(labelNum), expression,
                                 m_block->offset(field), m_block->offset(field), material, bdf2Table);


                foreach (FormInfo *expression, fieldInfo->module()->wfVectorVolumeExpression())
                    registerForm(WeakForm_VecVol, field, QString::number(labelNum), expression,
                                 m_block->offset(field), m_block->offset(field), material, bdf2Table);

                // weak coupling
                foreach(CouplingInfo* couplingInfo, field->m_couplingSources)
                {
                    foreach (FormInfo *expression, couplingInfo->coupling()->wfVectorVolumeExpression())
                    {
                        SceneMaterial* materialSource = Util::scene()->labels->at(labelNum)->marker(couplingInfo->sourceField());
                        assert(materialSource);

                        if (materialSource != Util::scene()->materials->getNone(couplingInfo->sourceField()))
                        {
                            cout << "register coupling form " << expression << endl;
                            registerFormCoupling(WeakForm_VecVol, QString::number(labelNum), expression,
                                                 m_block->offset(field), m_block->offset(field), materialSource, material, couplingInfo);
                        }
                    }
                }
            }
        }
    }

    // hard coupling
    foreach (CouplingInfo* couplingInfo, m_block->couplings())
    {
        assert(couplingInfo->isHard());
        Coupling* coupling = couplingInfo->coupling();
        Field* sourceField = m_block->field(couplingInfo->sourceField());
        Field* targetField = m_block->field(couplingInfo->targetField());


        for (int labelNum = 0; labelNum<Util::scene()->labels->count(); labelNum++)
        {
            SceneMaterial *sourceMaterial = Util::scene()->labels->at(labelNum)->marker(sourceField->fieldInfo());
            SceneMaterial *targetMaterial = Util::scene()->labels->at(labelNum)->marker(targetField->fieldInfo());

            if (sourceMaterial && (sourceMaterial != Util::scene()->materials->getNone(sourceField->fieldInfo()))
                    && targetMaterial && (targetMaterial != Util::scene()->materials->getNone(targetField->fieldInfo())))
            {

                qDebug() << "hard coupling form on marker " << labelNum;

                foreach (FormInfo *pars, coupling->wfMatrixVolumeExpression())
                    registerFormCoupling(WeakForm_MatVol, QString::number(labelNum), pars,
                                         m_block->offset(targetField) - sourceField->fieldInfo()->module()->numberOfSolutions(), m_block->offset(sourceField),
                                         sourceMaterial, targetMaterial, couplingInfo);

                foreach (FormInfo *pars, coupling->wfVectorVolumeExpression())
                    registerFormCoupling(WeakForm_VecVol, QString::number(labelNum), pars,
                                         m_block->offset(targetField) - sourceField->fieldInfo()->module()->numberOfSolutions(), m_block->offset(sourceField),
                                         sourceMaterial, targetMaterial, couplingInfo);

            }
        }
    }
}

// ***********************************************************************************************

Module::LocalVariable::LocalVariable(XMLModule::localvariable lv,
                                     CoordinateType coordinateType, AnalysisType analysisType)
{
    m_id = QString::fromStdString(lv.id());
    m_name = QString::fromStdString(lv.name());
    m_shortname = QString::fromStdString(lv.shortname());
    m_shortnameHtml = (lv.shortname_html().present()) ? QString::fromStdString(lv.shortname_html().get()) : m_shortname;
    m_unit = QString::fromStdString(lv.unit());
    m_unitHtml = (lv.unit_html().present()) ? QString::fromStdString(lv.unit_html().get()) : m_unit;

    m_isScalar = (lv.type() == "scalar");

    for (int i = 0; i < lv.expression().size(); i++)
    {
        XMLModule::expression exp = lv.expression().at(i);
        if (exp.analysistype() == analysisTypeToStringKey(analysisType).toStdString())
        {
            if (coordinateType == CoordinateType_Planar)
                m_expression = Expression(m_isScalar ? QString::fromStdString(exp.planar().get()) : "",
                                          m_isScalar ? "" : QString::fromStdString(exp.planar_x().get()),
                                          m_isScalar ? "" : QString::fromStdString(exp.planar_y().get()));
            else
                m_expression = Expression(m_isScalar ? QString::fromStdString(exp.axi().get()) : "",
                                          m_isScalar ? "" : QString::fromStdString(exp.axi_r().get()),
                                          m_isScalar ? "" : QString::fromStdString(exp.axi_z().get()));
        }
    }
}

// ***********************************************************************************************

Module::MaterialTypeVariable::MaterialTypeVariable(XMLModule::quantity quant, CoordinateType coordinateType)
    : m_defaultValue(0), m_expressionNonlinear(""), m_isTimeDep(false)
{
    m_id = QString::fromStdString(quant.id());

    if (quant.shortname().present())
        m_shortname = QString::fromStdString(quant.shortname().get());

    if (quant.default_().present())
        m_defaultValue = quant.default_().get();
}

// ***********************************************************************************************

Module::BoundaryType::BoundaryType(QList<BoundaryTypeVariable> boundary_type_variables,
                                   XMLModule::boundary bdy,
                                   CoordinateType problem_type)
{
    m_id = QString::fromStdString(bdy.id());
    m_name = QString::fromStdString(bdy.name());

    // variables
    for (int i = 0; i < bdy.quantity().size(); i++)
    {
        XMLModule::quantity qty = bdy.quantity().at(i);

        foreach (Module::BoundaryTypeVariable old, boundary_type_variables)
        {
            if (old.id().toStdString() == qty.id())
            {
                bool isTimeDep = false;
                bool isSpaceDep = false;

                if (qty.dependence().present())
                {
                    if (QString::fromStdString(qty.dependence().get()) == "time")
                    {
                        isTimeDep = true;
                    }
                    else if (QString::fromStdString(qty.dependence().get()) == "space")
                    {
                        isSpaceDep = true;
                    }
                    else if (QString::fromStdString(qty.dependence().get()) == "time-space")
                    {
                        isTimeDep = true;
                        isSpaceDep = true;
                    }
                }

                Module::BoundaryTypeVariable *var
                        = new Module::BoundaryTypeVariable(old.id(), old.shortname(), old.defaultValue(), isTimeDep, isSpaceDep);

                m_variables.append(var);
            }
        }
    }

    // weakform
    for (int i = 0; i < bdy.matrix_form().size(); i++)
    {
        XMLModule::matrix_form form = bdy.matrix_form().at(i);
        m_wfMatrixSurface.append(new FormInfo(form.i(), form.j(), form.symmetric() ? Hermes::Hermes2D::HERMES_SYM : Hermes::Hermes2D::HERMES_NONSYM));
    }

    for (int i = 0; i < bdy.vector_form().size(); i++)
    {
        XMLModule::vector_form form = bdy.vector_form().at(i);
        m_wfVectorSurface.append(new FormInfo(form.i(), form.j()));
    }

    // essential
    for (int i = 0; i < bdy.essential_form().size(); i++)
    {
        XMLModule::essential_form form = bdy.essential_form().at(i);
        m_essential.append(new FormInfo(form.i()));
    }
}

Module::BoundaryTypeVariable::BoundaryTypeVariable(XMLModule::quantity quant)
{
    m_id = QString::fromStdString(quant.id());
    if (quant.shortname().present())
        m_shortname = QString::fromStdString(quant.shortname().get());
    if (quant.default_().present())
        m_defaultValue = quant.default_().get();
    else
        m_defaultValue = 0.0;
}

Module::BoundaryType::~BoundaryType()
{
    // essential
    m_essential.clear();

    // variables
    foreach (Module::BoundaryTypeVariable *variable, m_variables)
        delete variable;
    m_variables.clear();

    // volume weak form
    foreach (FormInfo *expression, m_wfMatrixSurface)
        delete expression;
    m_wfMatrixSurface.clear();

    foreach (FormInfo *expression, m_wfVectorSurface)
        delete expression;
    m_wfVectorSurface.clear();

    foreach (FormInfo *expression, m_wfVectorSurface)
        delete expression;
    m_wfVectorSurface.clear();
}

// ***********************************************************************************************

// dialog row UI
Module::DialogRow::DialogRow(XMLModule::quantity qty)
{
    m_id = QString::fromStdString(qty.id());
    m_name = (qty.name().present()) ? QString::fromStdString(qty.name().get()) : "";

    m_shortname = (qty.shortname().present()) ? QString::fromStdString(qty.shortname().get()) : "";
    m_shortnameHtml = (qty.shortname_html().present()) ? QString::fromStdString(qty.shortname_html().get()) : "";
    m_shortnameDependence = (qty.shortname_dependence().present()) ? QString::fromStdString(qty.shortname_dependence().get()) : "";
    m_shortnameDependenceHtml = (qty.shortname_dependence_html().present()) ? QString::fromStdString(qty.shortname_dependence_html().get()) : "";

    m_unit = (qty.unit().present()) ? QString::fromStdString(qty.unit().get()) : "";
    m_unitHtml = (qty.unit_html().present()) ? QString::fromStdString(qty.unit_html().get()) : "";
    m_unitLatex = (qty.unit_latex().present()) ? QString::fromStdString(qty.unit_latex().get()) : "";

    m_defaultValue = (qty.default_().present()) ? qty.default_().get() : 0.0;
    m_condition = (qty.condition().present()) ? QString::fromStdString(qty.condition().get()) : "";
}

// dialog UI
Module::DialogUI::DialogUI(XMLModule::gui ui)
{
    for (int i = 0; i < ui.group().size(); i++)
    {
        XMLModule::group grp = ui.group().at(i);

        // group name
        QString name = (grp.name().present()) ? QString::fromStdString(grp.name().get()) : "";

        QList<Module::DialogRow> materials;
        for (int i = 0; i < grp.quantity().size(); i++)
        {
            XMLModule::quantity quant = grp.quantity().at(i);

            // append material
            materials.append(Module::DialogRow(quant));
        }

        m_groups[name] = materials;
    }
}

void Module::DialogUI::clear()
{
    m_groups.clear();
}

// ***********************************************************************************************

Module::BasicModule::BasicModule(const QString &fieldId, CoordinateType problemType, AnalysisType analysisType) :
    m_coordinateType(problemType), m_analysisType(analysisType),
    m_materialUI(NULL), m_boundaryUI(NULL),
    m_defaultViewScalarVariable(NULL), m_defaultViewVectorVariable(NULL), m_boundaryTypeDefault(NULL)
{
    clear();

    // open xml description
    read(datadir() + MODULEROOT + QDir::separator() + fieldId + ".xml");
}

Module::BasicModule::~BasicModule()
{
    clear();
}

void Module::BasicModule::read(const QString &filename)
{
    assert(QFile::exists(filename));

    // save current locale
    char *plocale = setlocale (LC_NUMERIC, "");
    setlocale (LC_NUMERIC, "C");

    module_xsd = XMLModule::module_(filename.toStdString().c_str());
    XMLModule::module *mod = module_xsd.get();

    // problem
    m_fieldid = QString::fromStdString(mod->general().id());
    m_name = QString::fromStdString(mod->general().name());
    m_hasDeformableShape = mod->general().deformed_shape();
    m_description = QString::fromStdString(mod->general().description());

    // analyses
    m_numberOfSolutions = 0;
    for (int i = 0; i < mod->general().analyses().analysis().size(); i++)
    {
        XMLModule::analysis an = mod->general().analyses().analysis().at(i);

        if (an.type() == analysisTypeToStringKey(m_analysisType).toStdString())
            m_numberOfSolutions = an.solutions();
    }

    // constants
    for (int i = 0; i < mod->constants().constant().size(); i++)
    {
        XMLModule::constant cnst = mod->constants().constant().at(i);
        m_constants[QString::fromStdString(cnst.id())] = cnst.value();
    }

    // macros
    /*
        for (rapidxml::xml_node<> *macro = doc.first_node("module")->first_node("macros")->first_node("macro");
             macro; macro = macro->next_sibling())
            macros[macro->first_attribute("id")->value()] = macro->first_attribute("expression")->value();
        */

    // surface weakforms
    QList<Module::BoundaryTypeVariable> boundaryTypeVariables;
    for (int i = 0; i < mod->surface().quantity().size(); i++)
    {
        XMLModule::quantity quant = mod->surface().quantity().at(i);

        // TODO: (Franta)
        for (int i = 0; i < mod->preprocessor().gui().size(); i++)
        {
            XMLModule::gui *ui = &mod->preprocessor().gui().at(i);
            if (ui->type() == "surface")
            {
                for (int i = 0; i < ui->group().size(); i++)
                {
                    XMLModule::group *grp = &ui->group().at(i);
                    for (int i = 0; i < grp->quantity().size(); i++)
                    {
                        XMLModule::quantity *quant_ui = &grp->quantity().at(i);
                        if ((quant_ui->id() == quant.id()) && quant_ui->default_().present())
                            quant.default_().set(quant_ui->default_().get());
                    }
                }
            }
            boundaryTypeVariables.append(Module::BoundaryTypeVariable(quant));
        }
    }

    for (int i = 0; i < mod->surface().weakforms_surface().weakform_surface().size(); i++)
    {
        XMLModule::weakform_surface wf = mod->surface().weakforms_surface().weakform_surface().at(i);

        if (wf.analysistype() == analysisTypeToStringKey(m_analysisType).toStdString())
        {
            for (int i = 0; i < wf.boundary().size(); i++)
            {
                XMLModule::boundary bdy = wf.boundary().at(i);
                m_boundaryTypes.append(new Module::BoundaryType(boundaryTypeVariables, bdy, m_coordinateType));
            }
        }

        // default
        m_boundaryTypeDefault = boundaryType(QString::fromStdString(wf.default_().get()));
    }

    // TODO: (Franta)
    foreach (Module::BoundaryTypeVariable variable, boundaryTypeVariables)
        m_boundaryTypeVariables.append(new Module::BoundaryTypeVariable(variable.id(), variable.shortname(),
                                                                        variable.defaultValue(),
                                                                        variable.isTimeDep(), variable.isSpaceDep()));

    boundaryTypeVariables.clear();

    // volumetric weakforms
    QList<Module::MaterialTypeVariable> materialTypeVariables;
    for (int i = 0; i < mod->volume().quantity().size(); i++)
    {
        XMLModule::quantity quant = mod->volume().quantity().at(i);

        // TODO: (Franta)
        for (int i = 0; i < mod->preprocessor().gui().size(); i++)
        {
            XMLModule::gui *ui = &mod->preprocessor().gui().at(i);
            if (ui->type() == "volume")
            {
                for (int i = 0; i < ui->group().size(); i++)
                {
                    XMLModule::group *grp = &ui->group().at(i);
                    for (int i = 0; i < grp->quantity().size(); i++)
                    {
                        XMLModule::quantity *quant_ui = &grp->quantity().at(i);
                        if ((quant_ui->id() == quant.id()) && quant_ui->default_().present())
                            quant.default_().set(quant_ui->default_().get());
                    }
                }
            }
        }

        materialTypeVariables.append(Module::MaterialTypeVariable(quant, m_coordinateType));
    }

    for (int i = 0; i < mod->volume().weakforms_volume().weakform_volume().size(); i++)
    {
        XMLModule::weakform_volume wf = mod->volume().weakforms_volume().weakform_volume().at(i);

        if (wf.analysistype() == analysisTypeToStringKey(m_analysisType).toStdString())
        {
            for (int i = 0; i < wf.quantity().size(); i++)
            {
                XMLModule::quantity qty = wf.quantity().at(i);

                foreach (Module::MaterialTypeVariable variable, materialTypeVariables)
                {
                    if (variable.id().toStdString() == qty.id())
                    {
                        QString nonlinearExpression;
                        if (m_coordinateType == CoordinateType_Planar && qty.nonlinearity_planar().present())
                            nonlinearExpression = QString::fromStdString(qty.nonlinearity_planar().get());
                        else
                            if (qty.nonlinearity_axi().present())
                                nonlinearExpression = QString::fromStdString(qty.nonlinearity_axi().get());

                        bool isTimeDep = false;
                        if (qty.dependence().present())
                            isTimeDep = (QString::fromStdString(qty.dependence().get()) == "time");

                        m_materialTypeVariables.append(new Module::MaterialTypeVariable(variable.id(), variable.shortname(),
                                                                                        variable.defaultValue(), nonlinearExpression, isTimeDep));
                    }
                }
            }

            materialTypeVariables.clear();

            // weakform
            for (int i = 0; i < wf.matrix_form().size(); i++)
            {
                XMLModule::matrix_form form = wf.matrix_form().at(i);
                m_wfMatrixVolumeExpression.append(new FormInfo(form.i(), form.j(), form.symmetric() ? Hermes::Hermes2D::HERMES_SYM : Hermes::Hermes2D::HERMES_NONSYM));
            }

            for (int i = 0; i < wf.vector_form().size(); i++)
            {
                XMLModule::vector_form form = wf.vector_form().at(i);
                m_wfVectorVolumeExpression.append(new FormInfo(form.i(), form.j()));
            }
        }
    }

    // local variables
    for (int i = 0; i < mod->postprocessor().localvariables().localvariable().size(); i++)
    {
        XMLModule::localvariable lv = mod->postprocessor().localvariables().localvariable().at(i);

        // HACK
        for (int i = 0; i < lv.expression().size(); i++)
        {
            XMLModule::expression expr = lv.expression().at(i);
            if (expr.analysistype() == analysisTypeToStringKey(m_analysisType).toStdString())
            {
                Module::LocalVariable *var = new Module::LocalVariable(lv,
                                                                       m_coordinateType,
                                                                       m_analysisType);
                variables.append(var);

                // HACK - local point
                m_localPointVariables.append(var);
                // HACK - scalar view
                m_viewScalarVariables.append(var);
                // HACK - vector view
                if (!var->isScalar())
                    m_viewVectorVariables.append(var);
            }
        }
    }

    // scalar variables default
    for (int i = 0; i < mod->postprocessor().view().scalar_view().default_().size(); i++)
    {
        XMLModule::default_ def = mod->postprocessor().view().scalar_view().default_().at(i);
        if (def.analysistype() == analysisTypeToStringKey(m_analysisType).toStdString())
            m_defaultViewScalarVariable = localVariable(QString::fromStdString(def.id()));
    }

    // vector variables default
    for (int i = 0; i < mod->postprocessor().view().vector_view().default_().size(); i++)
    {
        XMLModule::default_ def = mod->postprocessor().view().vector_view().default_().at(i);
        if (def.analysistype() == analysisTypeToStringKey(m_analysisType).toStdString())
            m_defaultViewVectorVariable = localVariable(QString::fromStdString(def.id()));
    }

    // volume integral
    for (int i = 0; i < mod->postprocessor().volumeintegrals().volumeintegral().size(); i++)
    {
        XMLModule::volumeintegral vol = mod->postprocessor().volumeintegrals().volumeintegral().at(i);

        QString expr;
        for (int i = 0; i < vol.expression().size(); i++)
        {
            XMLModule::expression exp = vol.expression().at(i);
            if (exp.analysistype() == analysisTypeToStringKey(m_analysisType).toStdString())
            {
                if (m_coordinateType == CoordinateType_Planar)
                    expr = QString::fromStdString(exp.planar().get());
                else
                    expr = QString::fromStdString(exp.axi().get());
            }
        }
        expr = expr.trimmed();

        // new integral
        if (!expr.isEmpty())
        {
            Module::Integral *volint = new Module::Integral(
                        QString::fromStdString(vol.id()),
                        QString::fromStdString(vol.name()),
                        QString::fromStdString(vol.shortname()),
                        (vol.shortname_html().present()) ? QString::fromStdString(vol.shortname_html().get()) : QString::fromStdString(vol.shortname()),
                        QString::fromStdString(vol.unit()),
                        (vol.unit_html().present()) ? QString::fromStdString(vol.unit_html().get()) : QString::fromStdString(vol.unit()),
                        expr);

            m_volumeIntegrals.append(volint);
        }
    }

    // surface integral
    for (int i = 0; i < mod->postprocessor().surfaceintegrals().surfaceintegral().size(); i++)
    {
        XMLModule::surfaceintegral sur = mod->postprocessor().surfaceintegrals().surfaceintegral().at(i);

        QString expr;
        for (int i = 0; i < sur.expression().size(); i++)
        {
            XMLModule::expression exp = sur.expression().at(i);
            if (exp.analysistype() == analysisTypeToStringKey(m_analysisType).toStdString())
            {
                if (m_coordinateType == CoordinateType_Planar)
                    expr = QString::fromStdString(exp.planar().get());
                else
                    expr = QString::fromStdString(exp.axi().get());
            }
        }
        expr = expr.trimmed();

        // new integral
        if (!expr.isEmpty())
        {
            Module::Integral *surint = new Module::Integral(
                        QString::fromStdString(sur.id()),
                        QString::fromStdString(sur.name()),
                        QString::fromStdString(sur.shortname()),
                        (sur.shortname_html().present()) ? QString::fromStdString(sur.shortname_html().get()) : QString::fromStdString(sur.shortname()),
                        QString::fromStdString(sur.unit()),
                        (sur.unit_html().present()) ? QString::fromStdString(sur.unit_html().get()) : QString::fromStdString(sur.unit()),
                        expr);

            m_surfaceIntegrals.append(surint);
        }
    }

    // force
    XMLModule::force force = mod->postprocessor().force();
    for (int i = 0; i < force.expression().size(); i++)
    {
        XMLModule::expression exp = force.expression().at(i);
        if (exp.analysistype() == analysisTypeToStringKey(m_analysisType).toStdString())
            m_force = Module::Force((m_coordinateType == CoordinateType_Planar) ? QString::fromStdString(exp.planar_x().get()) : QString::fromStdString(exp.axi_r().get()),
                                    (m_coordinateType == CoordinateType_Planar) ? QString::fromStdString(exp.planar_y().get()) : QString::fromStdString(exp.axi_z().get()),
                                    (m_coordinateType == CoordinateType_Planar) ? QString::fromStdString(exp.planar_z().get()) : QString::fromStdString(exp.axi_phi().get()));
    }

    // preprocessor
    for (int i = 0; i < mod->preprocessor().gui().size(); i++)
    {
        XMLModule::gui ui = mod->preprocessor().gui().at(i);
        if (ui.type() == "volume")
            m_materialUI = new Module::DialogUI(ui);
        else if (ui.type() == "surface")
            m_boundaryUI = new Module::DialogUI(ui);
    }

    // set system locale
    setlocale(LC_NUMERIC, plocale);
}

void Module::BasicModule::clear()
{
    // general information
    m_fieldid = "";
    m_name = "";
    m_description = "";

    // constants
    m_constants.clear();

    // macros
    m_macros.clear();

    // boundary types
    for (QList<BoundaryType *>::iterator it = m_boundaryTypes.begin(); it < m_boundaryTypes.end(); ++it)
        delete *it;
    m_boundaryTypes.clear();
    m_boundaryTypeDefault = NULL;

    // material types
    for (QList<MaterialTypeVariable *>::iterator it = m_materialTypeVariables.begin(); it < m_materialTypeVariables.end(); ++it)
        delete *it;
    m_materialTypeVariables.clear();

    // variables
    foreach (Module::LocalVariable *variable, variables)
        delete variable;
    variables.clear();

    // scalar and vector variables
    m_viewScalarVariables.clear();
    m_viewVectorVariables.clear();

    // default variables
    m_defaultViewScalarVariable = NULL;
    m_defaultViewVectorVariable = NULL;

    // local variables
    m_localPointVariables.clear();

    // surface integrals
    m_surfaceIntegrals.clear();

    // volume integrals
    m_volumeIntegrals.clear();

    // volume weak form
    for (QList<FormInfo *>::iterator it = m_wfMatrixVolumeExpression.begin(); it < m_wfMatrixVolumeExpression.end(); ++it)
        delete *it;
    m_wfMatrixVolumeExpression.clear();

    for (QList<FormInfo *>::iterator it = m_wfVectorVolumeExpression.begin(); it < m_wfVectorVolumeExpression.end(); ++it)
        delete *it;
    m_wfVectorVolumeExpression.clear();

    if (m_materialUI)
    {
        m_materialUI->clear();
        delete m_materialUI;
    }
    m_materialUI = NULL;

    if (m_boundaryUI)
    {
        m_boundaryUI->clear();
        delete m_boundaryUI;
    }
    m_boundaryUI = NULL;
}

Module::LocalVariable *Module::BasicModule::localVariable(const QString &id)
{
    foreach (Module::LocalVariable *variable, variables)
        if (variable->id() == id)
            return variable;

    return NULL;
}

Module::Integral *Module::BasicModule::surfaceIntegral(const QString &id)
{
    foreach (Module::Integral *surf, m_surfaceIntegrals)
        if (surf->id() == id)
            return surf;

    return NULL;
}

Module::Integral *Module::BasicModule::volumeIntegral(const QString &id)
{
    foreach (Module::Integral *vol, m_volumeIntegrals)
        if (vol->id() == id)
            return vol;

    return NULL;
}

Module::BoundaryType *Module::BasicModule::boundaryType(const QString &id)
{
    foreach (Module::BoundaryType *boundaryType, m_boundaryTypes)
        if (boundaryType->id() == id)
            return boundaryType;

    return NULL;
}

Module::BoundaryTypeVariable *Module::BasicModule::boundaryTypeVariable(const QString &id)
{
    foreach (Module::BoundaryTypeVariable *variable, m_boundaryTypeVariables)
        if (variable->id() == id)
            return variable;

    return NULL;
}

Module::MaterialTypeVariable *Module::BasicModule::materialTypeVariable(const QString &id)
{
    foreach (Module::MaterialTypeVariable *variable, m_materialTypeVariables)
        if (variable->id() == id)
            return variable;

    return NULL;
}

QString Module::BasicModule::expression(Module::LocalVariable *physicFieldVariable,
                                        PhysicFieldVariableComp physicFieldVariableComp)
{
    switch (physicFieldVariableComp)
    {
    case PhysicFieldVariableComp_Undefined:
        return "";
    case PhysicFieldVariableComp_Scalar:
        return physicFieldVariable->expression().scalar();
    case PhysicFieldVariableComp_X:
        return physicFieldVariable->expression().compX();
    case PhysicFieldVariableComp_Y:
        return physicFieldVariable->expression().compY();
    case PhysicFieldVariableComp_Magnitude:
        return "sqrt((" + physicFieldVariable->expression().compX() + ") * (" + physicFieldVariable->expression().compX() + ") + (" + physicFieldVariable->expression().compY() + ") * (" + physicFieldVariable->expression().compY() + "))";
    default:
        qCritical() << "Unknown type.";
        assert(0);
    }
}

Hermes::Hermes2D::Filter<double> *Module::BasicModule::viewScalarFilter(Module::LocalVariable *physicFieldVariable,
                                                                        PhysicFieldVariableComp physicFieldVariableComp)
{
    // update time functions
    /*
    if (m_fieldInfo->analysisType() == AnalysisType_Transient)
        m_fieldInfo->module()->update_time_functions(Util::problem()->time());
    */

    Hermes::vector<Hermes::Hermes2D::MeshFunction<double> *> sln;
    for (int k = 0; k < numberOfSolutions(); k++)
        sln.push_back(Util::scene()->activeMultiSolutionArray().component(k).sln.data());

    return Util::plugins()[Util::scene()->activeViewField()->fieldId()]->filter(Util::scene()->activeViewField(),
                                                                                sln,
                                                                                physicFieldVariable->id(),
                                                                                physicFieldVariableComp);
}

// ***********************************************************************************************

void readMeshDirtyFix()
{
    // fix precalulating matrices for mapping of curved elements

    // save locale
    char *plocale = setlocale (LC_NUMERIC, "");
    setlocale (LC_NUMERIC, "C");

    std::ostringstream os;
    os << "vertices = [" << std::endl <<
          "  [ 0, 0 ]," << std::endl <<
          "  [ 1, 0 ]," << std::endl <<
          "  [ 0, 1 ]" << std::endl <<
          "]" << std::endl << std::endl <<
          "elements = [" << std::endl <<
          "  [ 0, 1, 2, \"element_0\" ]" << std::endl << std::endl <<
          "boundaries = [" << std::endl <<
          "  [ 0, 1, \"0\" ]," << std::endl <<
          "  [ 1, 2, \"0\" ]," << std::endl <<
          "  [ 2, 0, \"0\" ]" << std::endl <<
          "]" << std::endl << std::endl <<
          "curves = [" << std::endl <<
          "  [ 0, 1, 90 ]" << std::endl <<
          "]" << std::endl;

    Hermes::Hermes2D::Mesh mesh;
    Hermes::Hermes2D::MeshReaderH2D meshloader;

    std::ofstream outputFile((tempProblemDir().toStdString() + "/dummy.mesh").c_str(), fstream::out);
    outputFile << os.str();
    outputFile.close();

    meshloader.load((tempProblemDir().toStdString() + "/dummy.mesh").c_str(), &mesh);

    // set system locale
    setlocale(LC_NUMERIC, plocale);
}

QMap<FieldInfo*, Hermes::Hermes2D::Mesh*> readMeshesFromFile(const QString &fileName)
{
    // save locale
    char *plocale = setlocale (LC_NUMERIC, "");
    setlocale (LC_NUMERIC, "C");

    // prepare mesh array
    Hermes::vector<Hermes::Hermes2D::Mesh*> meshes;
    QMap<FieldInfo*, Hermes::Hermes2D::Mesh*> meshesMap;
    foreach (FieldInfo* fieldInfo, Util::problem()->fieldInfos())
    {
        Hermes::Hermes2D::Mesh *mesh = new Hermes::Hermes2D::Mesh();

        meshes.push_back(mesh);
        meshesMap[fieldInfo] = mesh;
    }

    // load mesh from file
    Hermes::Hermes2D::MeshReaderH2DXML meshloader;
    meshloader.load(fileName.toStdString().c_str(), meshes);

    // refine mesh
    foreach (FieldInfo* fieldInfo, Util::problem()->fieldInfos())
        refineMesh(fieldInfo, meshesMap[fieldInfo], true, true, true);

    // set system locale
    setlocale(LC_NUMERIC, plocale);

    return meshesMap;
}

void writeMeshFromFile(const QString &fileName, Hermes::Hermes2D::Mesh *mesh)
{
    // save locale
    char *plocale = setlocale (LC_NUMERIC, "");
    setlocale (LC_NUMERIC, "C");

    Hermes::Hermes2D::MeshReaderH2D meshloader;
    meshloader.save(fileName.toStdString().c_str(), mesh);

    // set system locale
    setlocale(LC_NUMERIC, plocale);
}

void refineMesh(FieldInfo *fieldInfo, Hermes::Hermes2D::Mesh *mesh, bool refineGlobal, bool refineTowardsEdge, bool refineArea)
{
    // refine mesh - global
    if (refineGlobal)
        for (int i = 0; i < fieldInfo->numberOfRefinements(); i++)
            mesh->refine_all_elements(0);

    // refine mesh - boundary
    if (refineTowardsEdge)
        foreach (SceneEdge *edge, Util::scene()->edges->items())
        {
            if (fieldInfo->edgeRefinement(edge) > 0)
            {
                mesh->refine_towards_boundary(QString::number(Util::scene()->edges->items().indexOf(edge)).toStdString(),
                                              fieldInfo->edgeRefinement(edge));
            }
        }

    // refine mesh - elements
    if (refineArea)
    {
        foreach (SceneLabel *label, Util::scene()->labels->items())
        {
            if (fieldInfo->labelRefinement(label) > 0)
                mesh->refine_in_area(QString::number(Util::scene()->labels->items().indexOf(label)).toStdString(),
                                     fieldInfo->labelRefinement(label));
        }
    }
}

template class WeakFormAgros<double>;<|MERGE_RESOLUTION|>--- conflicted
+++ resolved
@@ -214,18 +214,11 @@
                 slns.push_back(Util::solutionStore()->solution(solutionID, comp).sln.data());
         }
 
-<<<<<<< HEAD
-        dynamic_cast<FormAgrosInterface *>(custom_form)->setTimeDiscretisationTable(bdf2Table);
-
-        custom_form->setExt(slns);
-=======
         // add external solutions
         custom_form->setExt(slns);
 
         // set time discretisation table
         dynamic_cast<FormAgrosInterface *>(custom_form)->setTimeDiscretisationTable(bdf2Table);
-
->>>>>>> 97960e22
     }
 
     addForm(type, custom_form);
