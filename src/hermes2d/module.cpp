// This file is part of Agros2D.
//
// Agros2D is free software: you can redistribute it and/or modify
// it under the terms of the GNU General Public License as published by
// the Free Software Foundation, either version 2 of the License, or
// (at your option) any later version.
//
// Agros2D is distributed in the hope that it will be useful,
// but WITHOUT ANY WARRANTY; without even the implied warranty of
// MERCHANTABILITY or FITNESS FOR A PARTICULAR PURPOSE.  See the
// GNU General Public License for more details.
//
// You should have received a copy of the GNU General Public License
// along with Agros2D.  If not, see <http://www.gnu.org/licenses/>.
//
// hp-FEM group (http://hpfem.org/)
// University of Nevada, Reno (UNR) and University of West Bohemia, Pilsen
// Email: agros2d@googlegroups.com, home page: http://hpfem.org/agros2d/

#include "module.h"
#include "module_agros.h"
#include "field.h"
#include "block.h"
#include "problem.h"
#include "logview.h"

#include "util.h"
#include "scene.h"
#include "scenebasic.h"
#include "scenemarkerdialog.h"
#include "scenelabel.h"
#include "sceneedge.h"
#include "hermes2d/solver.h"
#include "hermes2d/coupling.h"
#include "hermes2d/solutionstore.h"
<<<<<<< HEAD
#include "hermes2d/plugin_interface.h"
=======
#include "hermes2d/post_values.h"
#include "hermes2d/bdf2.h"
>>>>>>> 6a760550

#include "mesh/mesh_reader_h2d.h"

#include "newton_solver.h"
#include "picard_solver.h"

#include "util/constants.h"

#include "../../resources_source/classes/module_xml.h"

double actualTime;

QMap<QString, QString> availableModules()
{
    static QMap<QString, QString> modules;

    // read modules
    if (modules.size() == 0)
    {
        QDir dir(datadir() + MODULEROOT);

        QStringList filter;
        filter << "*.xml";
        QStringList list = dir.entryList(filter);

        foreach (QString filename, list)
        {
            std::auto_ptr<XMLModule::module> module_xsd = XMLModule::module_((datadir().toStdString() + MODULEROOT.toStdString() + "/" + filename.toStdString()).c_str());
            XMLModule::module *mod = module_xsd.get();

            // module name
            modules[filename.left(filename.size() - 4)] = QString::fromStdString(mod->general().name());
        }
    }

    return modules;
}

QMap<AnalysisType, QString> availableAnalyses(const QString &fieldId)
{
    QMap<AnalysisType, QString> analyses;

    std::auto_ptr<XMLModule::module> module_xsd = XMLModule::module_((datadir().toStdString() + MODULEROOT.toStdString() + "/" + fieldId.toStdString() + ".xml").c_str());
    XMLModule::module *mod = module_xsd.get();

    for (int i = 0; i < mod->general().analyses().analysis().size(); i++)
    {
        XMLModule::analysis an = mod->general().analyses().analysis().at(i);

        analyses[analysisTypeFromStringKey(QString::fromStdString(an.id()))] = QString::fromStdString(an.name());
    }

    return analyses;
}

template <typename Scalar>
WeakFormAgros<Scalar>::WeakFormAgros(Block* block) :
    Hermes::Hermes2D::WeakForm<Scalar>(block->numSolutions()), m_block(block)
{
}

template <typename Scalar>
Hermes::Hermes2D::Form<Scalar> *factoryForm(WeakFormKind type, const ProblemID problemId,
                                            const QString &area, FormInfo *form,
                                            Marker* marker, Material *markerSecond,
                                            int offsetI, int offsetJ)
{
<<<<<<< HEAD
    QString fieldId = (problemId.analysisTypeTarget == AnalysisType_Undefined) ?
                problemId.sourceFieldId : problemId.sourceFieldId + "-" + problemId.targetFieldId;

    // get weakform
    PluginInterface *plugin = Util::plugins()[fieldId];
    assert(plugin);

    Hermes::Hermes2D::Form<Scalar> *weakForm = NULL;

    if (type == WeakForm_MatVol)
    {
        weakForm = plugin->matrixFormVol(problemId, form->i, form->j, static_cast<Material *>(marker), markerSecond, offsetI, offsetJ);
        static_cast<Hermes::Hermes2D::MatrixFormVol<double> *>(weakForm)->setSymFlag(form->sym);
    }
    else if (type == WeakForm_MatSurf)
    {
        weakForm = plugin->matrixFormSurf(problemId, form->i, form->j, static_cast<Boundary *>(marker), offsetI, offsetJ);
    }
    else if (type == WeakForm_VecVol)
    {
        weakForm = plugin->vectorFormVol(problemId, form->i, form->j, static_cast<Material *>(marker), markerSecond, offsetI, offsetJ);
    }
    else if (type == WeakForm_VecSurf)
    {
        weakForm = plugin->vectorFormSurf(problemId, form->i, form->j, static_cast<Boundary *>(marker), offsetI, offsetJ);
    }

    if (!weakForm)
=======
    //cout <<"ID: " << problemId.toStdString() << ", " << type << ", form position (" << form->i << ", " << form->j << ")"<< ", offset (" << offsetI << ", " << offsetJ << ")" << endl;
    if(type == WeakForm_MatVol)
        return factoryMatrixFormVol<Scalar>(problemId.toStdString(), form->i, form->j, area.toStdString(), form->sym, (SceneMaterial*) marker, markerSecond, offsetI, offsetJ);
    else if(type == WeakForm_MatSurf)
        return factoryMatrixFormSurf<Scalar>(problemId.toStdString(), form->i, form->j, area.toStdString(), (SceneBoundary*) marker, offsetI, offsetJ);
    else if(type == WeakForm_VecVol)
        return factoryVectorFormVol<Scalar>(problemId.toStdString(), form->i, form->j, area.toStdString(), (SceneMaterial*) marker, markerSecond, offsetI, offsetJ);
    else if(type == WeakForm_VecSurf)
        return factoryVectorFormSurf<Scalar>(problemId.toStdString(), form->i, form->j, area.toStdString(), (SceneBoundary*) marker, offsetI, offsetJ);
    else
>>>>>>> 6a760550
        assert(0);

    // set area
    weakForm->setArea(area.toStdString());

    return weakForm;
}

template <typename Scalar>
void WeakFormAgros<Scalar>::addForm(WeakFormKind type, Hermes::Hermes2D::Form<Scalar> *form)
{
    // Util::log()->printDebug("WeakFormAgros", QString("addForm: type: %1, i: %2, area: %3").
    //                         arg(weakFormString(type)).
    //                         arg(form->i).
    //                         arg(QString::fromStdString(form->areas.at(0))));

    if(type == WeakForm_MatVol)
        add_matrix_form((Hermes::Hermes2D::MatrixFormVol<Scalar>*) form);
    else if(type == WeakForm_MatSurf)
        add_matrix_form_surf((Hermes::Hermes2D::MatrixFormSurf<Scalar>*) form);
    else if(type == WeakForm_VecVol)
        add_vector_form((Hermes::Hermes2D::VectorFormVol<Scalar>*) form);
    else if(type == WeakForm_VecSurf)
        add_vector_form_surf((Hermes::Hermes2D::VectorFormSurf<Scalar>*) form);
    else
        assert(0);
}



template <typename Scalar>
void WeakFormAgros<Scalar>::registerForm(WeakFormKind type, Field *field, QString area, FormInfo *form, int offsetI, int offsetJ, Marker* marker)
{
    ProblemID problemId;

    problemId.sourceFieldId = field->fieldInfo()->fieldId();
    problemId.analysisTypeSource = field->fieldInfo()->module()->analysisType();
    problemId.coordinateType = field->fieldInfo()->module()->coordinateType();
    problemId.linearityType = field->fieldInfo()->linearityType();

    // compiled form
    Hermes::Hermes2D::Form<Scalar> *custom_form = factoryForm<Scalar>(type, problemId, area, form, marker, NULL, offsetI, offsetJ);
    assert(custom_form);

    // todo: remove, it will not be neccessary, since temporal forms will be handled separately
    if (field->fieldInfo()->analysisType() == AnalysisType_Transient)
    {
        FieldSolutionID solutionID = Util::solutionStore()->lastTimeAndAdaptiveSolution(field->fieldInfo(), SolutionMode_Finer);
        Hermes::vector<Hermes::Hermes2D::MeshFunction<Scalar>* > slns;
        for (int comp = 0; comp < solutionID.group->module()->numberOfSolutions(); comp++)
            slns.push_back(Util::solutionStore()->solution(solutionID, comp).sln.data());

        custom_form->setExt(slns);
    }

    addForm(type, custom_form);
}

<<<<<<< HEAD
// TODO: Source and target switched!!!!!!!!!!!!!!!!!!!!!!!!!!!!!!!!!!!!
// TODO: Still? Check it, please.
=======
template <typename Scalar>
void WeakFormAgros<Scalar>::registerTimeForms(BDF2Table *table)
{
    foreach(Field* field, m_block->fields())
    {
        FieldInfo* fieldInfo = field->fieldInfo();
        assert(fieldInfo->fieldId() == "heat");

        // materials
        for (int labelNum = 0; labelNum<Util::scene()->labels->count(); labelNum++)
        {
            SceneMaterial *material = Util::scene()->labels->at(labelNum)->marker(fieldInfo);

            assert(material);
            if (material != Util::scene()->materials->getNone(fieldInfo))
            {
                Hermes::Hermes2D::Form<Scalar> *matrixForm = new CustomMatrixFormVol_time<Scalar>(0, 0, QString::number(labelNum).toStdString(), Hermes::Hermes2D::HERMES_NONSYM, material, table);
                Hermes::Hermes2D::Form<Scalar> *vectorForm = new CustomVectorFormVol_time<Scalar>(0, 0, QString::number(labelNum).toStdString(), material, table);
                Hermes::Hermes2D::Form<Scalar> *residualForm = new CustomVectorFormVol_time_residual<Scalar>(0, 0, QString::number(labelNum).toStdString(), material, table);

                // push previous solution in this order:
                // first all components of the solution in time level n-1
                // than all components of the solution in time level n-2
                // etc.
                int lastTimeStep = Util::solutionStore()->lastTimeStep(field->fieldInfo(), SolutionMode_Normal);
                for(int backLevel = 0; backLevel < table->n(); backLevel++)
                {
                    int timeStep = lastTimeStep - backLevel;
                    int adaptivityStep = Util::solutionStore()->lastAdaptiveStep(field->fieldInfo(), SolutionMode_Normal, timeStep);
                    FieldSolutionID solutionID(field->fieldInfo(), timeStep, adaptivityStep, SolutionMode_Reference);
                    if(! Util::solutionStore()->contains(solutionID))
                        solutionID.solutionMode = SolutionMode_Normal;
                    assert(Util::solutionStore()->contains(solutionID));

                    for (int comp = 0; comp < solutionID.group->module()->numberOfSolutions(); comp++)
                    {
                        matrixForm->ext.push_back(Util::solutionStore()->solution(solutionID, comp).sln.data());
                        vectorForm->ext.push_back(Util::solutionStore()->solution(solutionID, comp).sln.data());
                        residualForm->ext.push_back(Util::solutionStore()->solution(solutionID, comp).sln.data());
                    }
                }


                addForm(WeakForm_MatVol, matrixForm);
                addForm(WeakForm_VecVol, vectorForm);
                if(table->hasResidual())
                    addForm(WeakForm_VecVol, residualForm);
            }
        }
    }
}

//TODO Source and target switched!!!!!!!!!!!!!!!!!!!!!!!!!!!!!!!!!!!!
//TODO Source and target switched!!!!!!!!!!!!!!!!!!!!!!!!!!!!!!!!!!!!
>>>>>>> 6a760550
template <typename Scalar>
void WeakFormAgros<Scalar>::registerFormCoupling(WeakFormKind type, QString area, FormInfo *form, int offsetI, int offsetJ,
                                                 SceneMaterial* materialSource, SceneMaterial* materialTarget, CouplingInfo *couplingInfo)
{
    ProblemID problemId;

    problemId.sourceFieldId = materialSource->fieldInfo()->fieldId();
    problemId.targetFieldId = materialTarget->fieldInfo()->fieldId();
    problemId.analysisTypeSource = materialSource->fieldInfo()->module()->analysisType();
    problemId.analysisTypeTarget = materialTarget->fieldInfo()->module()->analysisType();
    problemId.coordinateType = materialTarget->fieldInfo()->module()->coordinateType();
    problemId.linearityType = materialTarget->fieldInfo()->linearityType();
    problemId.couplingType = couplingInfo->couplingType();

    // compiled form
    Hermes::Hermes2D::Form<Scalar> *custom_form = factoryForm<Scalar>(type, problemId,
                                                                      area, form, materialSource, materialTarget, offsetI, offsetJ);
    assert(custom_form);

    // TODO at the present moment, it is impossible to have more sources !
    //assert(field->m_couplingSources.size() <= 1);

    // push external solution for weak coupling
    if (couplingInfo->isWeak())
    {
        FieldSolutionID solutionID = Util::solutionStore()->lastTimeAndAdaptiveSolution(couplingInfo->sourceField(), SolutionMode_Finer);
        assert(solutionID.group->module()->numberOfSolutions() <= maxSourceFieldComponents);

        Hermes::vector<Hermes::Hermes2D::MeshFunction<Scalar>* > slns;
        for (int comp = 0; comp < solutionID.group->module()->numberOfSolutions(); comp++)
            slns.push_back(Util::solutionStore()->solution(solutionID, comp).sln.data());

        custom_form->setExt(slns);
    }

    addForm(type, custom_form);
}


template <typename Scalar>
void WeakFormAgros<Scalar>::registerForms()
{
    foreach(Field* field, m_block->fields())
    {
        FieldInfo* fieldInfo = field->fieldInfo();

        // boundary conditions
        for (int edgeNum = 0; edgeNum<Util::scene()->edges->count(); edgeNum++)
        {
            SceneBoundary *boundary = Util::scene()->edges->at(edgeNum)->marker(fieldInfo);
            if (boundary && boundary != Util::scene()->boundaries->getNone(fieldInfo))
            {
                Module::BoundaryType *boundary_type = fieldInfo->module()->boundaryType(boundary->type());

                foreach (FormInfo *expression, boundary_type->wfMatrixSurface())
                    registerForm(WeakForm_MatSurf, field, QString::number(edgeNum), expression,
                                 m_block->offset(field), m_block->offset(field), boundary);

                foreach (FormInfo *expression, boundary_type->wfVectorSurface())
                    registerForm(WeakForm_VecSurf, field, QString::number(edgeNum), expression,
                                 m_block->offset(field), m_block->offset(field), boundary);
            }
        }

        // materials
        for (int labelNum = 0; labelNum<Util::scene()->labels->count(); labelNum++)
        {
            //cout << "material " << labelNum << endl;
            SceneMaterial *material = Util::scene()->labels->at(labelNum)->marker(fieldInfo);

            assert(material);
            if (material != Util::scene()->materials->getNone(fieldInfo))
            {
                foreach (FormInfo *expression, fieldInfo->module()->wfMatrixVolumeExpression())
                    registerForm(WeakForm_MatVol, field, QString::number(labelNum), expression,
                                 m_block->offset(field), m_block->offset(field), material);


                foreach (FormInfo *expression, fieldInfo->module()->wfVectorVolumeExpression())
                    registerForm(WeakForm_VecVol, field, QString::number(labelNum), expression,
                                 m_block->offset(field), m_block->offset(field), material);

                // weak coupling
                foreach(CouplingInfo* couplingInfo, field->m_couplingSources)
                {
                    foreach (FormInfo *expression, couplingInfo->coupling()->wfVectorVolumeExpression())
                    {
                        SceneMaterial* materialSource = Util::scene()->labels->at(labelNum)->marker(couplingInfo->sourceField());
                        assert(materialSource);

                        if (materialSource != Util::scene()->materials->getNone(couplingInfo->sourceField()))
                        {
                            cout << "register coupling form " << expression << endl;
                            registerFormCoupling(WeakForm_VecVol, QString::number(labelNum), expression,
                                                 m_block->offset(field), m_block->offset(field), materialSource, material, couplingInfo);
                        }
                    }
                }
            }
        }
    }

    // hard coupling
    foreach (CouplingInfo* couplingInfo, m_block->couplings())
    {
        assert(couplingInfo->isHard());
        Coupling* coupling = couplingInfo->coupling();
        Field* sourceField = m_block->field(couplingInfo->sourceField());
        Field* targetField = m_block->field(couplingInfo->targetField());


        for (int labelNum = 0; labelNum<Util::scene()->labels->count(); labelNum++)
        {
            SceneMaterial *sourceMaterial = Util::scene()->labels->at(labelNum)->marker(sourceField->fieldInfo());
            SceneMaterial *targetMaterial = Util::scene()->labels->at(labelNum)->marker(targetField->fieldInfo());

            if (sourceMaterial && (sourceMaterial != Util::scene()->materials->getNone(sourceField->fieldInfo()))
                    && targetMaterial && (targetMaterial != Util::scene()->materials->getNone(targetField->fieldInfo())))
            {

                qDebug() << "hard coupling form on marker " << labelNum;

                foreach (FormInfo *pars, coupling->wfMatrixVolumeExpression())
                    registerFormCoupling(WeakForm_MatVol, QString::number(labelNum), pars,
                                         m_block->offset(targetField) - sourceField->fieldInfo()->module()->numberOfSolutions(), m_block->offset(sourceField),
                                         sourceMaterial, targetMaterial, couplingInfo);

                foreach (FormInfo *pars, coupling->wfVectorVolumeExpression())
                    registerFormCoupling(WeakForm_VecVol, QString::number(labelNum), pars,
                                         m_block->offset(targetField) - sourceField->fieldInfo()->module()->numberOfSolutions(), m_block->offset(sourceField),
                                         sourceMaterial, targetMaterial, couplingInfo);

            }
        }
    }
}

// ***********************************************************************************************

Module::LocalVariable::LocalVariable(XMLModule::localvariable lv,
                                     CoordinateType coordinateType, AnalysisType analysisType)
{
    m_id = QString::fromStdString(lv.id());
    m_name = QString::fromStdString(lv.name());
    m_shortname = QString::fromStdString(lv.shortname());
    m_shortnameHtml = (lv.shortname_html().present()) ? QString::fromStdString(lv.shortname_html().get()) : m_shortname;
    m_unit = QString::fromStdString(lv.unit());
    m_unitHtml = (lv.unit_html().present()) ? QString::fromStdString(lv.unit_html().get()) : m_unit;

    m_isScalar = (lv.type() == "scalar");

    for (int i = 0; i < lv.expression().size(); i++)
    {
        XMLModule::expression exp = lv.expression().at(i);
        if (exp.analysistype() == analysisTypeToStringKey(analysisType).toStdString())
        {
            if (coordinateType == CoordinateType_Planar)
                m_expression = Expression(m_isScalar ? QString::fromStdString(exp.planar().get()) : "",
                                          m_isScalar ? "" : QString::fromStdString(exp.planar_x().get()),
                                          m_isScalar ? "" : QString::fromStdString(exp.planar_y().get()));
            else
                m_expression = Expression(m_isScalar ? QString::fromStdString(exp.axi().get()) : "",
                                          m_isScalar ? "" : QString::fromStdString(exp.axi_r().get()),
                                          m_isScalar ? "" : QString::fromStdString(exp.axi_z().get()));
        }
    }
}

// ***********************************************************************************************

Module::MaterialTypeVariable::MaterialTypeVariable(XMLModule::quantity quant, CoordinateType coordinateType)
    : m_defaultValue(0), m_expressionNonlinear(""), m_isTimeDep(false)
{
    m_id = QString::fromStdString(quant.id());

    if (quant.shortname().present())
        m_shortname = QString::fromStdString(quant.shortname().get());

    if (quant.default_().present())
        m_defaultValue = quant.default_().get();
}

// ***********************************************************************************************

Module::BoundaryType::BoundaryType(QList<BoundaryTypeVariable> boundary_type_variables,
                                   XMLModule::boundary bdy,
                                   CoordinateType problem_type)
{
    m_id = QString::fromStdString(bdy.id());
    m_name = QString::fromStdString(bdy.name());

    // variables
    for (int i = 0; i < bdy.quantity().size(); i++)
    {
        XMLModule::quantity qty = bdy.quantity().at(i);

        foreach (Module::BoundaryTypeVariable old, boundary_type_variables)
        {
            if (old.id().toStdString() == qty.id())
            {
                bool isTimeDep = false;
                if (qty.dependence().present())
                    isTimeDep = (QString::fromStdString(qty.dependence().get()) == "time");

                Module::BoundaryTypeVariable *var = new Module::BoundaryTypeVariable(
                            old.id(), old.shortname(), old.defaultValue(), isTimeDep);

                m_variables.append(var);
            }
        }
    }

    // weakform
    for (int i = 0; i < bdy.matrix_form().size(); i++)
    {
        XMLModule::matrix_form form = bdy.matrix_form().at(i);
        m_wfMatrixSurface.append(new FormInfo(form.i(), form.j(), form.symmetric() ? Hermes::Hermes2D::HERMES_SYM : Hermes::Hermes2D::HERMES_NONSYM));
    }

    for (int i = 0; i < bdy.vector_form().size(); i++)
    {
        XMLModule::vector_form form = bdy.vector_form().at(i);
        m_wfVectorSurface.append(new FormInfo(form.i(), form.j()));
    }

    // essential
    for (int i = 0; i < bdy.essential_form().size(); i++)
    {
        XMLModule::essential_form form = bdy.essential_form().at(i);
        m_essential.append(new FormInfo(form.i()));
    }
}

Module::BoundaryTypeVariable::BoundaryTypeVariable(XMLModule::quantity quant)
{
    m_id = QString::fromStdString(quant.id());
    if (quant.shortname().present())
        m_shortname = QString::fromStdString(quant.shortname().get());
    if (quant.default_().present())
        m_defaultValue = quant.default_().get();
    else
        m_defaultValue = 0.0;
}

Module::BoundaryType::~BoundaryType()
{
    // essential
    m_essential.clear();

    // variables
    foreach (Module::BoundaryTypeVariable *variable, m_variables)
        delete variable;
    m_variables.clear();

    // volume weak form
    foreach (FormInfo *expression, m_wfMatrixSurface)
        delete expression;
    m_wfMatrixSurface.clear();

    foreach (FormInfo *expression, m_wfVectorSurface)
        delete expression;
    m_wfVectorSurface.clear();

    foreach (FormInfo *expression, m_wfVectorSurface)
        delete expression;
    m_wfVectorSurface.clear();
}

// ***********************************************************************************************

// dialog row UI
Module::DialogRow::DialogRow(XMLModule::quantity qty)
{
    m_id = QString::fromStdString(qty.id());
    m_name = (qty.name().present()) ? QString::fromStdString(qty.name().get()) : "";

    m_shortname = (qty.shortname().present()) ? QString::fromStdString(qty.shortname().get()) : "";
    m_shortnameHtml = (qty.shortname_html().present()) ? QString::fromStdString(qty.shortname_html().get()) : "";
    m_shortnameDependence = (qty.shortname_dependence().present()) ? QString::fromStdString(qty.shortname_dependence().get()) : "";
    m_shortnameDependenceHtml = (qty.shortname_dependence_html().present()) ? QString::fromStdString(qty.shortname_dependence_html().get()) : "";

    m_unit = (qty.unit().present()) ? QString::fromStdString(qty.unit().get()) : "";
    m_unitHtml = (qty.unit_html().present()) ? QString::fromStdString(qty.unit_html().get()) : "";
    m_unitLatex = (qty.unit_latex().present()) ? QString::fromStdString(qty.unit_latex().get()) : "";

    m_defaultValue = (qty.default_().present()) ? qty.default_().get() : 0.0;
    m_condition = (qty.condition().present()) ? QString::fromStdString(qty.condition().get()) : "";
}

// dialog UI
Module::DialogUI::DialogUI(XMLModule::gui ui)
{
    for (int i = 0; i < ui.group().size(); i++)
    {
        XMLModule::group grp = ui.group().at(i);

        // group name
        QString name = (grp.name().present()) ? QString::fromStdString(grp.name().get()) : "";

        QList<Module::DialogRow> materials;
        for (int i = 0; i < grp.quantity().size(); i++)
        {
            XMLModule::quantity quant = grp.quantity().at(i);

            // append material
            materials.append(Module::DialogRow(quant));
        }

        m_groups[name] = materials;
    }
}

void Module::DialogUI::clear()
{
    m_groups.clear();
}

// ***********************************************************************************************

Module::BasicModule::BasicModule(const QString &fieldId, CoordinateType problemType, AnalysisType analysisType) :
    m_coordinateType(problemType), m_analysisType(analysisType),
    m_materialUI(NULL), m_boundaryUI(NULL),
    m_defaultViewScalarVariable(NULL), m_defaultViewVectorVariable(NULL), m_boundaryTypeDefault(NULL)
{
    clear();

    // open xml description
    read(datadir() + MODULEROOT + QDir::separator() + fieldId + ".xml");
}

Module::BasicModule::~BasicModule()
{
    clear();
}

void Module::BasicModule::read(const QString &filename)
{
    assert(QFile::exists(filename));

    // save current locale
    char *plocale = setlocale (LC_NUMERIC, "");
    setlocale (LC_NUMERIC, "C");

    module_xsd = XMLModule::module_(filename.toStdString().c_str());
    XMLModule::module *mod = module_xsd.get();

    // problem
    m_fieldid = QString::fromStdString(mod->general().id());
    m_name = QString::fromStdString(mod->general().name());
    m_hasDeformableShape = mod->general().deformed_shape();
    m_description = QString::fromStdString(mod->general().description());

    // analyses
    m_numberOfSolutions = 0;
    for (int i = 0; i < mod->general().analyses().analysis().size(); i++)
    {
        XMLModule::analysis an = mod->general().analyses().analysis().at(i);

        if (an.type() == analysisTypeToStringKey(m_analysisType).toStdString())
            m_numberOfSolutions = an.solutions();
    }

    // constants
    for (int i = 0; i < mod->constants().constant().size(); i++)
    {
        XMLModule::constant cnst = mod->constants().constant().at(i);
        m_constants[QString::fromStdString(cnst.id())] = cnst.value();
    }

    // macros
    /*
        for (rapidxml::xml_node<> *macro = doc.first_node("module")->first_node("macros")->first_node("macro");
             macro; macro = macro->next_sibling())
            macros[macro->first_attribute("id")->value()] = macro->first_attribute("expression")->value();
        */

    // surface weakforms
    QList<Module::BoundaryTypeVariable> boundaryTypeVariables;
    for (int i = 0; i < mod->surface().quantity().size(); i++)
    {
        XMLModule::quantity quant = mod->surface().quantity().at(i);

        // TODO: (Franta)
        for (int i = 0; i < mod->preprocessor().gui().size(); i++)
        {
            XMLModule::gui *ui = &mod->preprocessor().gui().at(i);
            if (ui->type() == "surface")
            {
                for (int i = 0; i < ui->group().size(); i++)
                {
                    XMLModule::group *grp = &ui->group().at(i);
                    for (int i = 0; i < grp->quantity().size(); i++)
                    {
                        XMLModule::quantity *quant_ui = &grp->quantity().at(i);
                        if ((quant_ui->id() == quant.id()) && quant_ui->default_().present())
                            quant.default_().set(quant_ui->default_().get());
                    }
                }
            }
            boundaryTypeVariables.append(Module::BoundaryTypeVariable(quant));
        }
    }

    for (int i = 0; i < mod->surface().weakforms_surface().weakform_surface().size(); i++)
    {
        XMLModule::weakform_surface wf = mod->surface().weakforms_surface().weakform_surface().at(i);

        if (wf.analysistype() == analysisTypeToStringKey(m_analysisType).toStdString())
        {
            for (int i = 0; i < wf.boundary().size(); i++)
            {
                XMLModule::boundary bdy = wf.boundary().at(i);
                m_boundaryTypes.append(new Module::BoundaryType(boundaryTypeVariables, bdy, m_coordinateType));
            }
        }

        // default
        m_boundaryTypeDefault = boundaryType(QString::fromStdString(wf.default_().get()));
    }

    // TODO: (Franta)
    foreach (Module::BoundaryTypeVariable variable, boundaryTypeVariables)
        m_boundaryTypeVariables.append(new Module::BoundaryTypeVariable(variable.id(), variable.shortname(),
                                                                        variable.defaultValue(), variable.isTimeDep()));

    boundaryTypeVariables.clear();

    // volumetric weakforms
    QList<Module::MaterialTypeVariable> materialTypeVariables;
    for (int i = 0; i < mod->volume().quantity().size(); i++)
    {
        XMLModule::quantity quant = mod->volume().quantity().at(i);

        // TODO: (Franta)
        for (int i = 0; i < mod->preprocessor().gui().size(); i++)
        {
            XMLModule::gui *ui = &mod->preprocessor().gui().at(i);
            if (ui->type() == "volume")
            {
                for (int i = 0; i < ui->group().size(); i++)
                {
                    XMLModule::group *grp = &ui->group().at(i);
                    for (int i = 0; i < grp->quantity().size(); i++)
                    {
                        XMLModule::quantity *quant_ui = &grp->quantity().at(i);
                        if ((quant_ui->id() == quant.id()) && quant_ui->default_().present())
                            quant.default_().set(quant_ui->default_().get());
                    }
                }
            }
        }

        materialTypeVariables.append(Module::MaterialTypeVariable(quant, m_coordinateType));
    }

    for (int i = 0; i < mod->volume().weakforms_volume().weakform_volume().size(); i++)
    {
        XMLModule::weakform_volume wf = mod->volume().weakforms_volume().weakform_volume().at(i);

        if (wf.analysistype() == analysisTypeToStringKey(m_analysisType).toStdString())
        {
            for (int i = 0; i < wf.quantity().size(); i++)
            {
                XMLModule::quantity qty = wf.quantity().at(i);

                foreach (Module::MaterialTypeVariable variable, materialTypeVariables)
                {
                    if (variable.id().toStdString() == qty.id())
                    {
                        QString nonlinearExpression;
                        if (m_coordinateType == CoordinateType_Planar && qty.nonlinearity_planar().present())
                            nonlinearExpression = QString::fromStdString(qty.nonlinearity_planar().get());
                        else
                            if (qty.nonlinearity_axi().present())
                                nonlinearExpression = QString::fromStdString(qty.nonlinearity_axi().get());

                        bool isTimeDep = false;
                        if (qty.dependence().present())
                            isTimeDep = (QString::fromStdString(qty.dependence().get()) == "time");

                        m_materialTypeVariables.append(new Module::MaterialTypeVariable(variable.id(), variable.shortname(),
                                                                                        variable.defaultValue(), nonlinearExpression, isTimeDep));
                    }
                }
            }

            materialTypeVariables.clear();

            // weakform
            for (int i = 0; i < wf.matrix_form().size(); i++)
            {
                XMLModule::matrix_form form = wf.matrix_form().at(i);
                m_wfMatrixVolumeExpression.append(new FormInfo(form.i(), form.j(), form.symmetric() ? Hermes::Hermes2D::HERMES_SYM : Hermes::Hermes2D::HERMES_NONSYM));
            }

            for (int i = 0; i < wf.vector_form().size(); i++)
            {
                XMLModule::vector_form form = wf.vector_form().at(i);
                m_wfVectorVolumeExpression.append(new FormInfo(form.i(), form.j()));
            }
        }
    }

    // local variables
    for (int i = 0; i < mod->postprocessor().localvariables().localvariable().size(); i++)
    {
        XMLModule::localvariable lv = mod->postprocessor().localvariables().localvariable().at(i);

        // HACK
        for (int i = 0; i < lv.expression().size(); i++)
        {
            XMLModule::expression expr = lv.expression().at(i);
            if (expr.analysistype() == analysisTypeToStringKey(m_analysisType).toStdString())
            {
                Module::LocalVariable *var = new Module::LocalVariable(lv,
                                                                       m_coordinateType,
                                                                       m_analysisType);
                variables.append(var);

                // HACK - local point
                m_localPointVariables.append(var);
                // HACK - scalar view
                m_viewScalarVariables.append(var);
                // HACK - vector view
                if (!var->isScalar())
                    m_viewVectorVariables.append(var);
            }
        }
    }

    // scalar variables default
    for (int i = 0; i < mod->postprocessor().view().scalar_view().default_().size(); i++)
    {
        XMLModule::default_ def = mod->postprocessor().view().scalar_view().default_().at(i);
        if (def.analysistype() == analysisTypeToStringKey(m_analysisType).toStdString())
            m_defaultViewScalarVariable = localVariable(QString::fromStdString(def.id()));
    }

    // vector variables default
    for (int i = 0; i < mod->postprocessor().view().vector_view().default_().size(); i++)
    {
        XMLModule::default_ def = mod->postprocessor().view().vector_view().default_().at(i);
        if (def.analysistype() == analysisTypeToStringKey(m_analysisType).toStdString())
            m_defaultViewVectorVariable = localVariable(QString::fromStdString(def.id()));
    }

    // volume integral
    for (int i = 0; i < mod->postprocessor().volumeintegrals().volumeintegral().size(); i++)
    {
        XMLModule::volumeintegral vol = mod->postprocessor().volumeintegrals().volumeintegral().at(i);

        QString expr;
        for (int i = 0; i < vol.expression().size(); i++)
        {
            XMLModule::expression exp = vol.expression().at(i);
            if (exp.analysistype() == analysisTypeToStringKey(m_analysisType).toStdString())
            {
                if (m_coordinateType == CoordinateType_Planar)
                    expr = QString::fromStdString(exp.planar().get());
                else
                    expr = QString::fromStdString(exp.axi().get());
            }
        }
        expr = expr.trimmed();

        // new integral
        if (!expr.isEmpty())
        {
            Module::Integral *volint = new Module::Integral(
                        QString::fromStdString(vol.id()),
                        QString::fromStdString(vol.name()),
                        QString::fromStdString(vol.shortname()),
                        (vol.shortname_html().present()) ? QString::fromStdString(vol.shortname_html().get()) : QString::fromStdString(vol.shortname()),
                        QString::fromStdString(vol.unit()),
                        (vol.unit_html().present()) ? QString::fromStdString(vol.unit_html().get()) : QString::fromStdString(vol.unit()),
                        expr);

            m_volumeIntegrals.append(volint);
        }
    }

    // surface integral
    for (int i = 0; i < mod->postprocessor().surfaceintegrals().surfaceintegral().size(); i++)
    {
        XMLModule::surfaceintegral sur = mod->postprocessor().surfaceintegrals().surfaceintegral().at(i);

        QString expr;
        for (int i = 0; i < sur.expression().size(); i++)
        {
            XMLModule::expression exp = sur.expression().at(i);
            if (exp.analysistype() == analysisTypeToStringKey(m_analysisType).toStdString())
            {
                if (m_coordinateType == CoordinateType_Planar)
                    expr = QString::fromStdString(exp.planar().get());
                else
                    expr = QString::fromStdString(exp.axi().get());
            }
        }
        expr = expr.trimmed();

        // new integral
        if (!expr.isEmpty())
        {
            Module::Integral *surint = new Module::Integral(
                        QString::fromStdString(sur.id()),
                        QString::fromStdString(sur.name()),
                        QString::fromStdString(sur.shortname()),
                        (sur.shortname_html().present()) ? QString::fromStdString(sur.shortname_html().get()) : QString::fromStdString(sur.shortname()),
                        QString::fromStdString(sur.unit()),
                        (sur.unit_html().present()) ? QString::fromStdString(sur.unit_html().get()) : QString::fromStdString(sur.unit()),
                        expr);

            m_surfaceIntegrals.append(surint);
        }
    }

    // force
    XMLModule::force force = mod->postprocessor().force();
    for (int i = 0; i < force.expression().size(); i++)
    {
        XMLModule::expression exp = force.expression().at(i);
        if (exp.analysistype() == analysisTypeToStringKey(m_analysisType).toStdString())
            m_force = Module::Force((m_coordinateType == CoordinateType_Planar) ? QString::fromStdString(exp.planar_x().get()) : QString::fromStdString(exp.axi_r().get()),
                                    (m_coordinateType == CoordinateType_Planar) ? QString::fromStdString(exp.planar_y().get()) : QString::fromStdString(exp.axi_z().get()),
                                    (m_coordinateType == CoordinateType_Planar) ? QString::fromStdString(exp.planar_z().get()) : QString::fromStdString(exp.axi_phi().get()));
    }

    // preprocessor
    for (int i = 0; i < mod->preprocessor().gui().size(); i++)
    {
        XMLModule::gui ui = mod->preprocessor().gui().at(i);
        if (ui.type() == "volume")
            m_materialUI = new Module::DialogUI(ui);
        else if (ui.type() == "surface")
            m_boundaryUI = new Module::DialogUI(ui);
    }

    // set system locale
    setlocale(LC_NUMERIC, plocale);
}

void Module::BasicModule::clear()
{
    // general information
    m_fieldid = "";
    m_name = "";
    m_description = "";

    // constants
    m_constants.clear();

    // macros
    m_macros.clear();

    // boundary types
    for (QList<BoundaryType *>::iterator it = m_boundaryTypes.begin(); it < m_boundaryTypes.end(); ++it)
        delete *it;
    m_boundaryTypes.clear();
    m_boundaryTypeDefault = NULL;

    // material types
    for (QList<MaterialTypeVariable *>::iterator it = m_materialTypeVariables.begin(); it < m_materialTypeVariables.end(); ++it)
        delete *it;
    m_materialTypeVariables.clear();

    // variables
    foreach (Module::LocalVariable *variable, variables)
        delete variable;
    variables.clear();

    // scalar and vector variables
    m_viewScalarVariables.clear();
    m_viewVectorVariables.clear();

    // default variables
    m_defaultViewScalarVariable = NULL;
    m_defaultViewVectorVariable = NULL;

    // local variables
    m_localPointVariables.clear();

    // surface integrals
    m_surfaceIntegrals.clear();

    // volume integrals
    m_volumeIntegrals.clear();

    // volume weak form
    for (QList<FormInfo *>::iterator it = m_wfMatrixVolumeExpression.begin(); it < m_wfMatrixVolumeExpression.end(); ++it)
        delete *it;
    m_wfMatrixVolumeExpression.clear();

    for (QList<FormInfo *>::iterator it = m_wfVectorVolumeExpression.begin(); it < m_wfVectorVolumeExpression.end(); ++it)
        delete *it;
    m_wfVectorVolumeExpression.clear();

    if (m_materialUI)
    {
        m_materialUI->clear();
        delete m_materialUI;
    }
    m_materialUI = NULL;

    if (m_boundaryUI)
    {
        m_boundaryUI->clear();
        delete m_boundaryUI;
    }
    m_boundaryUI = NULL;
}

Module::LocalVariable *Module::BasicModule::localVariable(const QString &id)
{
    foreach (Module::LocalVariable *variable, variables)
        if (variable->id() == id)
            return variable;

    return NULL;
}

Module::Integral *Module::BasicModule::surfaceIntegral(const QString &id)
{
    foreach (Module::Integral *surf, m_surfaceIntegrals)
        if (surf->id() == id)
            return surf;

    return NULL;
}

Module::Integral *Module::BasicModule::volumeIntegral(const QString &id)
{
    foreach (Module::Integral *vol, m_volumeIntegrals)
        if (vol->id() == id)
            return vol;

    return NULL;
}

Module::BoundaryType *Module::BasicModule::boundaryType(const QString &id)
{
    foreach (Module::BoundaryType *boundaryType, m_boundaryTypes)
        if (boundaryType->id() == id)
            return boundaryType;

    return NULL;
}

Module::BoundaryTypeVariable *Module::BasicModule::boundaryTypeVariable(const QString &id)
{
    foreach (Module::BoundaryTypeVariable *variable, m_boundaryTypeVariables)
        if (variable->id() == id)
            return variable;

    return NULL;
}

Module::MaterialTypeVariable *Module::BasicModule::materialTypeVariable(const QString &id)
{
    foreach (Module::MaterialTypeVariable *variable, m_materialTypeVariables)
        if (variable->id() == id)
            return variable;

    return NULL;
}

<<<<<<< HEAD
=======
mu::Parser *Module::BasicModule::expressionParser(const QString &expr)
{
    mu::Parser *parser = new mu::Parser();

    // pi
    parser->DefineConst("PI", M_PI);

    // frequency
    parser->DefineConst("f", Util::problem()->config()->frequency());

    // timestep
    parser->DefineConst("dt", Util::problem()->actualTimeStepLength());

    if (!expr.isEmpty())
        parser->SetExpr(expr.toStdString());

    QMapIterator<QString, double> itConstant(constants());
    while (itConstant.hasNext())
    {
        itConstant.next();

        parser->DefineConst(itConstant.key().toStdString(), itConstant.value());
    }

    parser->EnableOptimizer(true);

    return parser;
}

>>>>>>> 6a760550
QString Module::BasicModule::expression(Module::LocalVariable *physicFieldVariable,
                                        PhysicFieldVariableComp physicFieldVariableComp)
{
    switch (physicFieldVariableComp)
    {
    case PhysicFieldVariableComp_Undefined:
        return "";
    case PhysicFieldVariableComp_Scalar:
        return physicFieldVariable->expression().scalar();
    case PhysicFieldVariableComp_X:
        return physicFieldVariable->expression().compX();
    case PhysicFieldVariableComp_Y:
        return physicFieldVariable->expression().compY();
    case PhysicFieldVariableComp_Magnitude:
        return "sqrt((" + physicFieldVariable->expression().compX() + ") * (" + physicFieldVariable->expression().compX() + ") + (" + physicFieldVariable->expression().compY() + ") * (" + physicFieldVariable->expression().compY() + "))";
    default:
        qCritical() << "Unknown type.";
        assert(0);
    }
}

Hermes::Hermes2D::Filter<double> *Module::BasicModule::viewScalarFilter(Module::LocalVariable *physicFieldVariable,
                                                                        PhysicFieldVariableComp physicFieldVariableComp)
{
    // update time functions
    /*
    if (m_fieldInfo->analysisType() == AnalysisType_Transient)
        m_fieldInfo->module()->update_time_functions(Util::problem()->time());
    */

    Hermes::vector<Hermes::Hermes2D::MeshFunction<double> *> sln;
    for (int k = 0; k < numberOfSolutions(); k++)
    {
        FieldSolutionID fsid(Util::scene()->activeViewField(), Util::scene()->activeTimeStep(), Util::scene()->activeAdaptivityStep(), Util::scene()->activeSolutionType());
        sln.push_back(Util::solutionStore()->multiSolution(fsid).component(k).sln.data());
    }

    return Util::plugins()[Util::scene()->activeViewField()->fieldId()]->filter(Util::scene()->activeViewField(),
                                                                                sln,
                                                                                physicFieldVariable->id(),
                                                                                physicFieldVariableComp);
}

// ***********************************************************************************************

void readMeshDirtyFix()
{
    // fix precalulating matrices for mapping of curved elements

    // save locale
    char *plocale = setlocale (LC_NUMERIC, "");
    setlocale (LC_NUMERIC, "C");

    std::ostringstream os;
    os << "vertices = [" << std::endl <<
          "  [ 0, 0 ]," << std::endl <<
          "  [ 1, 0 ]," << std::endl <<
          "  [ 0, 1 ]" << std::endl <<
          "]" << std::endl << std::endl <<
          "elements = [" << std::endl <<
          "  [ 0, 1, 2, \"element_0\" ]" << std::endl << std::endl <<
          "boundaries = [" << std::endl <<
          "  [ 0, 1, \"0\" ]," << std::endl <<
          "  [ 1, 2, \"0\" ]," << std::endl <<
          "  [ 2, 0, \"0\" ]" << std::endl <<
          "]" << std::endl << std::endl <<
          "curves = [" << std::endl <<
          "  [ 0, 1, 90 ]" << std::endl <<
          "]" << std::endl;

    Hermes::Hermes2D::Mesh mesh;
    Hermes::Hermes2D::MeshReaderH2D meshloader;

    std::ofstream outputFile((tempProblemDir().toStdString() + "/dummy.mesh").c_str(), fstream::out);
    outputFile << os.str();
    outputFile.close();

    meshloader.load((tempProblemDir().toStdString() + "/dummy.mesh").c_str(), &mesh);

    // set system locale
    setlocale(LC_NUMERIC, plocale);
}

QMap<FieldInfo*, Hermes::Hermes2D::Mesh*> readMeshesFromFile(const QString &fileName)
{
    // save locale
    char *plocale = setlocale (LC_NUMERIC, "");
    setlocale (LC_NUMERIC, "C");

    // prepare mesh array
    Hermes::vector<Hermes::Hermes2D::Mesh*> meshes;
    QMap<FieldInfo*, Hermes::Hermes2D::Mesh*> meshesMap;
    foreach (FieldInfo* fieldInfo, Util::problem()->fieldInfos())
    {
        Hermes::Hermes2D::Mesh *mesh = new Hermes::Hermes2D::Mesh();

        meshes.push_back(mesh);
        meshesMap[fieldInfo] = mesh;
    }

    // load mesh from file
    Hermes::Hermes2D::MeshReaderH2DXML meshloader;
    meshloader.load(fileName.toStdString().c_str(), meshes);

    // refine mesh
    foreach (FieldInfo* fieldInfo, Util::problem()->fieldInfos())
        refineMesh(fieldInfo, meshesMap[fieldInfo], true, true, true);

    // set system locale
    setlocale(LC_NUMERIC, plocale);

    return meshesMap;
}

void writeMeshFromFile(const QString &fileName, Hermes::Hermes2D::Mesh *mesh)
{
    // save locale
    char *plocale = setlocale (LC_NUMERIC, "");
    setlocale (LC_NUMERIC, "C");

    Hermes::Hermes2D::MeshReaderH2D meshloader;
    meshloader.save(fileName.toStdString().c_str(), mesh);

    // set system locale
    setlocale(LC_NUMERIC, plocale);
}

void refineMesh(FieldInfo *fieldInfo, Hermes::Hermes2D::Mesh *mesh, bool refineGlobal, bool refineTowardsEdge, bool refineArea)
{
    // refine mesh - global
    if (refineGlobal)
        for (int i = 0; i < fieldInfo->numberOfRefinements(); i++)
            mesh->refine_all_elements(0);

    // refine mesh - boundary
    if (refineTowardsEdge)
        foreach (SceneEdge *edge, Util::scene()->edges->items())
        {
            if (fieldInfo->edgeRefinement(edge) > 0)
            {
                mesh->refine_towards_boundary(QString::number(Util::scene()->edges->items().indexOf(edge)).toStdString(),
                                              fieldInfo->edgeRefinement(edge));
            }
        }

    // refine mesh - elements
    if (refineArea)
    {
        foreach (SceneLabel *label, Util::scene()->labels->items())
        {
            if (fieldInfo->labelRefinement(label) > 0)
                mesh->refine_in_area(QString::number(Util::scene()->labels->items().indexOf(label)).toStdString(),
                                     fieldInfo->labelRefinement(label));
        }
    }
}

template class WeakFormAgros<double>;<|MERGE_RESOLUTION|>--- conflicted
+++ resolved
@@ -33,12 +33,8 @@
 #include "hermes2d/solver.h"
 #include "hermes2d/coupling.h"
 #include "hermes2d/solutionstore.h"
-<<<<<<< HEAD
 #include "hermes2d/plugin_interface.h"
-=======
-#include "hermes2d/post_values.h"
 #include "hermes2d/bdf2.h"
->>>>>>> 6a760550
 
 #include "mesh/mesh_reader_h2d.h"
 
@@ -106,7 +102,6 @@
                                             Marker* marker, Material *markerSecond,
                                             int offsetI, int offsetJ)
 {
-<<<<<<< HEAD
     QString fieldId = (problemId.analysisTypeTarget == AnalysisType_Undefined) ?
                 problemId.sourceFieldId : problemId.sourceFieldId + "-" + problemId.targetFieldId;
 
@@ -135,18 +130,6 @@
     }
 
     if (!weakForm)
-=======
-    //cout <<"ID: " << problemId.toStdString() << ", " << type << ", form position (" << form->i << ", " << form->j << ")"<< ", offset (" << offsetI << ", " << offsetJ << ")" << endl;
-    if(type == WeakForm_MatVol)
-        return factoryMatrixFormVol<Scalar>(problemId.toStdString(), form->i, form->j, area.toStdString(), form->sym, (SceneMaterial*) marker, markerSecond, offsetI, offsetJ);
-    else if(type == WeakForm_MatSurf)
-        return factoryMatrixFormSurf<Scalar>(problemId.toStdString(), form->i, form->j, area.toStdString(), (SceneBoundary*) marker, offsetI, offsetJ);
-    else if(type == WeakForm_VecVol)
-        return factoryVectorFormVol<Scalar>(problemId.toStdString(), form->i, form->j, area.toStdString(), (SceneMaterial*) marker, markerSecond, offsetI, offsetJ);
-    else if(type == WeakForm_VecSurf)
-        return factoryVectorFormSurf<Scalar>(problemId.toStdString(), form->i, form->j, area.toStdString(), (SceneBoundary*) marker, offsetI, offsetJ);
-    else
->>>>>>> 6a760550
         assert(0);
 
     // set area
@@ -205,10 +188,7 @@
     addForm(type, custom_form);
 }
 
-<<<<<<< HEAD
-// TODO: Source and target switched!!!!!!!!!!!!!!!!!!!!!!!!!!!!!!!!!!!!
-// TODO: Still? Check it, please.
-=======
+//TODO  instead of this method add symbols to xml forms
 template <typename Scalar>
 void WeakFormAgros<Scalar>::registerTimeForms(BDF2Table *table)
 {
@@ -225,9 +205,14 @@
             assert(material);
             if (material != Util::scene()->materials->getNone(fieldInfo))
             {
-                Hermes::Hermes2D::Form<Scalar> *matrixForm = new CustomMatrixFormVol_time<Scalar>(0, 0, QString::number(labelNum).toStdString(), Hermes::Hermes2D::HERMES_NONSYM, material, table);
-                Hermes::Hermes2D::Form<Scalar> *vectorForm = new CustomVectorFormVol_time<Scalar>(0, 0, QString::number(labelNum).toStdString(), material, table);
-                Hermes::Hermes2D::Form<Scalar> *residualForm = new CustomVectorFormVol_time_residual<Scalar>(0, 0, QString::number(labelNum).toStdString(), material, table);
+
+
+
+                    //TODO  instead of this method add symbols to xml forms
+
+//                Hermes::Hermes2D::Form<Scalar> *matrixForm = new CustomMatrixFormVol_time<Scalar>(0, 0, QString::number(labelNum).toStdString(), Hermes::Hermes2D::HERMES_NONSYM, material, table);
+//                Hermes::Hermes2D::Form<Scalar> *vectorForm = new CustomVectorFormVol_time<Scalar>(0, 0, QString::number(labelNum).toStdString(), material, table);
+//                Hermes::Hermes2D::Form<Scalar> *residualForm = new CustomVectorFormVol_time_residual<Scalar>(0, 0, QString::number(labelNum).toStdString(), material, table);
 
                 // push previous solution in this order:
                 // first all components of the solution in time level n-1
@@ -243,27 +228,27 @@
                         solutionID.solutionMode = SolutionMode_Normal;
                     assert(Util::solutionStore()->contains(solutionID));
 
+                    Hermes::vector<Hermes::Hermes2D::MeshFunction<Scalar>* > slns;
                     for (int comp = 0; comp < solutionID.group->module()->numberOfSolutions(); comp++)
-                    {
-                        matrixForm->ext.push_back(Util::solutionStore()->solution(solutionID, comp).sln.data());
-                        vectorForm->ext.push_back(Util::solutionStore()->solution(solutionID, comp).sln.data());
-                        residualForm->ext.push_back(Util::solutionStore()->solution(solutionID, comp).sln.data());
-                    }
+                        slns.push_back(Util::solutionStore()->solution(solutionID, comp).sln.data());
+
+//                    matrixForm->setExt(slns);
+//                    vectorForm->setExt(slns);
+//                    residualForm->setExt(slns);
                 }
 
 
-                addForm(WeakForm_MatVol, matrixForm);
-                addForm(WeakForm_VecVol, vectorForm);
-                if(table->hasResidual())
-                    addForm(WeakForm_VecVol, residualForm);
-            }
-        }
-    }
-}
-
-//TODO Source and target switched!!!!!!!!!!!!!!!!!!!!!!!!!!!!!!!!!!!!
-//TODO Source and target switched!!!!!!!!!!!!!!!!!!!!!!!!!!!!!!!!!!!!
->>>>>>> 6a760550
+//                addForm(WeakForm_MatVol, matrixForm);
+//                addForm(WeakForm_VecVol, vectorForm);
+//                if(table->hasResidual())
+//                    addForm(WeakForm_VecVol, residualForm);
+            }
+        }
+    }
+}
+
+// TODO: Source and target switched!!!!!!!!!!!!!!!!!!!!!!!!!!!!!!!!!!!!
+// TODO: Still? Check it, please.
 template <typename Scalar>
 void WeakFormAgros<Scalar>::registerFormCoupling(WeakFormKind type, QString area, FormInfo *form, int offsetI, int offsetJ,
                                                  SceneMaterial* materialSource, SceneMaterial* materialTarget, CouplingInfo *couplingInfo)
@@ -1029,38 +1014,6 @@
     return NULL;
 }
 
-<<<<<<< HEAD
-=======
-mu::Parser *Module::BasicModule::expressionParser(const QString &expr)
-{
-    mu::Parser *parser = new mu::Parser();
-
-    // pi
-    parser->DefineConst("PI", M_PI);
-
-    // frequency
-    parser->DefineConst("f", Util::problem()->config()->frequency());
-
-    // timestep
-    parser->DefineConst("dt", Util::problem()->actualTimeStepLength());
-
-    if (!expr.isEmpty())
-        parser->SetExpr(expr.toStdString());
-
-    QMapIterator<QString, double> itConstant(constants());
-    while (itConstant.hasNext())
-    {
-        itConstant.next();
-
-        parser->DefineConst(itConstant.key().toStdString(), itConstant.value());
-    }
-
-    parser->EnableOptimizer(true);
-
-    return parser;
-}
-
->>>>>>> 6a760550
 QString Module::BasicModule::expression(Module::LocalVariable *physicFieldVariable,
                                         PhysicFieldVariableComp physicFieldVariableComp)
 {
