--- conflicted
+++ resolved
@@ -158,15 +158,12 @@
     physicFieldVariableList.insert(PhysicFieldVariable_RF_Permittivity, "rf_permittivity");
     physicFieldVariableList.insert(PhysicFieldVariable_RF_Permeability, "rf_permeability");
     physicFieldVariableList.insert(PhysicFieldVariable_RF_Conductivity, "rf_conductivity");
-<<<<<<< HEAD
+    physicFieldVariableList.insert(PhysicFieldVariable_RF_J_Ext_real, "rf_J_ext_real");
+    physicFieldVariableList.insert(PhysicFieldVariable_RF_J_Ext_imag, "rf_J_ext_imag");
     physicFieldVariableList.insert(PhysicFieldVariable_Acoustic_Pressure, "acoustic_pressure");
     physicFieldVariableList.insert(PhysicFieldVariable_Acoustic_PressureGradient, "acoustic_pressure_gradient");
     physicFieldVariableList.insert(PhysicFieldVariable_Acoustic_Density, "acoustic_density");
     physicFieldVariableList.insert(PhysicFieldVariable_Acoustic_Speed, "acoustic_speed");
-=======
-    physicFieldVariableList.insert(PhysicFieldVariable_RF_J_Ext_real, "rf_J_ext_real");
-    physicFieldVariableList.insert(PhysicFieldVariable_RF_J_Ext_imag, "rf_J_ext_imag");
->>>>>>> 1537afab
 
     // PHYSICFIELDVARIABLECOMP
     physicFieldVariableCompList.insert(PhysicFieldVariableComp_Undefined, "");
@@ -377,7 +374,10 @@
         return QObject::tr("Permeability");
     case PhysicFieldVariable_RF_Conductivity:
         return QObject::tr("Conductivity");
-<<<<<<< HEAD
+    case PhysicFieldVariable_RF_J_Ext_real:
+        return QObject::tr("J_Ext_real");
+    case PhysicFieldVariable_RF_J_Ext_imag:
+        return QObject::tr("J_Ext_imag");
     case PhysicFieldVariable_Acoustic_Pressure:
         return QObject::tr("Pressure");        
     case PhysicFieldVariable_Acoustic_PressureGradient:
@@ -386,12 +386,6 @@
         return QObject::tr("Density");
     case PhysicFieldVariable_Acoustic_Speed:
         return QObject::tr("Speed of sound");
-=======
-    case PhysicFieldVariable_RF_J_Ext_real:
-        return QObject::tr("J_Ext_real");
-    case PhysicFieldVariable_RF_J_Ext_imag:
-        return QObject::tr("J_Ext_imag");
->>>>>>> 1537afab
         std::cerr << "Physical field '" + QString::number(physicFieldVariable).toStdString() + "' is not implemented. physicFieldVariableString(PhysicFieldVariable physicFieldVariable)" << endl;
         throw;
     }
@@ -550,7 +544,10 @@
         return QObject::tr("mur");
     case PhysicFieldVariable_RF_Conductivity:
         return QObject::tr("g");
-<<<<<<< HEAD
+    case PhysicFieldVariable_RF_J_Ext_real:
+        return QObject::tr("J_r");
+    case PhysicFieldVariable_RF_J_Ext_imag:
+        return QObject::tr("J_i");
     case PhysicFieldVariable_Acoustic_Pressure:
         return QObject::tr("p");
     case PhysicFieldVariable_Acoustic_PressureGradient:
@@ -559,12 +556,6 @@
         return QObject::tr("rho");
     case PhysicFieldVariable_Acoustic_Speed:
         return QObject::tr("v");
-=======
-    case PhysicFieldVariable_RF_J_Ext_real:
-        return QObject::tr("J_r");
-    case PhysicFieldVariable_RF_J_Ext_imag:
-        return QObject::tr("J_i");
->>>>>>> 1537afab
     default:
         std::cerr << "Physical field '" + QString::number(physicFieldVariable).toStdString() + "' is not implemented. physicFieldVariableShortcutString(PhysicFieldVariable physicFieldVariable)" << endl;
         throw;
@@ -716,21 +707,18 @@
         return QObject::tr("H/m");
     case PhysicFieldVariable_RF_Conductivity:
         return QObject::tr("S/m");
-<<<<<<< HEAD
+    case PhysicFieldVariable_RF_J_Ext_real:
+        return QObject::tr("A/m2");
+    case PhysicFieldVariable_RF_J_Ext_imag:
+        return QObject::tr("A/m2");
     case PhysicFieldVariable_Acoustic_Pressure:
         return QObject::tr("Pa");
     case PhysicFieldVariable_Acoustic_PressureGradient:
         return QObject::tr("Pa/m");
-        case PhysicFieldVariable_Acoustic_Density:
+    case PhysicFieldVariable_Acoustic_Density:
         return QObject::tr("kg/m3");
     case PhysicFieldVariable_Acoustic_Speed:
         return QObject::tr("m/s");
-=======
-    case PhysicFieldVariable_RF_J_Ext_real:
-        return QObject::tr("A/m2");
-    case PhysicFieldVariable_RF_J_Ext_imag:
-        return QObject::tr("A/m2");
->>>>>>> 1537afab
     default:
         std::cerr << "Physical field '" + QString::number(physicFieldVariable).toStdString() + "' is not implemented. physicFieldVariableUnits(PhysicFieldVariable physicFieldVariable)" << endl;
         throw;
