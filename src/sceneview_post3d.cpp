--- conflicted
+++ resolved
@@ -89,11 +89,8 @@
 
 void Post3DHermes::processRangeScalar()
 {
-<<<<<<< HEAD
-=======
     Util::log()->printMessage(tr("Post3DView"), tr("scalar view (%1)").arg(Util::config()->scalarVariable));
 
->>>>>>> 0cbccf97
     processInitialMesh();
 
     m_scalarIsPrepared = false;
@@ -119,11 +116,6 @@
 
 void Post3DHermes::processSolved()
 {
-<<<<<<< HEAD
-    qDebug("Post3DHermes::processSolved()");
-
-=======
->>>>>>> 0cbccf97
     QTimer::singleShot(0, this, SLOT(processRangeScalar()));
 }
 
@@ -815,13 +807,9 @@
     m_listScalarField3DSolid = -1;
 
     if (Util::problem()->isSolved())
-<<<<<<< HEAD
+    {
         m_post3DHermes->processSolved();
-=======
-    {
-        m_post3DHermes->processSolved();
-    }
->>>>>>> 0cbccf97
+    }
 
     // actions
     actSceneModePost3D->setEnabled(Util::problem()->isSolved());
