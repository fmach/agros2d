--- conflicted
+++ resolved
@@ -537,23 +537,12 @@
 
 enum SceneViewPost3DShow
 {
-<<<<<<< HEAD
-    SceneViewPostprocessorShow_Undefined,
-    SceneViewPostprocessorShow_None,
-    SceneViewPostprocessorShow_ScalarView,
-    SceneViewPostprocessorShow_ScalarView3D,
-    SceneViewPostprocessorShow_ScalarView3DSolid,
-    SceneViewPostprocessorShow_Model,
-    SceneViewPostprocessorShow_ParticleTracing,
-    SceneViewPostprocessorShow_Order
-=======
     SceneViewPost3DShow_Undefined,
     SceneViewPost3DShow_None,
     SceneViewPost3DShow_ScalarView3D,
     SceneViewPost3DShow_ScalarView3DSolid,
     SceneViewPost3DShow_Model,
     SceneViewPost3DShow_ParticleTracing
->>>>>>> 5f42d975
 };
 
 // captions
@@ -666,11 +655,6 @@
 const int GEOMETRYNODESIZE = 6;
 const int GEOMETRYEDGEWIDTH = 2;
 const int GEOMETRYLABELSIZE = 6;
-<<<<<<< HEAD
-
-// posprocessor
-const double LINEARIZER_QUALITY = 0.0006;
-=======
 
 // mesh
 const bool SHOWINITIALMESHVIEW = true;
@@ -679,7 +663,6 @@
 const bool MESHCURVILINEARELEMENTS = true;
 
 // post2d
->>>>>>> 5f42d975
 
 // post3d
 const SceneViewPost3DShow SCALARSHOWPOST3D = SceneViewPost3DShow_ScalarView3D;
@@ -692,10 +675,6 @@
 const PaletteType PALETTETYPE = Palette_Jet;
 const bool PALETTEFILTER = false;
 const int PALETTESTEPS = 30;
-<<<<<<< HEAD
-const bool SCALARCOLORBAR = true;
-=======
->>>>>>> 5f42d975
 
 const bool SHOWVECTORVIEW = false;
 const bool VECTORPROPORTIONAL = true;
@@ -709,10 +688,7 @@
 const bool ORDERLABEL = false;
 
 // particle
-<<<<<<< HEAD
-=======
 const bool SHOWPARTICLEVIEW = false;
->>>>>>> 5f42d975
 const bool PARTICLEINCLUDEGRAVITATION = true;
 const int PARTICLENUMBEROFPARTICLES = 5;
 const double PARTICLESTARTINGRADIUS = 0;
@@ -731,12 +707,6 @@
 const double PARTICLEDRAGCOEFFICIENT = 0.0;
 const double PARTICLEDRAGREFERENCEAREA = 1e-6;
 
-<<<<<<< HEAD
-// advanced
-const bool SCALARFIELDRANGELOG = false;
-const int SCALARFIELDRANGEBASE = 10;
-const int SCALARDECIMALPLACE = 2;
-=======
 // scalarview
 const bool SHOWSCALARVIEW = true;
 const bool SHOWSCALARCOLORBAR = true;
@@ -746,7 +716,6 @@
 const bool SCALARRANGEAUTO = true;
 const double SCALARRANGEMIN = 0.0;
 const double SCALARRANGEMAX = 1.0;
->>>>>>> 5f42d975
 
 const bool VIEW3DLIGHTING = false;
 const double VIEW3DANGLE = 230.0;
