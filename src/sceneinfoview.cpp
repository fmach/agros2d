// This file is part of Agros2D.
//
// Agros2D is free software: you can redistribute it and/or modify
// it under the terms of the GNU General Public License as published by
// the Free Software Foundation, either version 2 of the License, or
// (at your option) any later version.
//
// Agros2D is distributed in the hope that it will be useful,
// but WITHOUT ANY WARRANTY; without even the implied warranty of
// MERCHANTABILITY or FITNESS FOR A PARTICULAR PURPOSE.  See the
// GNU General Public License for more details.
//
// You should have received a copy of the GNU General Public License
// along with Agros2D.  If not, see <http://www.gnu.org/licenses/>.
//
// hp-FEM group (http://hpfem.org/)
// University of Nevada, Reno (UNR) and University of West Bohemia, Pilsen
// Email: agros2d@googlegroups.com, home page: http://hpfem.org/agros2d/

#include "sceneinfoview.h"

#include "scene.h"
#include "scenebasic.h"
#include "scenenode.h"
#include "sceneedge.h"
#include "scenelabel.h"
#include "sceneview_geometry.h"
#include "scenesolution.h"
#include "scenemarker.h"
#include "scenemarkerdialog.h"
#include "pythonlabagros.h"
#include "hermes2d/module.h"
#include "hermes2d/module_agros.h"
#include "hermes2d/problem.h"
#include "ctemplate/template.h"

SceneInfoView::SceneInfoView(SceneViewGeometry *sceneView, QWidget *parent): QDockWidget(tr("Problem"), parent)
{
    logMessage("SceneInfoView::SceneInfoView()");

    this->m_sceneViewGeometry = sceneView;

    setMinimumWidth(160);
    setObjectName("SceneInfoView");

    createActions();

    // context menu
    mnuInfo = new QMenu(this);

    // problem information
    webView = new QWebView(this);

    // boundary conditions, materials and geometry information
    createTreeView();

    splitter = new QSplitter(Qt::Vertical, parent);
    splitter->addWidget(webView);
    splitter->addWidget(trvWidget);
    setWidget(splitter);

    connect(Util::scene(), SIGNAL(invalidated()), this, SLOT(doInvalidated()));

    /// TODO
    connect(Util::problem(), SIGNAL(solved()), this, SLOT(doInvalidated()));
    connect(Util::problem(), SIGNAL(timeStepChanged()), this, SLOT(doInvalidated()));

    connect(trvWidget, SIGNAL(customContextMenuRequested(const QPoint &)), this, SLOT(doContextMenu(const QPoint &)));
    connect(trvWidget, SIGNAL(itemActivated(QTreeWidgetItem *, int)), this, SLOT(doItemSelected(QTreeWidgetItem *, int)));
    connect(trvWidget, SIGNAL(itemPressed(QTreeWidgetItem *, int)), this, SLOT(doItemSelected(QTreeWidgetItem *, int)));
    connect(trvWidget, SIGNAL(itemDoubleClicked(QTreeWidgetItem *, int)), this, SLOT(doItemDoubleClicked(QTreeWidgetItem *, int)));

    QSettings settings;
    splitter->restoreState(settings.value("SceneInfoView/SplitterState", splitter->saveState()).toByteArray());
    splitter->restoreGeometry(settings.value("SceneInfoView/SplitterGeometry", splitter->saveGeometry()).toByteArray());

    doItemSelected(NULL, Qt::UserRole);
}

SceneInfoView::~SceneInfoView()
{
    logMessage("SceneInfoView::~SceneInfoView()");

    QSettings settings;
    settings.setValue("SceneInfoView/SplitterState", splitter->saveState());
    settings.setValue("SceneInfoView/SplitterGeometry", splitter->saveGeometry());
}

void SceneInfoView::createActions()
{
    logMessage("SceneInfoView::createActions()");

    actProperties = new QAction(icon("scene-properties"), tr("&Properties"), this);
    actProperties->setStatusTip(tr("Properties"));
    connect(actProperties, SIGNAL(triggered()), this, SLOT(doProperties()));

    actDelete = new QAction(icon("scene-delete"), tr("&Delete"), this);
    actDelete->setStatusTip(tr("Delete item"));
    connect(actDelete, SIGNAL(triggered()), this, SLOT(doDelete()));
}

void SceneInfoView::createMenu()
{
    logMessage("SceneInfoView::createMenu()");

    mnuInfo->clear();

    mnuInfo->addAction(Util::scene()->actNewNode);
    mnuInfo->addAction(Util::scene()->actNewEdge);
    mnuInfo->addAction(Util::scene()->actNewLabel);
    mnuInfo->addSeparator();
    Util::scene()->addBoundaryAndMaterialMenuItems(mnuInfo, this);
    mnuInfo->addSeparator();
    mnuInfo->addAction(actDelete);
    mnuInfo->addSeparator();
    mnuInfo->addAction(actProperties);
}

void SceneInfoView::createTreeView()
{
    logMessage("SceneInfoView::createTreeView()");

    trvWidget = new QTreeWidget(this);
    trvWidget->setHeaderHidden(true);
    trvWidget->setContextMenuPolicy(Qt::CustomContextMenu);
    trvWidget->setMouseTracking(true);
    trvWidget->setColumnCount(1);
    trvWidget->setColumnWidth(0, 150);
    trvWidget->setIndentation(12);

    // boundary conditions
    boundaryConditionsNode = new QTreeWidgetItem(trvWidget);
    boundaryConditionsNode->setIcon(0, icon("sceneedgemarker"));
    boundaryConditionsNode->setText(0, tr("Boundary conditions"));
    boundaryConditionsNode->setExpanded(true);

    // materials
    materialsNode = new QTreeWidgetItem(trvWidget);
    materialsNode->setIcon(0, icon("scenelabelmarker"));
    materialsNode->setText(0, tr("Materials"));
    materialsNode->setExpanded(true);

    // geometry
    geometryNode = new QTreeWidgetItem(trvWidget);
    // geometryNode->setIcon(0, icon("geometry"));
    geometryNode->setText(0, tr("Geometry"));
    geometryNode->setExpanded(false);

    // nodes
    nodesNode = new QTreeWidgetItem(geometryNode);
    nodesNode->setText(0, tr("Nodes"));
    nodesNode->setIcon(0, icon("scenenode"));

    // edges
    edgesNode = new QTreeWidgetItem(geometryNode);
    edgesNode->setText(0, tr("Edges"));
    edgesNode->setIcon(0, icon("sceneedge"));

    // labels
    labelsNode = new QTreeWidgetItem(geometryNode);
    labelsNode->setText(0, tr("Labels"));
    labelsNode->setIcon(0, icon("scenelabel"));
}

void SceneInfoView::keyPressEvent(QKeyEvent *event)
{
    logMessage("SceneInfoView::keyPressEvent()");

    switch (event->key()) {
    case Qt::Key_Delete:
        doDelete();
        break;
    default:
        QWidget::keyPressEvent(event);
    }
}

void SceneInfoView::showInfo()
{
    // stylesheet
    std::string style;
    ctemplate::TemplateDictionary stylesheet("style");
    stylesheet.SetValue("FONTFAMILY", QApplication::font().family().toStdString());
    stylesheet.SetValue("FONTSIZE", (QString("%1").arg(QApplication::font().pointSize()).toStdString()));

    ctemplate::ExpandTemplate(datadir().toStdString() + TEMPLATEROOT.toStdString() + "/panels/style.tpl", ctemplate::DO_NOT_STRIP, &stylesheet, &style);

    // template
    std::string info;
    ctemplate::TemplateDictionary problem("info");

    problem.SetValue("STYLESHEET", style);
    problem.SetValue("BASIC_INFORMATION_LABEL", tr("Basic informations").toStdString());

    problem.SetValue("NAME_LABEL", tr("Name:").toStdString());
    problem.SetValue("NAME", Util::scene()->problemInfo()->name.toStdString());

    problem.SetValue("COORDINATE_TYPE_LABEL", tr("Coordinate type:").toStdString());
    problem.SetValue("COORDINATE_TYPE", coordinateTypeString(Util::scene()->problemInfo()->coordinateType).toStdString());

    problem.SetValue("MESH_TYPE_LABEL", tr("Mesh type:").toStdString());
    problem.SetValue("MESH_TYPE", meshTypeString(Util::scene()->problemInfo()->meshType).toStdString());

    problem.SetValue("FREQUENCY_LABEL", tr("Frequency:").toStdString());
    problem.SetValue("FREQUENCY", QString::number(Util::scene()->problemInfo()->frequency).toStdString() + " Hz");
    problem.SetValue("TIME_STEP_LABEL", tr("Time step:").toStdString());
    problem.SetValue("TIME_STEP", QString::number(Util::scene()->problemInfo()->timeStep.number()).toStdString() + " s");
    problem.SetValue("TIME_TOTAL_LABEL", tr("Total time:").toStdString());
    problem.SetValue("TIME_TOTAL", QString::number(Util::scene()->problemInfo()->timeTotal.number()).toStdString() + " s");

    if (Util::problem()->isMeshed())
    {
        problem.SetValue("SOLUTION_INFORMATION_LABEL", tr("Mesh and solution informations").toStdString());

        //TODO
//        problem.SetValue("INITIAL_MESH_LABEL", tr("Initial mesh").toStdString());
//        problem.SetValue("INITIAL_MESH_NODES_LABEL", tr("Nodes:").toStdString());
//        problem.SetValue("INITIAL_MESH_NODES", QString::number(Util::problem()->meshInitial()->get_num_nodes()).toStdString());
//        problem.SetValue("INITIAL_MESH_ELEMENTS_LABEL", tr("Elements:").toStdString());
//        problem.SetValue("INITIAL_MESH_ELEMENTS", QString::number(Util::problem()->meshInitial()->get_num_active_elements()).toStdString());


//        if (Util::problem()->isSolved())
//        {
//            if (Util::scene()->sceneSolution()->space() && (Util::scene()->sceneSolution()->space()->get_num_dofs() > 0))
//            {
//                QTime time = milisecondsToTime(Util::problem()->timeElapsed());
//                problem.SetValue("ELAPSED_TIME_LABEL", tr("Elapsed time:").toStdString());
//                problem.SetValue("ELAPSED_TIME", time.toString("mm:ss.zzz").toStdString());

//                problem.SetValue("DOFS_LABEL", tr("DOFs:").toStdString());
//                problem.SetValue("DOFS", QString::number(Util::scene()->sceneSolution()->space()->get_num_dofs()).toStdString());
//            }
//            problem.ShowSection("SOLUTION_PARAMETERS_SECTION");
//        }
        problem.ShowSection("SOLUTION_SECTION");
    }

    foreach (FieldInfo *fieldInfo, Util::scene()->fieldInfos())
    {
        ctemplate::TemplateDictionary *field = problem.AddSectionDictionary("FIELD");

        field->SetValue("PHYSICAL_FIELD", fieldInfo->module()->name);

        field->SetValue("ANALYSIS_TYPE_LABEL", tr("Analysis:").toStdString());
        field->SetValue("ANALYSIS_TYPE", analysisTypeString(fieldInfo->analysisType()).toStdString());

        field->SetValue("WEAK_FORMS_TYPE_LABEL", tr("Weak forms:").toStdString());
        field->SetValue("WEAK_FORMS_TYPE", weakFormsTypeString(fieldInfo->weakFormsType).toStdString());

        if (fieldInfo->analysisType() == AnalysisType_Transient)
        {
            field->SetValue("INITIAL_CONDITION_LABEL", tr("Initial condition:").toStdString());
            field->SetValue("INITIAL_CONDITION", QString::number(fieldInfo->initialCondition.number()).toStdString());
            field->ShowSection("INITIAL_CONDITION_SECTION");
        }

        field->SetValue("REFINEMENS_NUMBER_LABEL", tr("Number of refinements:").toStdString());
        field->SetValue("REFINEMENS_NUMBER", QString::number(fieldInfo->numberOfRefinements).toStdString());
        field->SetValue("POLYNOMIAL_ORDER_LABEL", tr("Polynomial order:").toStdString());
        field->SetValue("POLYNOMIAL_ORDER", QString::number(fieldInfo->polynomialOrder).toStdString());

        field->SetValue("ADAPTIVITY_TYPE_LABEL", tr("Adaptivity:").toStdString());
        field->SetValue("ADAPTIVITY_TYPE", adaptivityTypeString(fieldInfo->adaptivityType).toStdString());

        if (fieldInfo->adaptivityType != AdaptivityType_None)
        {
            field->SetValue("ADAPTIVITY_STEPS_LABEL", tr("Steps:").toStdString());
            field->SetValue("ADAPTIVITY_STEPS", QString::number(fieldInfo->adaptivitySteps).toStdString());
            field->SetValue("ADAPTIVITY_TOLERANCE_LABEL", tr("Tolerance:").toStdString());
            field->SetValue("ADAPTIVITY_TOLERANCE", QString::number(fieldInfo->adaptivityTolerance).toStdString());
            field->ShowSection("ADAPTIVITY_PARAMETERS_SECTION");
        }

        field->SetValue("LINEARITY_TYPE_LABEL", tr("Solution type:").toStdString());
        field->SetValue("LINEARITY_TYPE", linearityTypeString(fieldInfo->linearityType).toStdString());

        if (fieldInfo->linearityType != LinearityType_Linear)
        {
            field->SetValue("NONLINEAR_STEPS_LABEL", tr("Steps:").toStdString());
            field->SetValue("NONLINEAR_STEPS", QString::number(fieldInfo->nonlinearSteps).toStdString());
            field->SetValue("NONLINEAR_TOLERANCE_LABEL", tr("Tolerance:").toStdString());
            field->SetValue("NONLINEAR_TOLERANCE", QString::number(fieldInfo->nonlinearTolerance).toStdString());
            field->ShowSection("SOLVER_PARAMETERS_SECTION");
        }

        //        if (Util::problem()->isMeshed())
        //        {
        //            if (Util::problem()->isSolved())
        //            {
        //                if (fieldInfo->adaptivityType != AdaptivityType_None)
        //                {
        //                    problem.SetValue("ADAPTIVITY_LABEL", tr("Adaptivity").toStdString());
        //                    problem.SetValue("ADAPTIVITY_ERROR_LABEL", tr("Error:").toStdString());
        //                    problem.SetValue("ADAPTIVITY_ERROR", QString::number(Util::problem()->adaptiveError(), 'f', 3).toStdString());

        //                    problem.SetValue("SOLUTION_MESH_LABEL", tr("Solution mesh").toStdString());
        //                    problem.SetValue("SOLUTION_MESH_NODES_LABEL", tr("Nodes:").toStdString());
        //                    problem.SetValue("SOLUTION_MESH_NODES", QString::number(Util::scene()->sceneSolution()->sln()->get_mesh()->get_num_nodes()).toStdString());
        //                    problem.SetValue("SOLUTION_MESH_ELEMENTS_LABEL", tr("Elements:").toStdString());
        //                    problem.SetValue("SOLUTION_MESH_ELEMENTS", QString::number(Util::scene()->sceneSolution()->sln()->get_mesh()->get_num_active_elements()).toStdString());

        //                    problem.ShowSection("ADAPTIVITY_SECTION");
        //                }
        //                problem.ShowSection("SOLUTION_PARAMETERS_SECTION");
        //            }
        //        }
    }

    ctemplate::ExpandTemplate(datadir().toStdString() + TEMPLATEROOT.toStdString() + "/panels/problem.tpl", ctemplate::DO_NOT_STRIP, &problem, &info);
    webView->setHtml(QString::fromStdString(info));
}

void SceneInfoView::doInvalidated()
{
    logMessage("SceneInfoView::doInvalidated()");

    // script speed improvement
    if (scriptIsRunning()) return;

    blockSignals(true);
    setUpdatesEnabled(false);

    showInfo();

    clearNodes();

    // markers
    foreach (FieldInfo *fieldInfo, Util::scene()->fieldInfos())
    {
        // boundary conditions
        QTreeWidgetItem *fieldBoundaryConditionsNode = new QTreeWidgetItem(boundaryConditionsNode);
        fieldBoundaryConditionsNode->setText(0, QString::fromStdString(fieldInfo->module()->name));
        fieldBoundaryConditionsNode->setExpanded(true);

        QList<QTreeWidgetItem *> listMarkes;
        foreach (SceneBoundary *boundary, Util::scene()->boundaries->filter(fieldInfo).items())
        {
            QTreeWidgetItem *item = new QTreeWidgetItem(fieldBoundaryConditionsNode);

            item->setText(0, QString::fromStdString(boundary->getName()));
            item->setIcon(0, icon("scene-edgemarker"));
            item->setData(0, Qt::UserRole, boundary->variant());

            listMarkes.append(item);
        }
        boundaryConditionsNode->addChildren(listMarkes);

        // materials
        QTreeWidgetItem *fieldMaterialsNode = new QTreeWidgetItem(materialsNode);
        fieldMaterialsNode->setText(0, QString::fromStdString(fieldInfo->module()->name));
        fieldMaterialsNode->setExpanded(true);

        QList<QTreeWidgetItem *> listMaterials;
        foreach (SceneMaterial *material, Util::scene()->materials->filter(fieldInfo).items())
        {
            QTreeWidgetItem *item = new QTreeWidgetItem(fieldMaterialsNode);

            item->setText(0, QString::fromStdString(material->getName()));
            item->setIcon(0, icon("scene-labelmarker"));
            item->setData(0, Qt::UserRole, material->variant());

            listMaterials.append(item);
        }
        materialsNode->addChildren(listMaterials);
    }

    // geometry
    // nodes
    QList<QTreeWidgetItem *> listNodes;
    for (int i = 0; i<Util::scene()->nodes->length(); i++)
    {
        QTreeWidgetItem *item = new QTreeWidgetItem();

        item->setText(0, QString("%1 - [%2; %3]").
                      arg(i).
                      arg(Util::scene()->nodes->at(i)->point.x, 0, 'e', 2).
                      arg(Util::scene()->nodes->at(i)->point.y, 0, 'e', 2));
        item->setIcon(0, icon("scene-node"));
        item->setData(0, Qt::UserRole, Util::scene()->nodes->at(i)->variant());

        listNodes.append(item);
    }
    nodesNode->addChildren(listNodes);

    // edges
    QList<QTreeWidgetItem *> listEdges;
    for (int i = 0; i<Util::scene()->edges->length(); i++)
    {
        QTreeWidgetItem *item = new QTreeWidgetItem();

        item->setText(0, QString("%1 - %2 m").
                      arg(i).
                      arg((Util::scene()->edges->at(i)->angle < EPS_ZERO) ?
                              sqrt(Hermes::sqr(Util::scene()->edges->at(i)->nodeEnd->point.x - Util::scene()->edges->at(i)->nodeStart->point.x) + Hermes::sqr(Util::scene()->edges->at(i)->nodeEnd->point.y - Util::scene()->edges->at(i)->nodeStart->point.y)) :
                              Util::scene()->edges->at(i)->radius() * Util::scene()->edges->at(i)->angle / 180.0 * M_PI, 0, 'e', 2));
        item->setIcon(0, icon("scene-edge"));
        item->setData(0, Qt::UserRole, Util::scene()->edges->at(i)->variant());

        listEdges.append(item);
    }
    edgesNode->addChildren(listEdges);

    // labels
    QList<QTreeWidgetItem *> listLabels;
    for (int i = 0; i<Util::scene()->labels->length(); i++)
    {
        QTreeWidgetItem *item = new QTreeWidgetItem();

        item->setText(0, QString("%1 - [%2; %3]").
                      arg(i).
                      arg(Util::scene()->labels->at(i)->point.x, 0, 'e', 2).
                      arg(Util::scene()->labels->at(i)->point.y, 0, 'e', 2));
        item->setIcon(0, icon("scene-label"));
        item->setData(0, Qt::UserRole, Util::scene()->labels->at(i)->variant());

        listLabels.append(item);
    }
    labelsNode->addChildren(listLabels);

    setUpdatesEnabled(true);
    blockSignals(false);
}

void SceneInfoView::clearNodes()
{
    logMessage("SceneInfoView::clearNodes()");

    blockSignals(true);

    // boundary conditions
    while (boundaryConditionsNode->childCount() > 0)
    {
        QTreeWidgetItem *item = boundaryConditionsNode->child(0);
        boundaryConditionsNode->removeChild(item);
        delete item;
    }

    // materials
    while (materialsNode->childCount() > 0)
    {
        QTreeWidgetItem *item = materialsNode->child(0);
        materialsNode->removeChild(item);
        delete item;
    }

    // geometry
    while (nodesNode->childCount() > 0)
    {
        QTreeWidgetItem *item = nodesNode->child(0);
        nodesNode->removeChild(item);
        delete item;
    }
    while (edgesNode->childCount() > 0)
    {
        QTreeWidgetItem *item = edgesNode->child(0);
        edgesNode->removeChild(item);
        delete item;
    }
    while (labelsNode->childCount() > 0)
    {
        QTreeWidgetItem *item = labelsNode->child(0);
        labelsNode->removeChild(item);
        delete item;
    }

    blockSignals(false);
}

void SceneInfoView::doContextMenu(const QPoint &pos)
{
    logMessage("SceneInfoView::doContextMenu()");

    QTreeWidgetItem *item = trvWidget->itemAt(pos);
    doItemSelected(item, 0);

    trvWidget->setCurrentItem(item);
    mnuInfo->exec(QCursor::pos());
}

void SceneInfoView::doItemSelected(QTreeWidgetItem *item, int role)
{
    logMessage("SceneInfoView::doItemSelected()");

    createMenu();

    actProperties->setEnabled(false);
    actDelete->setEnabled(false);

    if (item != NULL)
    {
        Util::scene()->selectNone();
        Util::scene()->highlightNone();

        // geometry
        if (SceneBasic *objectBasic = trvWidget->currentItem()->data(0, Qt::UserRole).value<SceneBasic *>())
        {
            if (dynamic_cast<SceneNode *>(objectBasic))
                m_sceneViewGeometry->actSceneModeNode->trigger();
            if (dynamic_cast<SceneEdge *>(objectBasic))
                m_sceneViewGeometry->actSceneModeEdge->trigger();
            if (dynamic_cast<SceneLabel *>(objectBasic))
                m_sceneViewGeometry->actSceneModeLabel->trigger();

            objectBasic->isSelected = true;
            m_sceneViewGeometry->refresh();
            m_sceneViewGeometry->setFocus();

            actProperties->setEnabled(true);
            actDelete->setEnabled(true);
        }

        // edge marker
        if (SceneBoundary *objectBoundary = trvWidget->currentItem()->data(0, Qt::UserRole).value<SceneBoundary *>())
        {
            // select all edges
            m_sceneViewGeometry->actSceneModeEdge->trigger();

            Util::scene()->edges->haveMarker(objectBoundary).setSelected();

            m_sceneViewGeometry->refresh();
            m_sceneViewGeometry->setFocus();

            actProperties->setEnabled(true);
            actDelete->setEnabled(true);
        }

        // label marker
        if (SceneMaterial *objectMaterial = trvWidget->currentItem()->data(0, Qt::UserRole).value<SceneMaterial *>())
        {
            // select all labels
            m_sceneViewGeometry->actSceneModeLabel->trigger();

            Util::scene()->labels->haveMarker(objectMaterial).setSelected();

            m_sceneViewGeometry->refresh();
            m_sceneViewGeometry->setFocus();

            actProperties->setEnabled(true);
            actDelete->setEnabled(true);
        }
    }
}

void SceneInfoView::doItemDoubleClicked(QTreeWidgetItem *item, int role)
{
    logMessage("SceneInfoView::doItemDoubleClicked()");

    doProperties();
}

void SceneInfoView::doProperties()
{
    logMessage("SceneInfoView::doProperties()");

    if (trvWidget->currentItem())
    {
        // geometry
        if (SceneBasic *objectBasic = trvWidget->currentItem()->data(0, Qt::UserRole).value<SceneBasic *>())
        {
            if (objectBasic->showDialog(this) == QDialog::Accepted)
            {
                m_sceneViewGeometry->refresh();
                doInvalidated();
            }
            return;
        }

        // edge marker
        if (SceneBoundary *objectBoundary = trvWidget->currentItem()->data(0, Qt::UserRole).value<SceneBoundary *>())
        {
            if (objectBoundary->showDialog(this) == QDialog::Accepted)
            {
                m_sceneViewGeometry->refresh();
<<<<<<< HEAD
                doInvalidated();
=======
                doInvalidated();                
>>>>>>> 5f42d975
            }
            return;
        }

        // label marker
        if (SceneMaterial *objectMaterial = trvWidget->currentItem()->data(0, Qt::UserRole).value<SceneMaterial *>())
        {
            if (objectMaterial->showDialog(this) == QDialog::Accepted)
            {
                m_sceneViewGeometry->refresh();
                doInvalidated();
            }
            return;
        }
    }
}

void SceneInfoView::doDelete()
{
    logMessage("SceneInfoView::doDelete()");

    if (trvWidget->currentItem() != NULL)
    {
        // scene objects
        if (SceneBasic *objectBasic = trvWidget->currentItem()->data(0, Qt::UserRole).value<SceneBasic*>())
        {
            if (SceneNode *node = dynamic_cast<SceneNode *>(objectBasic))
            {
                Util::scene()->nodes->remove(node);
            }

            if (SceneEdge *edge = dynamic_cast<SceneEdge *>(objectBasic))
            {
                Util::scene()->edges->remove(edge);
            }

            if (SceneLabel *label = dynamic_cast<SceneLabel *>(objectBasic))
            {
                Util::scene()->labels->remove(label);
            }
        }
        // edge marker
        if (SceneBoundary *objectBoundary = trvWidget->currentItem()->data(0, Qt::UserRole).value<SceneBoundary *>())
        {
            Util::scene()->removeBoundary(objectBoundary);
        }

        // label marker
        if (SceneMaterial *objectMaterial = trvWidget->currentItem()->data(0, Qt::UserRole).value<SceneMaterial *>())
        {
            Util::scene()->removeMaterial(objectMaterial);
        }

        m_sceneViewGeometry->refresh();
    }
}<|MERGE_RESOLUTION|>--- conflicted
+++ resolved
@@ -572,11 +572,7 @@
             if (objectBoundary->showDialog(this) == QDialog::Accepted)
             {
                 m_sceneViewGeometry->refresh();
-<<<<<<< HEAD
-                doInvalidated();
-=======
                 doInvalidated();                
->>>>>>> 5f42d975
             }
             return;
         }
