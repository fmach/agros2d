<?xml version="1.0"?>
<module xmlns:xsi="http://www.w3.org/2001/XMLSchema-instance" xsi:noNamespaceSchemaLocation="module.xsd">
    <general id ="current" name="Current field">
        <description>Electric current is a flow of electric charge through a medium. This charge is typically carried by moving electrons in a conductor such as wire. It can also be carried by ions in an electrolyte, or by both ions and electrons in a plasma.</description>
        <analyses>
            <analysis id="steadystate" type="steadystate" name="Steady state" solutions="1" />
        </analyses>
    </general>

<<<<<<< HEAD
    <constants>
        <constant id="" value="" />
    </constants>
=======
    
    <constants />
>>>>>>> aceb24b3

    <macros>
        <macro id="" expression="" />
    </macros>

    <volume>
        <quantity id="current_conductivity" shortname="gamma" />
        
        <weakforms>
            <weakform analysistype="steadystate">
                <quantity id="current_conductivity" />

                <matrix i="1" j="1" planar="gamma * (udx * vdx + udy * vdy)"
                                    axi="gamma * r * (udr * vdr + udz * vdz)" symmetric="1" />
                <vector i="1" j="1" planar="gamma * (updx * vdx + updy * vdy)"
                                    axi="gamma * r * (updr * vdr + updz * vdz)" />
            </weakform>
        </weakforms>
    </volume>

    <surface>
        <quantity id="current_potential" shortname="V" />
        <quantity id="current_inward_current_flow" shortname="Jn" />
    	
        <weakforms>
            <weakform analysistype="steadystate" default="current_potential">
                <boundary id="current_potential" name="Fixed voltage">
                    <quantity id="current_potential" />

                    <essential i="1" planar="V"
                                     axi="V" />
                </boundary>

                <boundary id="current_inward_current_flow" name="Current density">
                    <quantity id="current_inward_current_flow" />

                    <vector i="1" j="1" planar="- Jn * vval"
                                        axi="- Jn * r * vval" />
                </boundary>
            </weakform>
        </weakforms>
    </surface>

    <preprocessor>
        <volume>
            <group>
                <quantity id="current_conductivity" name="Conductivity"
                          shortname="gamma" shortname_html="&amp;gamma"
                          unit="S/m" unit_html="S.m&lt;sup&gt;-1&lt;/sup&gt;" unit_latex="S \cdot m^{-1}" />
            </group>
        </volume>
        <surface>
            <group>
                <quantity id="current_potential" name="Fixed voltage" shortname="V" unit="V" />
                <quantity id="current_inward_current_flow" name="Current density" shortname="Jn" unit="A/m2" unit_html="A.m&lt;sup&gt;-2&lt;/sup&gt;" unit_latex="A \cdot m^{-2}" />
            </group>
        </surface>
    </preprocessor>

    <postprocessor>
        <localvariables>
            <localvariable id="current_potential" name="Scalar potential" shortname="V" unit="V" type="scalar">
                <expression analysistype="steadystate" planar="value1"
                                                       axi="value1" />
            </localvariable>
            <localvariable id="current_electric_field" name="Electric field" shortname="E" unit="V/m" unit_html="V.m&lt;sup&gt;-1&lt;/sup&gt;" unit_latex="V \cdot m^{-1}" type="vector">
                <expression analysistype="steadystate" planar_x="- dx1"
                                                       planar_y="- dy1"
                                                       axi_r="- dr1"
                                                       axi_z="- dz1" />
            </localvariable>
            <localvariable id="current_current_density" name="Current density" shortname="J" unit="A/m2" unit_html="A.m&lt;sup&gt;-2&lt;/sup&gt;" unit_latex="A \cdot m^{-2}" type="vector">
                <expression analysistype="steadystate" planar_x="- gamma * dx1"
                                                       planar_y="- gamma * dy1"
                                                       axi_r="- gamma * dr1"
                                                       axi_z="- gamma * dz1" />
            </localvariable>
            <localvariable id="current_joule_losses" name="Joule losses" shortname="pj" unit="W/m3" unit_html="W.m&lt;sup&gt;-3&lt;/sup&gt;" unit_latex="W \cdot m^{-3}" type="scalar">
                <expression analysistype="steadystate" planar="gamma * (dx1 * dx1 + dy1 * dy1)"
                                                       axi="gamma * (dr1 * dr1 + dz1 * dz1)" />
            </localvariable>
            <localvariable id="current_conductivity" name="Conductivity" shortname="gamma" unit="S/m" unit_html="S.m&lt;sup&gt;-1&lt;/sup&gt;" unit_latex="S \cdot m^{-1}" type="scalar">
                <expression analysistype="steadystate" planar="gamma"
                                                       axi="gamma" />
            </localvariable>
        </localvariables>

        <view>
            <scalar>
                <default analysistype="steadystate" id="current_potential" />
            </scalar>
            <vector>
                <default analysistype="steadystate" id="current_current_density" />
            </vector>
        </view>

        <volumeintegrals>
            <volumeintegral id="current_volume" name="Volume" shortname="V" unit="m3" unit_html="m&lt;sup&gt;3&lt;/sup&gt;" unit_latex="m^{3}">
                <expression analysistype="steadystate" planar="1.0"
                                                       axi="2.0 * PI * r" />
            </volumeintegral>
            <volumeintegral id="current_cross_section" name="Cross section" shortname="S" unit="m2" unit_html="m&lt;sup&gt;2&lt;/sup&gt;" unit_latex="m^{2}">
                <expression analysistype="steadystate" planar="1.0"
                                                       axi="1.0" />
            </volumeintegral>
            <volumeintegral id="current_joule_losses" name="Joule losses" shortname="Pj" unit="W" unit_html="W" unit_latex = "W">
                <expression analysistype="steadystate" planar="gamma * (dx1 * dx1 + dy1 * dy1)"
                                                       axi="2.0 * PI * r * gamma * (dr1 * dr1 + dz1 * dz1)" />
            </volumeintegral>
        </volumeintegrals>

        <surfaceintegrals>
            <surfaceintegral id="length" name="Length" shortname="l" unit="m">
                <expression analysistype="steadystate" planar="1.0"
                                                       axi="1.0" />
            </surfaceintegral>
            <surfaceintegral id="surface" name="Surface" shortname="S" unit="m2" unit_html="m&lt;sup&gt;2&lt;/sup&gt;" unit_latex="m^{2}">
                <expression analysistype="steadystate" planar="1.0"
                                                       axi="2.0 * PI * r" />
            </surfaceintegral>
            <surfaceintegral id="current_current" name="Current" shortname="I" unit="A">
                <expression analysistype="steadystate" planar="gamma * (tanx * dy1 - tany * dx1)"
                                                       axi="2.0 * PI * r * gamma * (tanr * dz1 - tanz * dr1)" />
            </surfaceintegral>
        </surfaceintegrals>
    </postprocessor>
</module><|MERGE_RESOLUTION|>--- conflicted
+++ resolved
@@ -7,14 +7,7 @@
         </analyses>
     </general>
 
-<<<<<<< HEAD
-    <constants>
-        <constant id="" value="" />
-    </constants>
-=======
-    
     <constants />
->>>>>>> aceb24b3
 
     <macros>
         <macro id="" expression="" />
