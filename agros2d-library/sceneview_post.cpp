--- conflicted
+++ resolved
@@ -180,13 +180,7 @@
         // process solution.
         m_linContourView.set_criterion(Hermes::Hermes2D::Views::LinearizerCriterionAdaptive(paletteQualityToDouble((PaletteQuality) Agros2D::problem()->setting()->value(ProblemSetting::View_LinearizerQuality).toInt())));
 
-        m_linContourView.process_solution(slnContourView,
-<<<<<<< HEAD
-                                          Hermes::Hermes2D::H2D_FN_VAL_0,
-                                          2.0);
-=======
-                                          Hermes::Hermes2D::H2D_FN_VAL_0);
->>>>>>> 9ad21f13
+        m_linContourView.process_solution(slnContourView, Hermes::Hermes2D::H2D_FN_VAL_0);
     }
 }
 
@@ -236,16 +230,7 @@
         }
 
         // process solution
-<<<<<<< HEAD
-        m_linScalarView.process_solution(slnScalarView,
-                                         Hermes::Hermes2D::H2D_FN_VAL_0,
-                                         // Hermes::Hermes2D::Views::HERMES_EPS_HIGH);
-                                         2.0);
-=======
-        m_linScalarView.set_criterion(Hermes::Hermes2D::Views::LinearizerCriterionAdaptive(paletteQualityToDouble((PaletteQuality) Agros2D::problem()->setting()->value(ProblemSetting::View_LinearizerQuality).toInt())));
-
-        m_linScalarView.process_solution(slnScalarView, Hermes::Hermes2D::H2D_FN_VAL_0);
->>>>>>> 9ad21f13
+        m_linScalarView.process_solution(slnScalarView, Hermes::Hermes2D::H2D_FN_VAL_0, Hermes::Hermes2D::Views::HERMES_EPS_HIGH);
 
         if (Agros2D::problem()->setting()->value(ProblemSetting::View_ScalarRangeAuto).toBool())
         {
@@ -304,14 +289,7 @@
         Hermes::Hermes2D::MeshFunctionSharedPtr<double> slns[2] = { slnVectorXView, slnVectorYView };
         int items[2] = { Hermes::Hermes2D::H2D_FN_VAL_0, Hermes::Hermes2D::H2D_FN_VAL_0 };
 
-<<<<<<< HEAD
-        m_vecVectorView.process_solution(slns,
-                                         items,
-                                         2.0);
-                                         // Hermes::Hermes2D::Views::HERMES_EPS_LOW);
-=======
-        m_vecVectorView.process_solution(slns, items);
->>>>>>> 9ad21f13
+        m_vecVectorView.process_solution(slns, items, 2.0);
     }
 }
 
