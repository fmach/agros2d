// This file is part of Agros2D.
//
// Agros2D is free software: you can redistribute it and/or modify
// it under the terms of the GNU General Public License as published by
// the Free Software Foundation, either version 2 of the License, or
// (at your option) any later version.
//
// Agros2D is distributed in the hope that it will be useful,
// but WITHOUT ANY WARRANTY; without even the implied warranty of
// MERCHANTABILITY or FITNESS FOR A PARTICULAR PURPOSE.  See the
// GNU General Public License for more details.
//
// You should have received a copy of the GNU General Public License
// along with Agros2D.  If not, see <http://www.gnu.org/licenses/>.
//
// hp-FEM group (http://hpfem.org/)
// University of Nevada, Reno (UNR) and University of West Bohemia, Pilsen
// Email: agros2d@googlegroups.com, home page: http://hpfem.org/agros2d/

#ifndef GENERATOR_MODULE_H
#define GENERATOR_MODULE_H

#include "generator.h"
struct FormInfo;

class Agros2DGeneratorModule : public Agros2DGeneratorBase
{
public:
    Agros2DGeneratorModule(const QString &moduleId);

    void generatePluginProjectFile();
    void generatePluginFilterFiles();
    void generatePluginForceFiles();
    void generatePluginLocalPointFiles();
    void generatePluginSurfaceIntegralFiles();
    void generatePluginVolumeIntegralFiles();
    void generatePluginInterfaceFiles();
    void generatePluginWeakFormFiles();
    void generatePluginDocumentationFiles();
    void generatePluginEquations();
    void generatePluginErrorCalculator();


private:
    std::auto_ptr<XMLModule::module> module_xsd;
    XMLModule::module *m_module;
    QString m_docString;
    QStringList m_names;
    // dictionary for variables used in weakforms
    QHash<QString, QString> m_volumeVariables;
    QHash<QString, QString> m_surfaceVariables;

    void getNames(const QString &moduleId);
    void generatePluginWeakFormSourceFiles();
    void generatePluginWeakFormHeaderFiles();

    void generateWeakForms(ctemplate::TemplateDictionary &output);
    void generateExtFunctions(ctemplate::TemplateDictionary &output);

    //ToDo: make up better names
    template <typename WeakForm>
    void generateForm(FormInfo form, LinearityType linearityType, ctemplate::TemplateDictionary &output, WeakForm weakform, QString weakFormType, XMLModule::boundary *boundary = 0);
<<<<<<< HEAD
    void generateExtFunction(XMLModule::quantity quantity, AnalysisType analysisType, ctemplate::TemplateDictionary &output);
=======
    void generateExtFunction(XMLModule::quantity quantity, AnalysisType analysisType, bool derivative, ctemplate::TemplateDictionary &output);
>>>>>>> 5513928d
    void generateSpecialFunction(XMLModule::function* function, ctemplate::TemplateDictionary *output);

    QString nonlinearExpression(const QString &variable, AnalysisType analysisType, CoordinateType coordinateType);
    QString dependence(const QString &variable, AnalysisType analysisType);
    LexicalAnalyser *postprocessorLexicalAnalyser(AnalysisType analysisType, CoordinateType coordinateType);
    QString parsePostprocessorExpression(AnalysisType analysisType, CoordinateType coordinateType, const QString &expr, bool includeVariables = true);

    void createFilterExpression(ctemplate::TemplateDictionary &output, const QString &variable, AnalysisType analysisType, CoordinateType coordinateType, PhysicFieldVariableComp physicFieldVariableComp, const QString &expr);
    void createLocalValueExpression(ctemplate::TemplateDictionary &output, const QString &variable, AnalysisType analysisType, CoordinateType coordinateType, const QString &exprScalar, const QString &exprVectorX, const QString &exprVectorY);
    void createIntegralExpression(ctemplate::TemplateDictionary &output, const QString &variable, AnalysisType analysisType, CoordinateType coordinateType, const QString &expr, int pos);

    LexicalAnalyser *weakFormLexicalAnalyser(AnalysisType analysisType, CoordinateType coordinateType);
    QString parseWeakFormExpression(AnalysisType analysisType, CoordinateType coordinateType, LinearityType linearityType, const QString &expr, bool includeVariables = true, bool errorCalculation = false);
    QString parseWeakFormExpressionCheck(AnalysisType analysisType, CoordinateType coordinateType, LinearityType linearityType, const QString &expr);
    QString generateDocWeakFormExpression(AnalysisType analysisType, CoordinateType coordinateType, LinearityType linearityType, const QString &expr, bool includeVariables = true);
    QString underline(QString text, char symbol);
    QString capitalize(QString text);
    QString createTable(QList<QStringList>);

    QMap<QString, int> quantityOrdering;
    QMap<QString, bool> quantityIsNonlinear;
};

#endif // GENERATOR_MODULE_H<|MERGE_RESOLUTION|>--- conflicted
+++ resolved
@@ -60,11 +60,7 @@
     //ToDo: make up better names
     template <typename WeakForm>
     void generateForm(FormInfo form, LinearityType linearityType, ctemplate::TemplateDictionary &output, WeakForm weakform, QString weakFormType, XMLModule::boundary *boundary = 0);
-<<<<<<< HEAD
-    void generateExtFunction(XMLModule::quantity quantity, AnalysisType analysisType, ctemplate::TemplateDictionary &output);
-=======
     void generateExtFunction(XMLModule::quantity quantity, AnalysisType analysisType, bool derivative, ctemplate::TemplateDictionary &output);
->>>>>>> 5513928d
     void generateSpecialFunction(XMLModule::function* function, ctemplate::TemplateDictionary *output);
 
     QString nonlinearExpression(const QString &variable, AnalysisType analysisType, CoordinateType coordinateType);
