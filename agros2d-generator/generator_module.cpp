--- conflicted
+++ resolved
@@ -1,2215 +1,2189 @@
-// This file is part of Agros2D.
-//
-// Agros2D is free software: you can redistribute it and/or modify
-// it under the terms of the GNU General Public License as published by
-// the Free Software Foundation, either version 2 of the License, or
-// (at your option) any later version.
-//
-// Agros2D is distributed in the hope that it will be useful,
-// but WITHOUT ANY WARRANTY; without even the implied warranty of
-// MERCHANTABILITY or FITNESS FOR A PARTICULAR PURPOSE.  See the
-// GNU General Public License for more details.
-//
-// You should have received a copy of the GNU General Public License
-// along with Agros2D.  If not, see <http://www.gnu.org/licenses/>.
-//
-// hp-FEM group (http://hpfem.org/)
-// University of Nevada, Reno (UNR) and University of West Bohemia, Pilsen
-// Email: agros2d@googlegroups.com, home page: http://hpfem.org/agros2d/
-
-#include "generator.h"
-#include "generator_module.h"
-
-// todo: remove
-#include "../agros2d-library/hermes2d/field.h"
-
-#include <QDir>
-
-#include "util/constants.h"
-#include "hermes2d/module.h"
-#include "hermes2d/coupling.h"
-#include "parser/lex.h"
-
-Agros2DGeneratorModule::Agros2DGeneratorModule(const QString &moduleId)
-{
-    QDir root(QApplication::applicationDirPath());
-    root.mkpath(QString("%1/%2").arg(GENERATOR_PLUGINROOT).arg(moduleId));
-
-    // read module
-    module_xsd = XMLModule::module_(compatibleFilename(datadir() + MODULEROOT + "/" + moduleId + ".xml").toStdString(), xml_schema::flags::dont_validate);
-    m_module = module_xsd.get();
-
-    QDir().mkdir(GENERATOR_PLUGINROOT + "/" + moduleId);
-
-    // documentation
-    QDir doc_root(QApplication::applicationDirPath());
-    doc_root.mkpath(QString("%1/%2").arg(GENERATOR_DOCROOT).arg(moduleId));
-    QDir().mkdir(GENERATOR_DOCROOT + "/" + moduleId);
-
-    // variables
-    foreach (XMLModule::quantity quantity, m_module->volume().quantity())
-    {
-        QString shortName = QString::fromStdString(quantity.shortname().get()).replace(" ", "");
-        QString iD = QString::fromStdString(quantity.id().c_str()).replace(" ", "");
-        m_volumeVariables.insert(iD, shortName);
-    }
-
-    foreach (XMLModule::quantity quantity, m_module->surface().quantity())
-    {
-        QString shortName = QString::fromStdString(quantity.shortname().get()).replace(" ", "");
-        QString iD = QString::fromStdString(quantity.id().c_str()).replace(" ", "");
-        m_surfaceVariables.insert(iD, shortName);
-    }
-
-    // localization
-    getNames(moduleId);
-
-    Module::volumeQuantityProperties(m_module, quantityOrdering, quantityIsNonlinear);
-}
-
-void Agros2DGeneratorModule::generatePluginProjectFile()
-{
-    qDebug() << tr("%1: generating plugin project file.").arg(QString::fromStdString(m_module->general().id()));
-
-    QString id = QString::fromStdString(m_module->general().id());
-
-    ctemplate::TemplateDictionary output("output");
-    output.SetValue("ID", id.toStdString());
-
-    // expand template
-    std::string text;
-    ctemplate::ExpandTemplate(compatibleFilename(QString("%1/%2/module_CMakeLists_txt.tpl").arg(QApplication::applicationDirPath()).arg(GENERATOR_TEMPLATEROOT)).toStdString(),
-                              ctemplate::DO_NOT_STRIP, &output, &text);
-
-    // save to file
-    writeStringContent(QString("%1/%2/%3/CMakeLists.txt").
-                       arg(QApplication::applicationDirPath()).
-                       arg(GENERATOR_PLUGINROOT).
-                       arg(id),
-                       QString::fromStdString(text));
-}
-
-void Agros2DGeneratorModule::generatePluginInterfaceFiles()
-{
-    qDebug() << tr("%1: generating plugin interface file.").arg(QString::fromStdString(m_module->general().id()));
-
-    QString id = QString::fromStdString(m_module->general().id());
-
-    ctemplate::TemplateDictionary output("output");
-
-    output.SetValue("ID", m_module->general().id());
-    output.SetValue("CLASS", (id.left(1).toUpper() + id.right(id.length() - 1)).toStdString());
-
-    QString description = QString::fromStdString(m_module->general().description());
-    description = description.replace("\n","");
-    output.SetValue("DESCRIPTION", description.toStdString());
-    if (m_module->cpp().present())
-        output.SetValue("CPP", m_module->cpp().get());
-
-    foreach(XMLModule::function function, m_module->volume().function())
-    {
-        generateSpecialFunction(&function, &output);
-    }
-
-    std::string text;
-
-    // header - expand template
-    ctemplate::ExpandTemplate(compatibleFilename(QString("%1/%2/interface_h.tpl").arg(QApplication::applicationDirPath()).arg(GENERATOR_TEMPLATEROOT)).toStdString(),
-                              ctemplate::DO_NOT_STRIP, &output, &text);
-
-    // header - save to file
-    writeStringContent(QString("%1/%2/%3/%3_interface.h").
-                       arg(QApplication::applicationDirPath()).
-                       arg(GENERATOR_PLUGINROOT).
-                       arg(id),
-                       QString::fromStdString(text));
-
-    // source - expand template
-    text.clear();
-    generateExtFunctions(output);
-    generateWeakForms(output);
-
-    foreach(QString name, m_names)
-    {
-        ctemplate::TemplateDictionary *field = output.AddSectionDictionary("NAMES");
-        field->SetValue("NAME",name.toStdString());
-    }
-
-    ctemplate::ExpandTemplate(compatibleFilename(QString("%1/%2/interface_cpp.tpl").arg(QApplication::applicationDirPath()).arg(GENERATOR_TEMPLATEROOT)).toStdString(),
-                              ctemplate::DO_NOT_STRIP, &output, &text);
-
-    // source - save to file
-    writeStringContent(QString("%1/%2/%3/%3_interface.cpp").
-                       arg(QApplication::applicationDirPath()).
-                       arg(GENERATOR_PLUGINROOT).
-                       arg(id),
-                       QString::fromStdString(text));
-}
-
-void Agros2DGeneratorModule::generatePluginWeakFormFiles()
-{
-    generatePluginWeakFormSourceFiles();
-    generatePluginWeakFormHeaderFiles();
-}
-
-
-QString Agros2DGeneratorModule::underline(QString text,  char symbol)
-{
-    QString underlined = text + "\n";
-    for(int i = 0; i < text.length(); i++)
-    {
-        underlined += symbol;
-    }
-    underlined += "\n";
-    return underlined;
-}
-
-QString Agros2DGeneratorModule::capitalize(QString text)
-{
-    text[0] = text[0].toUpper();
-    return text;
-}
-
-QString Agros2DGeneratorModule::createTable(QList<QStringList> table)
-{
-    QString text = "";
-    int columnsNumber = table.length();
-    int rowNumber = table.at(0).length();
-
-    QList<int> columnWidths;
-    for(int i = 0; i < columnsNumber; i++)
-    {
-        columnWidths.append(0);
-        for(int j = 0; j < table.at(i).length(); j++)
-        {
-            if(columnWidths[i] < table.at(i).at(j).length())
-                columnWidths[i] = table.at(i).at(j).length();
-        }
-        columnWidths[i] += 3;
-    }
-
-    for(int k = 0; k < rowNumber; k++ )
-    {
-        text += "+";
-        for(int i = 0; i < columnsNumber; i++)
-        {
-            for(int j =0; j < columnWidths[i] - 1; j++)
-            {
-                if (k == 1)
-                    text += "=";
-                else
-                    text += "-";
-            }
-            text += "+";
-        }
-        text += "\n";
-
-        for(int i = 0; i < columnsNumber; i++)
-        {
-            QString item =  "| " + table.at(i).at(k) + " ";
-            int rest = columnWidths.at(i) - item.length();
-            QString fillRest(rest, ' ');
-            text += item + fillRest;
-        };
-        text += "|\n";
-    }
-    text += "+";
-    for(int i = 0; i < columnsNumber; i++)
-    {
-        for(int j =0; j < columnWidths[i] - 1; j++)
-        {
-            text += "-";
-        }
-        text += "+";
-    }
-    text += "\n\n";
-    return text;
-}
-
-void Agros2DGeneratorModule::generatePluginDocumentationFiles()
-{    
-    QString id = QString::fromStdString(m_module->general().id());
-    //    QString name = QString::fromStdString(m_module->general().name());
-    QString text = "";
-    //   text += underline(name,'=');
-    //   text += QString::fromStdString(m_module->general().description()) + "\n\n";
-
-    /* Creates table of constants */
-
-    text += underline("Constants:",'-');
-    text += "\n";
-
-    QList<QStringList> table;
-    QStringList names;
-    QStringList values;
-
-    names.append("Agros variable");
-    values.append("Units");
-    foreach(XMLModule::constant con, m_module->constants().constant())
-    {
-        names.append(QString::fromStdString(con.id()));
-        values.append(QString::number(con.value()));
-    }
-
-    table.append(names);
-    table.append(values);
-    text += createTable(table);
-    text += "\n\n";
-    names.clear();
-    values.clear();
-    table.clear();
-
-    // Creates volume variables table
-    text += underline("Volume variables:",'-');
-    text += "\n";
-
-    names.append("Volume (material) variable");
-    values.append("Agros2D variable");
-    foreach(XMLModule::quantity quantity, m_module->volume().quantity())
-    {
-        values.append(QString::fromStdString(quantity.id().c_str()));
-        names.append(QString::fromStdString(quantity.shortname().get()));
-    }
-
-    table.append(values);
-    table.append(names);
-    text += createTable(table);
-    text += "\n\n";
-    names.clear();
-    values.clear();
-    table.clear();
-
-    // Creates surface variables table
-    text += underline("Surface (boundary) variables:",'-');
-    text += "\n";
-
-    names.append("Surface variable");
-    values.append("Agros2D variable");
-    foreach(XMLModule::quantity quantity, m_module->surface().quantity())
-    {
-        values.append(QString::fromStdString(quantity.id().c_str()));
-        names.append(QString::fromStdString(quantity.shortname().get()));
-    }
-
-    table.append(values);
-    table.append(names);
-    text += createTable(table);
-    text += "\n\n";
-    names.clear();
-    values.clear();
-    table.clear();
-
-
-    /* Creates variable table */
-
-    text += underline("Postprocessor variables:", '-');
-    text +=  "\n";
-
-
-    QStringList latexShortNames;
-    QStringList units;
-    QStringList descriptions;
-    QStringList shortNames;
-
-
-    latexShortNames.append("Name");
-    units.append("Units");
-    descriptions.append("Description");
-    shortNames.append("Agros2D variable");
-
-    foreach(XMLModule::localvariable var, m_module->postprocessor().localvariables().localvariable())
-    {
-        shortNames.append(var.shortname().c_str());
-        if(var.shortname_latex().present())
-            latexShortNames.append(QString::fromStdString(":math:`" + var.shortname_latex().get() + "`"));
-        else latexShortNames.append(" ");
-        units.append(var.unit().c_str());
-        descriptions.append(QString::fromStdString(var.name()));
-    }
-
-    table.append(shortNames);
-    table.append(latexShortNames);
-    table.append(units);
-    table.append(descriptions);
-    text += createTable(table);
-    text += "\n\n";
-    table.clear();
-
-    // Creates table of volume integrals
-    text += underline("Volume integrals:", '-');
-    text +=  "\n";
-
-    latexShortNames.clear();
-    units.clear();
-    descriptions.clear();
-    shortNames.clear();
-
-    latexShortNames.append("Name");
-    units.append("Units");
-    descriptions.append("Description");
-    shortNames.append("Agros2D variable");
-
-
-    foreach(XMLModule::volumeintegral volume_int, m_module->postprocessor().volumeintegrals().volumeintegral())
-    {
-        shortNames.append(volume_int.shortname().c_str());
-        if(volume_int.shortname_latex().present())
-            latexShortNames.append(QString::fromStdString(":math:`" + volume_int.shortname_latex().get() + "`"));
-        else latexShortNames.append(" ");
-        units.append(volume_int.unit().c_str());
-        descriptions.append(QString::fromStdString(volume_int.name()));
-    }
-
-    table.append(shortNames);
-    table.append(latexShortNames);
-    table.append(units);
-    table.append(descriptions);
-    text += createTable(table);
-    text += "\n\n";
-    table.clear();
-
-
-    // Creates table of volume integrals
-    text += underline("Surface integrals:", '-');
-    text +=  "\n";
-
-    latexShortNames.clear();
-    units.clear();
-    descriptions.clear();
-    shortNames.clear();
-
-    latexShortNames.append("Name");
-    units.append("Units");
-    descriptions.append("Description");
-    shortNames.append("Agros2D variable");
-
-
-    foreach(XMLModule::surfaceintegral surf_int, m_module->postprocessor().surfaceintegrals().surfaceintegral())
-    {
-        shortNames.append(surf_int.shortname().c_str());
-        if(surf_int.shortname_latex().present())
-            latexShortNames.append(QString::fromStdString(":math:`" + surf_int.shortname_latex().get() + "`"));
-        else latexShortNames.append(" ");
-        units.append(surf_int.unit().c_str());
-        descriptions.append(QString::fromStdString(surf_int.name()));
-    }
-
-    table.append(shortNames);
-    table.append(latexShortNames);
-    table.append(units);
-    table.append(descriptions);
-    text += createTable(table);
-
-    // documentation - save to file
-    writeStringContent(QString("%1/%2/%3/%3.gen").
-                       arg(QApplication::applicationDirPath()).
-                       arg(GENERATOR_DOCROOT).
-                       arg(id),
-                       text);
-}
-
-void Agros2DGeneratorModule::generatePluginEquations()
-{
-    qDebug() << tr("%1: generating plugin equations.").arg(QString::fromStdString(m_module->general().id()));
-
-    QString id = QString::fromStdString(m_module->general().id());
-    QString outputDir = QDir().absoluteFilePath(QString("%1/%2").arg(QApplication::applicationDirPath()).arg("resources/images/equations/"));
-
-    ctemplate::TemplateDictionary output("output");
-
-    output.SetValue("ID", m_module->general().id());
-    output.SetValue("CLASS", (id.left(1).toUpper() + id.right(id.length() - 1)).toStdString());
-
-    std::string text;
-
-    output.SetValue("LATEX_TEMPLATE", compatibleFilename(QString("%1/%2/equations.tex").arg(QApplication::applicationDirPath()).arg(GENERATOR_TEMPLATEROOT)).toStdString());
-
-    foreach(XMLModule::weakform_volume weakform, m_module->volume().weakforms_volume().weakform_volume())
-    {
-        ctemplate::TemplateDictionary *equation = output.AddSectionDictionary("EQUATION_SECTION");
-
-        equation->SetValue("EQUATION", weakform.equation());
-        equation->SetValue("OUTPUT_DIRECTORY", outputDir.toStdString());
-
-        equation->SetValue("NAME", QString("%1").arg(QString::fromStdString(weakform.analysistype())).toStdString());
-    }
-
-    foreach(XMLModule::weakform_surface weakform, m_module->surface().weakforms_surface().weakform_surface())
-    {
-        foreach(XMLModule::boundary boundary, weakform.boundary())
-        {
-            ctemplate::TemplateDictionary *equation = output.AddSectionDictionary("EQUATION_SECTION");
-
-            equation->SetValue("EQUATION", boundary.equation());
-            equation->SetValue("OUTPUT_DIRECTORY", outputDir.toStdString());
-
-            equation->SetValue("NAME", QString("%1_%2").arg(QString::fromStdString(weakform.analysistype())).arg(QString::fromStdString(boundary.id())).toStdString());
-        }
-    }
-
-    ExpandTemplate(compatibleFilename(QString("%1/%2/equations.tpl").arg(QApplication::applicationDirPath()).arg(GENERATOR_TEMPLATEROOT)).toStdString(),
-                   ctemplate::DO_NOT_STRIP, &output, &text);
-
-    // source - save to file
-    writeStringContent(QString("%1/%2/%3/%3_equations.py").
-                       arg(QApplication::applicationDirPath()).
-                       arg(GENERATOR_PLUGINROOT).
-                       arg(id),
-                       QString::fromStdString(text));
-}
-
-void Agros2DGeneratorModule::generatePluginErrorCalculator()
-{
-    qDebug() << tr("%1: generating plugin error calculator file.").arg(QString::fromStdString(m_module->general().id()));
-
-    QString id = QString::fromStdString(m_module->general().id());
-
-
-    ctemplate::TemplateDictionary output("output");
-
-    output.SetValue("ID", id.toStdString());
-    output.SetValue("CLASS", (id.left(1).toUpper() + id.right(id.length() - 1)).toStdString());
-
-    std::string text;
-
-    // header - expand template
-    ctemplate::ExpandTemplate(compatibleFilename(QString("%1/%2/errorcalculator_h.tpl").arg(QApplication::applicationDirPath()).arg(GENERATOR_TEMPLATEROOT)).toStdString(),
-                              ctemplate::DO_NOT_STRIP, &output, &text);
-
-    for (unsigned int i = 0; i < m_module->error_calculator().calculator().size(); i++)
-    {
-        XMLModule::calculator calc = m_module->error_calculator().calculator().at(i);
-
-        for (unsigned int i = 0; i < calc.expression().size(); i++)
-        {
-            XMLModule::expression expr = calc.expression().at(i);
-
-            AnalysisType analysisType = analysisTypeFromStringKey(QString::fromStdString(expr.analysistype()));
-
-            foreach (CoordinateType coordinateType, Agros2DGenerator::coordinateTypeList())
-            {
-                // TODO: better !!!
-                LinearityType linearityTypes[3] = {LinearityType_Linear, LinearityType_Newton, LinearityType_Picard};
-                for (int lt = 0; lt < 3; lt++)
-                {
-                    ctemplate::TemplateDictionary *expression = output.AddSectionDictionary("CALCULATOR_SOURCE");
-
-                    expression->SetValue("ID_CALCULATOR", calc.id());
-                    expression->SetValue("ANALYSIS_TYPE", Agros2DGenerator::analysisTypeStringEnum(analysisType).toStdString());
-                    expression->SetValue("LINEARITY_TYPE", Agros2DGenerator::linearityTypeStringEnum(linearityTypes[lt]).toStdString());
-                    expression->SetValue("COORDINATE_TYPE", Agros2DGenerator::coordinateTypeStringEnum(coordinateType).toStdString());
-
-                    if (expr.analysistype() == analysisTypeToStringKey(analysisType).toStdString())
-                    {
-                        QString exprCpp;
-                        if (coordinateType == CoordinateType_Planar)
-                            exprCpp = parseWeakFormExpression(analysisType, coordinateType, linearityTypes[lt], QString::fromStdString(expr.planar().get()), true, true);
-                        else
-                            exprCpp = parseWeakFormExpression(analysisType, coordinateType, linearityTypes[lt], QString::fromStdString(expr.axi().get()), true, true);
-
-                        expression->SetValue("EXPRESSION", exprCpp.toStdString());
-
-                        foreach(QString key, m_volumeVariables.keys())
-                        {
-                            ctemplate::TemplateDictionary *subField = 0;
-                            subField = expression->AddSectionDictionary("VARIABLE_SOURCE");
-                            subField->SetValue("VARIABLE", key.toStdString());
-                            subField->SetValue("VARIABLE_SHORT", m_volumeVariables.value(key).toStdString());
-                        }
-                    }
-                }
-            }
-        }
-    }
-
-
-    // header - save to file
-    writeStringContent(QString("%1/%2/%3/%3_errorcalculator.h").
-                       arg(QApplication::applicationDirPath()).
-                       arg(GENERATOR_PLUGINROOT).
-                       arg(id),
-                       QString::fromStdString(text));
-
-    // source - expand template
-    text.clear();
-    ctemplate::ExpandTemplate(compatibleFilename(QString("%1/%2/errorcalculator_cpp.tpl").arg(QApplication::applicationDirPath()).arg(GENERATOR_TEMPLATEROOT)).toStdString(),
-                              ctemplate::DO_NOT_STRIP, &output, &text);
-
-    // source - save to file
-    writeStringContent(QString("%1/%2/%3/%3_errorcalculator.cpp").
-                       arg(QApplication::applicationDirPath()).
-                       arg(GENERATOR_PLUGINROOT).
-                       arg(id),
-                       QString::fromStdString(text));
-}
-
-void Agros2DGeneratorModule::generatePluginWeakFormSourceFiles()
-{
-    qDebug() << tr("%1: generating plugin weakform source file.").arg(QString::fromStdString(m_module->general().id()));
-
-    QString id = QString::fromStdString(m_module->general().id());
-
-    ctemplate::TemplateDictionary output("output");
-
-    output.SetValue("ID", m_module->general().id());
-    output.SetValue("CLASS", (id.left(1).toUpper() + id.right(id.length() - 1)).toStdString());
-
-    //comment on beginning of weakform.cpp, may be removed
-    ctemplate::TemplateDictionary *field;
-    foreach(QString quantID, this->quantityOrdering.keys())
-    {
-        field = output.AddSectionDictionary("QUANTITY_INFO");
-        field->SetValue("QUANT_ID", quantID.toStdString());
-        field->SetValue("INDEX", QString("%1").arg(quantityOrdering[quantID]).toStdString());
-        if(quantityIsNonlinear[quantID])
-        {
-            field = output.AddSectionDictionary("QUANTITY_INFO");
-            field->SetValue("QUANT_ID", QString("derivative %1").arg(quantID).toStdString());
-            field->SetValue("INDEX", QString("%1").arg(quantityOrdering[quantID] + 1).toStdString());
-        }
-    }
-
-    std::string text;
-    generateExtFunctions(output);
-    generateWeakForms(output);
-
-    ExpandTemplate(compatibleFilename(QString("%1/%2/weakform_cpp.tpl").arg(QApplication::applicationDirPath()).arg(GENERATOR_TEMPLATEROOT)).toStdString(),
-                   ctemplate::DO_NOT_STRIP, &output, &text);
-
-    // source - save to file
-    writeStringContent(QString("%1/%2/%3/%3_weakform.cpp").
-                       arg(QApplication::applicationDirPath()).
-                       arg(GENERATOR_PLUGINROOT).
-                       arg(id),
-                       QString::fromStdString(text));
-}
-
-void Agros2DGeneratorModule::generatePluginWeakFormHeaderFiles()
-{
-    qDebug() << tr("%1: generating plugin weakform header file.").arg(QString::fromStdString(m_module->general().id()));
-
-    QString id = QString::fromStdString(m_module->general().id());
-
-    ctemplate::TemplateDictionary output("output");
-
-    output.SetValue("ID", m_module->general().id());
-    output.SetValue("CLASS", (id.left(1).toUpper() + id.right(id.length() - 1)).toStdString());
-
-    generateExtFunctions(output);
-    generateWeakForms(output);
-
-    // header - expand template
-    std::string text;
-    ctemplate::ExpandTemplate(compatibleFilename(QString("%1/%2/weakform_h.tpl").arg(QApplication::applicationDirPath()).arg(GENERATOR_TEMPLATEROOT)).toStdString(),
-                              ctemplate::DO_NOT_STRIP, &output, &text);
-
-    // header - save to file
-    writeStringContent(QString("%1/%2/%3/%3_weakform.h").
-                       arg(QApplication::applicationDirPath()).
-                       arg(GENERATOR_PLUGINROOT).
-                       arg(id),
-                       QString::fromStdString(text));
-}
-
-void Agros2DGeneratorModule::generateExtFunctions(ctemplate::TemplateDictionary &output)
-{
-<<<<<<< HEAD
-=======
-    QMap<QString, int> quantityOrdering;
-    QMap<QString, bool> quantityIsNonlin;
-    Module::volumeQuantityProperties(m_module, quantityOrdering, quantityIsNonlin);
-
->>>>>>> 5513928d
-    foreach(XMLModule::weakform_volume weakform, m_module->volume().weakforms_volume().weakform_volume())
-    {
-        AnalysisType analysisType = analysisTypeFromStringKey(QString::fromStdString(weakform.analysistype().c_str()));
-        foreach(XMLModule::quantity quantity, weakform.quantity())
-        {
-<<<<<<< HEAD
-            generateExtFunction(quantity, analysisType, output);
-=======
-            generateExtFunction(quantity, analysisType, false, output);
-            if(quantityIsNonlin[QString::fromStdString(quantity.id())])
-                generateExtFunction(quantity, analysisType, true, output);
->>>>>>> 5513928d
-        }
-    }
-}
-
-void Agros2DGeneratorModule::generateWeakForms(ctemplate::TemplateDictionary &output)
-{
-    this->m_docString = "";
-    foreach(XMLModule::weakform_volume weakform, m_module->volume().weakforms_volume().weakform_volume())
-    {
-        AnalysisType analysisType = analysisTypeFromStringKey(QString::fromStdString(weakform.analysistype().c_str()));
-
-        foreach(XMLModule::linearity_option option, weakform.linearity_option())
-        {
-            LinearityType linearityType = linearityTypeFromStringKey(QString::fromStdString(option.type().c_str()));
-
-            // generate individual forms
-            QList<FormInfo> matrixForms = WeakFormAgros<double>::wfMatrixVolumeSeparated(m_module, analysisType, linearityType);
-            // genrate also complete forms
-            //matrixForms.append(WeakFormAgros<double>::wfMatrixVolumeComplete(m_module, analysisType, linearityType));
-            foreach(FormInfo formInfo, matrixForms)
-            {
-                generateForm(formInfo, linearityType, output, weakform, "VOLUME_MATRIX", 0);
-            }
-
-            // generate individual forms
-            QList<FormInfo> vectorForms = WeakFormAgros<double>::wfVectorVolumeSeparated(m_module, analysisType, linearityType);
-            // genrate also complete forms
-            //vectorForms.append(WeakFormAgros<double>::wfVectorVolumeComplete(m_module, analysisType, linearityType));
-            foreach(FormInfo formInfo, vectorForms)
-            {
-                generateForm(formInfo, linearityType, output, weakform, "VOLUME_VECTOR", 0);
-            }
-        }
-    }
-
-    foreach(XMLModule::weakform_surface weakform, m_module->surface().weakforms_surface().weakform_surface())
-    {
-        AnalysisType analysisType = analysisTypeFromStringKey(QString::fromStdString(weakform.analysistype().c_str()));
-        foreach(XMLModule::boundary boundary, weakform.boundary())
-        {
-            foreach(XMLModule::linearity_option option, boundary.linearity_option())
-            {
-                LinearityType linearityType = linearityTypeFromStringKey(QString::fromStdString(option.type().c_str()));
-
-                QList<FormInfo> matrixForms = Module::BoundaryType::wfMatrixSurface(&m_module->surface(), &boundary, analysisType, linearityType);
-                QList<FormInfo> vectorForms = Module::BoundaryType::wfVectorSurface(&m_module->surface(), &boundary, analysisType, linearityType);
-                QList<FormInfo> essentialForms = Module::BoundaryType::essential(&m_module->surface(), &boundary, analysisType, linearityType);
-                foreach(FormInfo formInfo, matrixForms)
-                {
-                    generateForm(formInfo, linearityType, output, weakform, "SURFACE_MATRIX", &boundary);
-                }
-
-                foreach(FormInfo formInfo, vectorForms)
-                {
-                    generateForm(formInfo, linearityType, output, weakform, "SURFACE_VECTOR", &boundary);
-                }
-
-                foreach(FormInfo formInfo, essentialForms)
-                {
-                    generateForm(formInfo, linearityType, output, weakform, "EXACT", &boundary);
-                }
-            }
-        }
-    }
-}
-
-void Agros2DGeneratorModule::generatePluginFilterFiles()
-{
-    qDebug() << tr("%1: generating plugin filter file.").arg(QString::fromStdString(m_module->general().id()));
-
-    QString id = QString::fromStdString(m_module->general().id());
-
-    ctemplate::TemplateDictionary output("output");
-
-    output.SetValue("ID", id.toStdString());
-    output.SetValue("CLASS", (id.left(1).toUpper() + id.right(id.length() - 1)).toStdString());
-
-    std::string text;
-
-    // header - expand template
-    ctemplate::ExpandTemplate(compatibleFilename(QString("%1/%2/filter_h.tpl").arg(QApplication::applicationDirPath()).arg(GENERATOR_TEMPLATEROOT)).toStdString(),
-                              ctemplate::DO_NOT_STRIP, &output, &text);
-
-    foreach (XMLModule::quantity quantity, m_module->volume().quantity())
-    {
-        if (quantity.shortname().present())
-        {
-            ctemplate::TemplateDictionary *variable = output.AddSectionDictionary("VARIABLE_MATERIAL");
-
-            variable->SetValue("MATERIAL_VARIABLE", quantity.id());
-        }
-    }
-
-    foreach (XMLModule::localvariable lv, m_module->postprocessor().localvariables().localvariable())
-    {
-        foreach (XMLModule::expression expr, lv.expression())
-        {
-            foreach (CoordinateType coordinateType, Agros2DGenerator::coordinateTypeList())
-            {
-                if (coordinateType == CoordinateType_Planar)
-                {
-                    if (lv.type() == "scalar")
-                        createFilterExpression(output, QString::fromStdString(lv.id()),
-                                               analysisTypeFromStringKey(QString::fromStdString(expr.analysistype())),
-                                               coordinateType,
-                                               PhysicFieldVariableComp_Scalar,
-                                               QString::fromStdString(expr.planar().get()));
-                    if (lv.type() == "vector")
-                    {
-                        createFilterExpression(output, QString::fromStdString(lv.id()),
-                                               analysisTypeFromStringKey(QString::fromStdString(expr.analysistype())),
-                                               coordinateType,
-                                               PhysicFieldVariableComp_X,
-                                               QString::fromStdString(expr.planar_x().get()));
-
-                        createFilterExpression(output, QString::fromStdString(lv.id()),
-                                               analysisTypeFromStringKey(QString::fromStdString(expr.analysistype())),
-                                               coordinateType,
-                                               PhysicFieldVariableComp_Y,
-                                               QString::fromStdString(expr.planar_y().get()));
-
-                        createFilterExpression(output, QString::fromStdString(lv.id()),
-                                               analysisTypeFromStringKey(QString::fromStdString(expr.analysistype())),
-                                               coordinateType,
-                                               PhysicFieldVariableComp_Magnitude,
-                                               QString("sqrt(pow((double) %1, 2) + pow((double) %2, 2))").arg(QString::fromStdString(expr.planar_x().get())).arg(QString::fromStdString(expr.planar_y().get())));
-
-                    }
-                }
-                else
-                {
-                    if (lv.type() == "scalar")
-                        createFilterExpression(output, QString::fromStdString(lv.id()),
-                                               analysisTypeFromStringKey(QString::fromStdString(expr.analysistype())),
-                                               coordinateType,
-                                               PhysicFieldVariableComp_Scalar,
-                                               QString::fromStdString(expr.axi().get()));
-                    if (lv.type() == "vector")
-                    {
-                        createFilterExpression(output, QString::fromStdString(lv.id()),
-                                               analysisTypeFromStringKey(QString::fromStdString(expr.analysistype())),
-                                               coordinateType,
-                                               PhysicFieldVariableComp_X,
-                                               QString::fromStdString(expr.axi_r().get()));
-
-                        createFilterExpression(output, QString::fromStdString(lv.id()),
-                                               analysisTypeFromStringKey(QString::fromStdString(expr.analysistype())),
-                                               coordinateType,
-                                               PhysicFieldVariableComp_Y,
-                                               QString::fromStdString(expr.axi_z().get()));
-
-                        createFilterExpression(output, QString::fromStdString(lv.id()),
-                                               analysisTypeFromStringKey(QString::fromStdString(expr.analysistype())),
-                                               coordinateType,
-                                               PhysicFieldVariableComp_Magnitude,
-                                               QString("sqrt(pow((double) %1, 2) + pow((double) %2, 2))").arg(QString::fromStdString(expr.axi_r().get())).arg(QString::fromStdString(expr.axi_z().get())));
-                    }
-                }
-            }
-        }
-    }
-
-    // header - save to file
-    writeStringContent(QString("%1/%2/%3/%3_filter.h").
-                       arg(QApplication::applicationDirPath()).
-                       arg(GENERATOR_PLUGINROOT).
-                       arg(id),
-                       QString::fromStdString(text));
-
-    foreach(XMLModule::function function, m_module->volume().function())
-    {
-        generateSpecialFunction(&function, &output);
-    }
-
-    // source - expand template
-    text.clear();
-    ctemplate::ExpandTemplate(compatibleFilename(QString("%1/%2/filter_cpp.tpl").arg(QApplication::applicationDirPath()).arg(GENERATOR_TEMPLATEROOT)).toStdString(),
-                              ctemplate::DO_NOT_STRIP, &output, &text);
-
-    // source - save to file
-    writeStringContent(QString("%1/%2/%3/%3_filter.cpp").
-                       arg(QApplication::applicationDirPath()).
-                       arg(GENERATOR_PLUGINROOT).
-                       arg(id),
-                       QString::fromStdString(text));
-}
-
-void Agros2DGeneratorModule::generatePluginForceFiles()
-{
-    qDebug() << tr("%1: generating plugin force file.").arg(QString::fromStdString(m_module->general().id()));
-
-    QString id = QString::fromStdString(m_module->general().id());
-
-
-    ctemplate::TemplateDictionary output("output");
-
-    output.SetValue("ID", id.toStdString());
-    output.SetValue("CLASS", (id.left(1).toUpper() + id.right(id.length() - 1)).toStdString());
-
-    std::string text;
-
-    // header - expand template
-    ctemplate::ExpandTemplate(compatibleFilename(QString("%1/%2/force_h.tpl").arg(QApplication::applicationDirPath()).arg(GENERATOR_TEMPLATEROOT)).toStdString(),
-                              ctemplate::DO_NOT_STRIP, &output, &text);
-
-    // force
-    XMLModule::force force = m_module->postprocessor().force();
-    foreach (XMLModule::quantity quantity, m_module->volume().quantity())
-    {
-        if (quantity.shortname().present())
-        {
-            ctemplate::TemplateDictionary *variable = output.AddSectionDictionary("VARIABLE_MATERIAL");
-
-            variable->SetValue("MATERIAL_VARIABLE", quantity.id());
-        }
-    }
-
-    // force
-    foreach (XMLModule::expression expr, force.expression())
-    {
-        AnalysisType analysisType = analysisTypeFromStringKey(QString::fromStdString(expr.analysistype()));
-
-        foreach (CoordinateType coordinateType, Agros2DGenerator::coordinateTypeList())
-        {
-            ctemplate::TemplateDictionary *expression = output.AddSectionDictionary("VARIABLE_SOURCE");
-
-            expression->SetValue("ANALYSIS_TYPE", Agros2DGenerator::analysisTypeStringEnum(analysisType).toStdString());
-            expression->SetValue("COORDINATE_TYPE", Agros2DGenerator::coordinateTypeStringEnum(coordinateType).toStdString());
-
-            if (coordinateType == CoordinateType_Planar)
-            {
-                expression->SetValue("EXPRESSION_X", parsePostprocessorExpression(analysisType, coordinateType,
-                                                                                  QString::fromStdString(expr.planar_x().get())).replace("[i]", "").toStdString());
-                expression->SetValue("EXPRESSION_Y", parsePostprocessorExpression(analysisType, coordinateType,
-                                                                                  QString::fromStdString(expr.planar_y().get())).replace("[i]", "").toStdString());
-                expression->SetValue("EXPRESSION_Z", parsePostprocessorExpression(analysisType, coordinateType,
-                                                                                  QString::fromStdString(expr.planar_z().get())).replace("[i]", "").toStdString());
-            }
-            else
-            {
-                {
-                    expression->SetValue("EXPRESSION_X", parsePostprocessorExpression(analysisType, coordinateType,
-                                                                                      QString::fromStdString(expr.axi_r().get())).replace("[i]", "").toStdString());
-                    expression->SetValue("EXPRESSION_Y", parsePostprocessorExpression(analysisType, coordinateType,
-                                                                                      QString::fromStdString(expr.axi_z().get())).replace("[i]", "").toStdString());
-                    expression->SetValue("EXPRESSION_Z", parsePostprocessorExpression(analysisType, coordinateType,
-                                                                                      QString::fromStdString(expr.axi_phi().get())).replace("[i]", "").toStdString());
-                }
-            }
-        }
-    }
-
-
-    // header - save to file
-    writeStringContent(QString("%1/%2/%3/%3_force.h").
-                       arg(QApplication::applicationDirPath()).
-                       arg(GENERATOR_PLUGINROOT).
-                       arg(id),
-                       QString::fromStdString(text));
-
-    // source - expand template
-    text.clear();
-    ctemplate::ExpandTemplate(compatibleFilename(QString("%1/%2/force_cpp.tpl").arg(QApplication::applicationDirPath()).arg(GENERATOR_TEMPLATEROOT)).toStdString(),
-                              ctemplate::DO_NOT_STRIP, &output, &text);
-
-    // source - save to file
-    writeStringContent(QString("%1/%2/%3/%3_force.cpp").
-                       arg(QApplication::applicationDirPath()).
-                       arg(GENERATOR_PLUGINROOT).
-                       arg(id),
-                       QString::fromStdString(text));
-}
-
-void Agros2DGeneratorModule::generatePluginLocalPointFiles()
-{
-    qDebug() << tr("%1: generating plugin local point file.").arg(QString::fromStdString(m_module->general().id()));
-
-    QString id = QString::fromStdString(m_module->general().id());
-
-    ctemplate::TemplateDictionary output("output");
-
-    output.SetValue("ID", id.toStdString());
-    output.SetValue("CLASS", (id.left(1).toUpper() + id.right(id.length() - 1)).toStdString());
-
-    std::string text;
-
-    // header - expand template
-    ctemplate::ExpandTemplate(compatibleFilename(QString("%1/%2/localvalue_h.tpl").arg(QApplication::applicationDirPath()).arg(GENERATOR_TEMPLATEROOT)).toStdString(),
-                              ctemplate::DO_NOT_STRIP, &output, &text);
-
-    foreach (XMLModule::quantity quantity, m_module->volume().quantity())
-    {
-        if (quantity.shortname().present())
-        {
-            ctemplate::TemplateDictionary *variable = output.AddSectionDictionary("VARIABLE_MATERIAL");
-
-            variable->SetValue("MATERIAL_VARIABLE", quantity.id());
-        }
-    }
-
-    foreach (XMLModule::localvariable lv, m_module->postprocessor().localvariables().localvariable())
-    {
-        foreach (XMLModule::expression expr, lv.expression())
-        {
-            foreach (CoordinateType coordinateType, Agros2DGenerator::coordinateTypeList())
-            {
-                if (coordinateType == CoordinateType_Planar)
-                {
-                    createLocalValueExpression(output, QString::fromStdString(lv.id()),
-                                               analysisTypeFromStringKey(QString::fromStdString(expr.analysistype())),
-                                               coordinateType,
-                                               (expr.planar().present() ? QString::fromStdString(expr.planar().get()) : ""),
-                                               (expr.planar_x().present() ? QString::fromStdString(expr.planar_x().get()) : ""),
-                                               (expr.planar_y().present() ? QString::fromStdString(expr.planar_y().get()) : ""));
-                }
-                else
-                {
-                    createLocalValueExpression(output, QString::fromStdString(lv.id()),
-                                               analysisTypeFromStringKey(QString::fromStdString(expr.analysistype())),
-                                               coordinateType,
-                                               (expr.axi().present() ? QString::fromStdString(expr.axi().get()) : ""),
-                                               (expr.axi_r().present() ? QString::fromStdString(expr.axi_r().get()) : ""),
-                                               (expr.axi_z().present() ? QString::fromStdString(expr.axi_z().get()) : ""));
-                }
-            }
-        }
-    }
-
-    foreach(XMLModule::function function, m_module->volume().function())
-    {
-        generateSpecialFunction(&function, &output);
-    }
-
-    // header - save to file
-    writeStringContent(QString("%1/%2/%3/%3_localvalue.h").
-                       arg(QApplication::applicationDirPath()).
-                       arg(GENERATOR_PLUGINROOT).
-                       arg(id),
-                       QString::fromStdString(text));
-
-    // source - expand template
-    text.clear();
-    ctemplate::ExpandTemplate(compatibleFilename(QString("%1/%2/localvalue_cpp.tpl").arg(QApplication::applicationDirPath()).arg(GENERATOR_TEMPLATEROOT)).toStdString(),
-                              ctemplate::DO_NOT_STRIP, &output, &text);
-
-    // source - save to file
-    writeStringContent(QString("%1/%2/%3/%3_localvalue.cpp").
-                       arg(QApplication::applicationDirPath()).
-                       arg(GENERATOR_PLUGINROOT).
-                       arg(id),
-                       QString::fromStdString(text));
-}
-
-void Agros2DGeneratorModule::generatePluginSurfaceIntegralFiles()
-{
-    qDebug() << tr("%1: generating plugin surface integral file.").arg(QString::fromStdString(m_module->general().id()));
-
-    QString id = QString::fromStdString(m_module->general().id());
-
-    ctemplate::TemplateDictionary output("output");
-
-    output.SetValue("ID", id.toStdString());
-    output.SetValue("CLASS", (id.left(1).toUpper() + id.right(id.length() - 1)).toStdString());
-
-    std::string text;
-
-    // header - expand template
-    ctemplate::ExpandTemplate(compatibleFilename(QString("%1/%2/surfaceintegral_h.tpl").arg(QApplication::applicationDirPath()).arg(GENERATOR_TEMPLATEROOT)).toStdString(),
-                              ctemplate::DO_NOT_STRIP, &output, &text);
-
-    foreach (XMLModule::quantity quantity, m_module->volume().quantity())
-    {
-        if (quantity.shortname().present())
-        {
-            ctemplate::TemplateDictionary *variable = output.AddSectionDictionary("VARIABLE_MATERIAL");
-
-            variable->SetValue("MATERIAL_VARIABLE", quantity.id());
-        }
-    }
-
-    int counter = 0;
-    foreach (XMLModule::surfaceintegral surf, m_module->postprocessor().surfaceintegrals().surfaceintegral())
-    {
-        foreach (XMLModule::expression expr, surf.expression())
-        {
-            foreach (CoordinateType coordinateType, Agros2DGenerator::coordinateTypeList())
-            {
-                if (coordinateType == CoordinateType_Planar)
-                {
-                    createIntegralExpression(output, QString::fromStdString(surf.id()),
-                                             analysisTypeFromStringKey(QString::fromStdString(expr.analysistype())),
-                                             coordinateType,
-                                             (expr.planar().present() ? QString::fromStdString(expr.planar().get()) : ""),
-                                             counter);
-                }
-                else
-                {
-                    createIntegralExpression(output, QString::fromStdString(surf.id()),
-                                             analysisTypeFromStringKey(QString::fromStdString(expr.analysistype())),
-                                             coordinateType,
-                                             (expr.axi().present() ? QString::fromStdString(expr.axi().get()) : ""),
-                                             counter);
-                }
-            }
-
-            counter++;
-        }
-    }
-    output.SetValue("INTEGRAL_COUNT", QString::number(counter).toStdString());
-
-    // header - save to file
-    writeStringContent(QString("%1/%2/%3/%3_surfaceintegral.h").
-                       arg(QApplication::applicationDirPath()).
-                       arg(GENERATOR_PLUGINROOT).
-                       arg(id),
-                       QString::fromStdString(text));
-
-    // source - expand template
-    text.clear();
-    ctemplate::ExpandTemplate(compatibleFilename(QString("%1/%2/surfaceintegral_cpp.tpl").arg(QApplication::applicationDirPath()).arg(GENERATOR_TEMPLATEROOT)).toStdString(),
-                              ctemplate::DO_NOT_STRIP, &output, &text);
-
-    // source - save to file
-    writeStringContent(QString("%1/%2/%3/%3_surfaceintegral.cpp").
-                       arg(QApplication::applicationDirPath()).
-                       arg(GENERATOR_PLUGINROOT).
-                       arg(id),
-                       QString::fromStdString(text));
-}
-
-void Agros2DGeneratorModule::generatePluginVolumeIntegralFiles()
-{
-    qDebug() << tr("%1: generating plugin volume integral file.").arg(QString::fromStdString(m_module->general().id()));
-
-    QString id = QString::fromStdString(m_module->general().id());
-
-    ctemplate::TemplateDictionary output("output");
-
-    output.SetValue("ID", id.toStdString());
-    output.SetValue("CLASS", (id.left(1).toUpper() + id.right(id.length() - 1)).toStdString());
-
-    std::string text;
-
-    // header - expand template
-    ctemplate::ExpandTemplate(compatibleFilename(QString("%1/%2/volumeintegral_h.tpl").arg(QApplication::applicationDirPath()).arg(GENERATOR_TEMPLATEROOT)).toStdString(),
-                              ctemplate::DO_NOT_STRIP, &output, &text);
-
-    foreach (XMLModule::quantity quantity, m_module->volume().quantity())
-    {
-        if (quantity.shortname().present())
-        {
-            ctemplate::TemplateDictionary *variable = output.AddSectionDictionary("VARIABLE_MATERIAL");
-
-            variable->SetValue("MATERIAL_VARIABLE", quantity.id());
-        }
-    }
-
-    foreach(XMLModule::function function, m_module->volume().function())
-    {
-        generateSpecialFunction(&function, &output);
-    }
-
-    int counter = 0;
-    foreach (XMLModule::volumeintegral vol, m_module->postprocessor().volumeintegrals().volumeintegral())
-    {
-        foreach (XMLModule::expression expr, vol.expression())
-        {
-            foreach (CoordinateType coordinateType, Agros2DGenerator::coordinateTypeList())
-            {
-                if (coordinateType == CoordinateType_Planar)
-                {
-                    createIntegralExpression(output, QString::fromStdString(vol.id()),
-                                             analysisTypeFromStringKey(QString::fromStdString(expr.analysistype())),
-                                             coordinateType,
-                                             (expr.planar().present() ? QString::fromStdString(expr.planar().get()) : ""),
-                                             counter);
-                }
-                else
-                {
-                    createIntegralExpression(output, QString::fromStdString(vol.id()),
-                                             analysisTypeFromStringKey(QString::fromStdString(expr.analysistype())),
-                                             coordinateType,
-                                             (expr.axi().present() ? QString::fromStdString(expr.axi().get()) : ""),
-                                             counter);
-                }
-            }
-
-            counter++;
-        }
-    }
-    output.SetValue("INTEGRAL_COUNT", QString::number(counter).toStdString());
-
-    // header - save to file
-    writeStringContent(QString("%1/%2/%3/%3_volumeintegral.h").
-                       arg(QApplication::applicationDirPath()).
-                       arg(GENERATOR_PLUGINROOT).
-                       arg(id),
-                       QString::fromStdString(text));
-
-    // source - expand template
-    text.clear();
-    ctemplate::ExpandTemplate(compatibleFilename(QString("%1/%2/volumeintegral_cpp.tpl").arg(QApplication::applicationDirPath()).arg(GENERATOR_TEMPLATEROOT)).toStdString(),
-                              ctemplate::DO_NOT_STRIP, &output, &text);
-
-    // source - save to file
-    writeStringContent(QString("%1/%2/%3/%3_volumeintegral.cpp").
-                       arg(QApplication::applicationDirPath()).
-                       arg(GENERATOR_PLUGINROOT).
-                       arg(id),
-                       QString::fromStdString(text));
-}
-
-QString Agros2DGeneratorModule::nonlinearExpression(const QString &variable, AnalysisType analysisType, CoordinateType coordinateType)
-{
-    // volume
-    foreach (XMLModule::weakform_volume wf, m_module->volume().weakforms_volume().weakform_volume())
-    {
-        if (wf.analysistype() == analysisTypeToStringKey(analysisType).toStdString())
-        {
-            foreach (XMLModule::quantity quantityAnalysis, wf.quantity())
-            {
-                if (quantityAnalysis.id() == variable.toStdString())
-                {
-                    if (coordinateType == CoordinateType_Planar)
-                    {
-                        if (quantityAnalysis.nonlinearity_planar().present())
-                            return QString::fromStdString(quantityAnalysis.nonlinearity_planar().get());
-                    }
-                    else
-                    {
-                        if (quantityAnalysis.nonlinearity_axi().present())
-                            return QString::fromStdString(quantityAnalysis.nonlinearity_axi().get());
-                    }
-                }
-            }
-        }
-    }
-
-    // surface
-    foreach (XMLModule::weakform_surface wf, m_module->surface().weakforms_surface().weakform_surface())
-    {
-        if (wf.analysistype() == analysisTypeToStringKey(analysisType).toStdString())
-        {
-            foreach (XMLModule::boundary boundary, wf.boundary())
-            {
-                foreach (XMLModule::quantity quantityAnalysis, boundary.quantity())
-                {
-                    if (quantityAnalysis.id() == variable.toStdString())
-                    {
-                        if (coordinateType == CoordinateType_Planar)
-                        {
-                            if (quantityAnalysis.nonlinearity_planar().present())
-                                return QString::fromStdString(quantityAnalysis.nonlinearity_planar().get());
-                        }
-                        else
-                        {
-                            if (quantityAnalysis.nonlinearity_axi().present())
-                                return QString::fromStdString(quantityAnalysis.nonlinearity_axi().get());
-                        }
-                    }
-                }
-            }
-        }
-    }
-
-    return "";
-}
-
-QString Agros2DGeneratorModule::dependence(const QString &variable, AnalysisType analysisType)
-{
-    // volume
-    foreach (XMLModule::weakform_volume wf, m_module->volume().weakforms_volume().weakform_volume())
-    {
-        if (wf.analysistype() == analysisTypeToStringKey(analysisType).toStdString())
-        {
-            foreach (XMLModule::quantity quantityAnalysis, wf.quantity())
-            {
-                if (quantityAnalysis.id() == variable.toStdString())
-                {
-                    if (quantityAnalysis.dependence().present())
-                        return QString::fromStdString(quantityAnalysis.dependence().get());
-                }
-            }
-        }
-    }
-
-    // surface
-    foreach (XMLModule::weakform_surface wf, m_module->surface().weakforms_surface().weakform_surface())
-    {
-        if (wf.analysistype() == analysisTypeToStringKey(analysisType).toStdString())
-        {
-            foreach (XMLModule::boundary boundary, wf.boundary())
-            {
-                foreach (XMLModule::quantity quantityAnalysis, boundary.quantity())
-                {
-                    if (quantityAnalysis.id() == variable.toStdString())
-                    {
-                        if (quantityAnalysis.dependence().present())
-                            return QString::fromStdString(quantityAnalysis.dependence().get());
-                    }
-                }
-            }
-        }
-    }
-
-    return "";
-}
-
-void Agros2DGeneratorModule::createFilterExpression(ctemplate::TemplateDictionary &output,
-                                                    const QString &variable,
-                                                    AnalysisType analysisType,
-                                                    CoordinateType coordinateType,
-                                                    PhysicFieldVariableComp physicFieldVariableComp,
-                                                    const QString &expr)
-{
-    if (!expr.isEmpty())
-    {
-        ctemplate::TemplateDictionary *expression = output.AddSectionDictionary("VARIABLE_SOURCE");
-
-        expression->SetValue("VARIABLE_HASH", QString::number(qHash(variable)).toStdString());
-        expression->SetValue("ANALYSIS_TYPE", Agros2DGenerator::analysisTypeStringEnum(analysisType).toStdString());
-        expression->SetValue("COORDINATE_TYPE", Agros2DGenerator::coordinateTypeStringEnum(coordinateType).toStdString());
-        expression->SetValue("PHYSICFIELDVARIABLECOMP_TYPE", Agros2DGenerator::physicFieldVariableCompStringEnum(physicFieldVariableComp).toStdString());
-        expression->SetValue("EXPRESSION", parsePostprocessorExpression(analysisType, coordinateType, expr).toStdString());
-    }
-}
-
-void Agros2DGeneratorModule::createLocalValueExpression(ctemplate::TemplateDictionary &output,
-                                                        const QString &variable,
-                                                        AnalysisType analysisType,
-                                                        CoordinateType coordinateType,
-                                                        const QString &exprScalar,
-                                                        const QString &exprVectorX,
-                                                        const QString &exprVectorY)
-{
-    ctemplate::TemplateDictionary *expression = output.AddSectionDictionary("VARIABLE_SOURCE");
-
-    expression->SetValue("VARIABLE", variable.toStdString());
-    expression->SetValue("ANALYSIS_TYPE", Agros2DGenerator::analysisTypeStringEnum(analysisType).toStdString());
-    expression->SetValue("COORDINATE_TYPE", Agros2DGenerator::coordinateTypeStringEnum(coordinateType).toStdString());
-    expression->SetValue("EXPRESSION_SCALAR", exprScalar.isEmpty() ? "0" : parsePostprocessorExpression(analysisType, coordinateType, exprScalar).replace("[i]", "").toStdString());
-    expression->SetValue("EXPRESSION_VECTORX", exprVectorX.isEmpty() ? "0" : parsePostprocessorExpression(analysisType, coordinateType, exprVectorX).replace("[i]", "").toStdString());
-    expression->SetValue("EXPRESSION_VECTORY", exprVectorY.isEmpty() ? "0" : parsePostprocessorExpression(analysisType, coordinateType, exprVectorY).replace("[i]", "").toStdString());
-}
-
-void Agros2DGeneratorModule::createIntegralExpression(ctemplate::TemplateDictionary &output,
-                                                      const QString &variable,
-                                                      AnalysisType analysisType,
-                                                      CoordinateType coordinateType,
-                                                      const QString &expr,
-                                                      int pos)
-{
-    if (!expr.isEmpty())
-    {
-        ctemplate::TemplateDictionary *expression = output.AddSectionDictionary("VARIABLE_SOURCE");
-
-        expression->SetValue("VARIABLE", variable.toStdString());
-        expression->SetValue("ANALYSIS_TYPE", Agros2DGenerator::analysisTypeStringEnum(analysisType).toStdString());
-        expression->SetValue("COORDINATE_TYPE", Agros2DGenerator::coordinateTypeStringEnum(coordinateType).toStdString());
-        expression->SetValue("EXPRESSION", parsePostprocessorExpression(analysisType, coordinateType, expr).toStdString());
-        expression->SetValue("POSITION", QString::number(pos).toStdString());
-    }
-}
-
-LexicalAnalyser *Agros2DGeneratorModule::postprocessorLexicalAnalyser(AnalysisType analysisType, CoordinateType coordinateType)
-{
-    int numOfSol = Agros2DGenerator::numberOfSolutions(m_module->general().analyses(), analysisType);
-
-    LexicalAnalyser *lex = new LexicalAnalyser();
-
-    // coordinates
-    if (coordinateType == CoordinateType_Planar)
-    {
-        lex->addVariable("tanx");
-        lex->addVariable("tany");
-        lex->addVariable("velx");
-        lex->addVariable("vely");
-        lex->addVariable("velz");
-        lex->addVariable("x");
-        lex->addVariable("y");
-        lex->addVariable("tx");
-        lex->addVariable("ty");
-        lex->addVariable("nx");
-        lex->addVariable("ny");
-    }
-    else
-    {
-        lex->addVariable("tanr");
-        lex->addVariable("tanz");
-        lex->addVariable("velr");
-        lex->addVariable("velz");
-        lex->addVariable("velphi");
-        lex->addVariable("r");
-        lex->addVariable("z");
-        lex->addVariable("tr");
-        lex->addVariable("tz");
-        lex->addVariable("nr");
-        lex->addVariable("nz");
-    }
-
-    // functions
-    for (int i = 1; i < numOfSol + 1; i++)
-    {
-        lex->addVariable(QString("value%1").arg(i));
-        if (coordinateType == CoordinateType_Planar)
-        {
-            lex->addVariable(QString("dx%1").arg(i));
-            lex->addVariable(QString("dy%1").arg(i));
-        }
-        else
-        {
-            lex->addVariable(QString("dr%1").arg(i));
-            lex->addVariable(QString("dz%1").arg(i));
-        }
-    }
-
-    // marker area
-    lex->addVariable("area");
-
-    // TODO: duplicate
-    // constants
-    lex->addVariable("PI");
-    lex->addVariable("f");
-    foreach (XMLModule::constant cnst, m_module->constants().constant())
-        lex->addVariable(QString::fromStdString(cnst.id()));
-
-    // variables
-    foreach (XMLModule::quantity quantity, m_module->volume().quantity())
-    {
-        if (quantity.shortname().present())
-        {
-            lex->addVariable(QString::fromStdString(quantity.shortname().get()));
-            lex->addVariable(QString::fromStdString("d" + quantity.shortname().get()));
-        }
-    }
-
-    foreach (XMLModule::quantity quantity, m_module->surface().quantity())
-    {
-        if (quantity.shortname().present())
-        {
-            lex->addVariable(QString::fromStdString(quantity.shortname().get()));
-            lex->addVariable(QString::fromStdString("d" + quantity.shortname().get()));
-        }
-    }
-
-    return lex;
-}
-
-QString Agros2DGeneratorModule::parsePostprocessorExpression(AnalysisType analysisType, CoordinateType coordinateType, const QString &expr, bool includeVariables)
-{
-    try
-    {
-        int numOfSol = Agros2DGenerator::numberOfSolutions(m_module->general().analyses(), analysisType);
-
-        QMap<QString, QString> dict;
-
-        // coordinates
-        if (coordinateType == CoordinateType_Planar)
-        {
-            dict["x"] = "x[i]";
-            dict["y"] = "y[i]";
-            // surface integral
-            dict["tanx"] = "e->tx[i]";
-            dict["tany"] = "e->ty[i]";
-            // velocity (force calculation)
-            dict["velx"] = "velocity.x";
-            dict["vely"] = "velocity.y";
-            dict["velz"] = "velocity.z";
-        }
-        else
-        {
-            dict["r"] = "x[i]";
-            dict["z"] = "y[i]";
-            // surface integral
-            dict["tanr"] = "e->tx[i]";
-            dict["tanz"] = "e->ty[i]";
-            // velocity (force calculation)
-            dict["velr"] = "velocity.x";
-            dict["velz"] = "velocity.y";
-            dict["velphi"] = "velocity.z";
-        }
-
-        // constants
-        dict["PI"] = "M_PI";
-        dict["f"] = "Agros2D::problem()->config()->value(ProblemConfig::Frequency).toDouble()";
-        foreach (XMLModule::constant cnst, m_module->constants().constant())
-            dict[QString::fromStdString(cnst.id())] = QString::number(cnst.value());
-
-        // functions
-        for (int i = 1; i < numOfSol + 1; i++)
-        {
-            dict[QString("value%1").arg(i)] = QString("value[%1][i]").arg(i-1);
-            if (coordinateType == CoordinateType_Planar)
-            {
-                dict[QString("dx%1").arg(i)] = QString("dudx[%1][i]").arg(i-1);
-                dict[QString("dy%1").arg(i)] = QString("dudy[%1][i]").arg(i-1);
-            }
-            else
-            {
-                dict[QString("dr%1").arg(i)] = QString("dudx[%1][i]").arg(i-1);
-                dict[QString("dz%1").arg(i)] = QString("dudy[%1][i]").arg(i-1);
-            }
-        }
-
-        // variables
-        if (includeVariables)
-        {
-            foreach (XMLModule::quantity quantity, m_module->volume().quantity())
-            {
-                if (quantity.shortname().present())
-                {
-                    QString nonlinearExpr = nonlinearExpression(QString::fromStdString(quantity.id()), analysisType, coordinateType);
-
-                    if (nonlinearExpr.isEmpty())
-                        // linear material
-                        dict[QString::fromStdString(quantity.shortname().get())] = QString("material_%1->number()").arg(QString::fromStdString(quantity.id()));
-                    else
-                        // nonlinear material
-                        dict[QString::fromStdString(quantity.shortname().get())] = QString("material_%1->numberFromTable(%2)").
-                                arg(QString::fromStdString(quantity.id())).
-                                arg(parsePostprocessorExpression(analysisType, coordinateType, nonlinearExpr, false));
-                }
-            }
-        }
-
-        LexicalAnalyser *lex = postprocessorLexicalAnalyser(analysisType, coordinateType);
-        lex->setExpression(expr);
-        QString exprCpp = lex->replaceVariables(dict);
-
-        // TODO: move from lex
-        exprCpp = lex->replaceOperatorByFunction(exprCpp);
-
-        delete lex;
-
-        return exprCpp;
-    }
-    catch (ParserException e)
-    {
-        qDebug() << e.toString() << "in module: " << QString::fromStdString(m_module->general().id());
-
-        return "";
-    }
-}
-
-//-----------------------------------------------------------------------------------------
-
-LexicalAnalyser *Agros2DGeneratorModule::weakFormLexicalAnalyser(AnalysisType analysisType, CoordinateType coordinateType)
-{
-    int numOfSol = Agros2DGenerator::numberOfSolutions(m_module->general().analyses(), analysisType);
-
-    LexicalAnalyser *lex = new LexicalAnalyser();
-
-    // scalar field
-    lex->addVariable("uval");
-    lex->addVariable("upval");
-    lex->addVariable("uptval");
-    lex->addVariable("vval");
-
-    // vector field
-    lex->addVariable("val0");
-    lex->addVariable("val1");
-    lex->addVariable("ucurl");
-    lex->addVariable("vcurl");
-    lex->addVariable("upcurl");
-
-    // coordinates
-    if (coordinateType == CoordinateType_Planar)
-    {
-        // scalar field
-        lex->addVariable("udx");
-        lex->addVariable("vdx");
-        lex->addVariable("udy");
-        lex->addVariable("vdy");
-        lex->addVariable("updx");
-        lex->addVariable("updy");
-        lex->addVariable("uptdx");
-        lex->addVariable("uptdy");
-
-        // vector field
-        lex->addVariable("dx0");
-        lex->addVariable("dx1");
-        lex->addVariable("dy0");
-        lex->addVariable("dy1");
-
-        lex->addVariable(QString("x"));
-        lex->addVariable(QString("y"));
-    }
-    else
-    {
-        // scalar field
-        lex->addVariable("udr");
-        lex->addVariable("vdr");
-        lex->addVariable("udz");
-        lex->addVariable("vdz");
-        lex->addVariable("updr");
-        lex->addVariable("updz");
-        lex->addVariable("uptdr");
-        lex->addVariable("uptdz");
-
-        // vector field
-        lex->addVariable("dr0");
-        lex->addVariable("dr1");
-        lex->addVariable("dz0");
-        lex->addVariable("dz1");
-
-        lex->addVariable(QString("r"));
-        lex->addVariable(QString("z"));
-    }
-
-    if (analysisType == AnalysisType_Transient)
-    {
-        lex->addVariable("deltat");
-        lex->addVariable("timedermat");
-        lex->addVariable("timedervec");
-    }
-
-    // functions
-    for (int i = 1; i < numOfSol + 1; i++)
-    {
-        lex->addVariable(QString("value%1").arg(i));
-        if (coordinateType == CoordinateType_Planar)
-        {
-            lex->addVariable(QString("dx%1").arg(i));
-            lex->addVariable(QString("dy%1").arg(i));
-        }
-        else
-        {
-            lex->addVariable(QString("dr%1").arg(i));
-            lex->addVariable(QString("dz%1").arg(i));
-        }
-    }
-
-    // TODO: duplicate
-    // constants
-    lex->addVariable("PI");
-    lex->addVariable("f");
-    foreach (XMLModule::constant cnst, m_module->constants().constant())
-        lex->addVariable(QString::fromStdString(cnst.id()));
-
-    // variables
-    foreach (XMLModule::quantity quantity, m_module->volume().quantity())
-    {
-        if (quantity.shortname().present())
-        {
-            lex->addVariable(QString::fromStdString(quantity.shortname().get()));
-            lex->addVariable(QString::fromStdString("d" + quantity.shortname().get()));
-        }
-    }
-
-    foreach (XMLModule::quantity quantity, m_module->surface().quantity())
-    {
-        if (quantity.shortname().present())
-        {
-            lex->addVariable(QString::fromStdString(quantity.shortname().get()));
-            lex->addVariable(QString::fromStdString("d" + quantity.shortname().get()));
-        }
-    }
-
-    return lex;
-}
-
-QString Agros2DGeneratorModule::parseWeakFormExpression(AnalysisType analysisType, CoordinateType coordinateType, LinearityType linearityType,
-                                                        const QString &expr, bool includeVariables, bool errorCalculation)
-{
-    try
-    {
-        int numOfSol = Agros2DGenerator::numberOfSolutions(m_module->general().analyses(), analysisType);
-
-        QMap<QString, QString> dict;
-
-        // coordinates
-        if (coordinateType == CoordinateType_Planar)
-        {
-            dict["x"] = "e->x[i]";
-            dict["y"] = "e->y[i]";
-            dict["tx"] = "e->tx[i]";
-            dict["ty"] = "e->ty[i]";
-            dict["nx"] = "e->nx[i]";
-            dict["ny"] = "e->ny[i]";
-        }
-        else
-        {
-            dict["r"] = "e->x[i]";
-            dict["z"] = "e->y[i]";
-            dict["tr"] = "e->tx[i]";
-            dict["tz"] = "e->ty[i]";
-            dict["nr"] = "e->nx[i]";
-            dict["nz"] = "e->ny[i]";
-        }
-
-        // constants
-        dict["PI"] = "M_PI";
-        dict["f"] = "Agros2D::problem()->config()->value(ProblemConfig::Frequency).toDouble()";
-        foreach (XMLModule::constant cnst, m_module->constants().constant())
-            dict[QString::fromStdString(cnst.id())] = QString::number(cnst.value());
-
-        // area of a label
-        // assumes, that this->getAreas has allways only one component (it is true at the moment, since in Agros we create one form for each label)
-        dict["area"] = "this->markerVolume()";
-
-        // functions
-        // scalar field
-        dict["uval"] = "u->val[i]";
-        dict["vval"] = "v->val[i]";
-        dict["upval"] = "u_ext[this->j]->val[i]";
-        dict["uptval"] = "ext[this->j - this->m_offsetJ]->val[i]";
-        dict["deltat"] = "Agros2D::problem()->actualTimeStepLength()";
-
-        // vector field
-        dict["uval0"] = "u->val0[i]";
-        dict["uval1"] = "u->val1[i]";
-        dict["ucurl"] = "u->curl[i]";
-        dict["vval0"] = "v->val0[i]";
-        dict["vval1"] = "v->val1[i]";
-        dict["vcurl"] = "v->curl[i]";
-        dict["upcurl"] = "u_ext[this->j]->curl[i]";
-
-        dict["timedermat"] = "(*this->m_table)->matrixFormCoefficient()";
-        dict["timedervec"] = "(*this->m_table)->vectorFormCoefficient(ext, this->j, this->m_markerSource->fieldInfo()->numberOfSolutions(), i)";
-
-        if (coordinateType == CoordinateType_Planar)
-        {
-            // scalar field
-            dict["udx"] = "u->dx[i]";
-            dict["vdx"] = "v->dx[i]";
-            dict["udy"] = "u->dy[i]";
-            dict["vdy"] = "v->dy[i]";
-            dict["updx"] = "u_ext[this->j]->dx[i]";
-            dict["updy"] = "u_ext[this->j]->dy[i]";
-            dict["uptdx"] = "ext[this->j]->dx[i]";
-            dict["uptdy"] = "ext[this->j]->dy[i]";
-        }
-        else
-        {
-            // scalar field
-            dict["udr"] = "u->dx[i]";
-            dict["vdr"] = "v->dx[i]";
-            dict["udz"] = "u->dy[i]";
-            dict["vdz"] = "v->dy[i]";
-            dict["updr"] = "u_ext[this->j]->dx[i]";
-            dict["updz"] = "u_ext[this->j]->dy[i]";
-            dict["uptdr"] = "ext[this->j]->dx[i]";
-            dict["uptdz"] = "ext[this->j]->dy[i]";
-        }
-
-        for (int i = 1; i < numOfSol + 1; i++)
-        {
-            if (errorCalculation)
-            {
-                // TODO: better !!!
-                dict[QString("value%1").arg(i)] = QString("u->val[i]");
-
-                if (coordinateType == CoordinateType_Planar)
-                {
-                    dict[QString("dx%1").arg(i)] = QString("u->dx[i]");
-                    dict[QString("dy%1").arg(i)] = QString("u->dy[i]");
-                }
-                else
-                {
-                    dict[QString("dr%1").arg(i)] = QString("u->dx[i]");
-                    dict[QString("dz%1").arg(i)] = QString("u->dy[i]");
-                }
-            }
-            else
-            {
-                dict[QString("value%1").arg(i)] = QString("u_ext[%1 + this->m_offsetI]->val[i]").arg(i-1);
-
-                if (coordinateType == CoordinateType_Planar)
-                {
-                    dict[QString("dx%1").arg(i)] = QString("u_ext[%1 + this->m_offsetI]->dx[i]").arg(i-1);
-                    dict[QString("dy%1").arg(i)] = QString("u_ext[%1 + this->m_offsetI]->dy[i]").arg(i-1);
-                }
-                else
-                {
-                    dict[QString("dr%1").arg(i)] = QString("u_ext[%1 + this->m_offsetI]->dx[i]").arg(i-1);
-                    dict[QString("dz%1").arg(i)] = QString("u_ext[%1 + this->m_offsetI]->dy[i]").arg(i-1);
-                }
-            }
-        }
-
-        // variables
-        if (includeVariables)
-        {
-            foreach (XMLModule::quantity quantity, m_module->volume().quantity())
-            {
-                if (quantity.shortname().present())
-                {
-                    if(errorCalculation)
-                    {
-                        QString dep = dependence(QString::fromStdString(quantity.id()), analysisType);
-                        QString nonlinearExpr = nonlinearExpression(QString::fromStdString(quantity.id()), analysisType, coordinateType);
-
-                        if (linearityType == LinearityType_Linear || nonlinearExpr.isEmpty())
-                        {
-                            if (dep.isEmpty())
-                            {
-                                // linear material
-                                dict[QString::fromStdString(quantity.shortname().get())] = QString("%1->number()").
-                                        arg(QString::fromStdString(quantity.shortname().get()));
-                            }
-                            else if (dep == "time")
-                            {
-                                // linear boundary condition
-                                // ERROR: Python expression evaluation doesn't work from weakform ("false" should be removed)
-                                dict[QString::fromStdString(quantity.shortname().get())] = QString("%1->numberAtTime(Agros2D::problem()->actualTime(), false)").
-                                        arg(QString::fromStdString(quantity.shortname().get()));
-                            }
-                            else if (dep == "space")
-                            {
-                                // spacedep boundary condition
-                                // ERROR: Python expression evaluation doesn't work from weakform - ERROR
-                                dict[QString::fromStdString(quantity.shortname().get())] = QString("%1->numberAtPoint(Point(x, y))").
-                                        arg(QString::fromStdString(quantity.shortname().get()));
-                            }
-                            else if (dep == "time-space")
-                            {
-                                // spacedep boundary condition
-                                // ERROR: Python expression evaluation doesn't work from weakform - ERROR
-                                dict[QString::fromStdString(quantity.shortname().get())] = QString("%1->numberAtTimeAndPoint(Agros2D::problem()->actualTime(), Point(x, y))").
-                                        arg(QString::fromStdString(quantity.shortname().get()));
-                            }
-                        }
-                        else
-                        {
-                            // nonlinear material
-                            dict[QString::fromStdString(quantity.shortname().get())] = QString("%1->numberFromTable(%2)").
-                                    arg(QString::fromStdString(quantity.shortname().get())).
-                                    arg(parseWeakFormExpression(analysisType, coordinateType, linearityType, nonlinearExpr, false, errorCalculation));
-
-                            if (linearityType == LinearityType_Newton)
-                                dict["d" + QString::fromStdString(quantity.shortname().get())] = QString("%1->derivativeFromTable(%2)").
-                                        arg(QString::fromStdString(quantity.shortname().get())).
-                                        arg(parseWeakFormExpression(analysisType, coordinateType, linearityType, nonlinearExpr, false, errorCalculation));
-                        }
-                    }
-                    else{
-                        // in weak forms, values replaced by ext functions
-                        dict[QString::fromStdString(quantity.shortname().get())] = QString("ext[%1]->val[i]").
-                                arg(quantityOrdering[QString::fromStdString(quantity.id())]);
-                        if(quantityIsNonlinear[QString::fromStdString(quantity.id())])
-                        {
-                            dict["d" + QString::fromStdString(quantity.shortname().get())] = QString("ext[%1]->val[i]").
-                                    arg(quantityOrdering[QString::fromStdString(quantity.id())] + 1);
-
-                        }
-                    }
-                }
-            }
-
-            foreach (XMLModule::quantity quantity, m_module->surface().quantity())
-            {
-                if (quantity.shortname().present())
-                {
-                    QString dep = dependence(QString::fromStdString(quantity.id()), analysisType);
-
-                    if (dep.isEmpty())
-                    {
-                        // linear boundary condition
-                        dict[QString::fromStdString(quantity.shortname().get())] = QString("%1->number()").
-                                arg(QString::fromStdString(quantity.shortname().get()));
-                    }
-                    else if (dep == "time")
-                    {
-                        // linear boundary condition
-                        dict[QString::fromStdString(quantity.shortname().get())] = QString("%1->numberAtTime(Agros2D::problem()->actualTime(), false)").
-                                arg(QString::fromStdString(quantity.shortname().get()));
-                    }
-                    else if (dep == "space")
-                    {
-                        // spacedep boundary condition
-                        dict[QString::fromStdString(quantity.shortname().get())] = QString("%1->numberAtPoint(Point(x, y))").
-                                arg(QString::fromStdString(quantity.shortname().get()));
-                    }
-                    else if (dep == "time-space")
-                    {
-                        // spacedep boundary condition
-                        dict[QString::fromStdString(quantity.shortname().get())] = QString("%1->numberAtTimeAndPoint(Agros2D::problem()->actualTime(), Point(x, y))").
-                                arg(QString::fromStdString(quantity.shortname().get()));
-                    }
-                }
-            }
-        }
-
-        LexicalAnalyser *lex = weakFormLexicalAnalyser(analysisType, coordinateType);
-        lex->setExpression(expr);
-        QString exprCpp = lex->replaceVariables(dict);
-
-        // TODO: move from lex
-        exprCpp = lex->replaceOperatorByFunction(exprCpp);
-
-        delete lex;
-
-        return exprCpp;
-    }
-    catch (ParserException e)
-    {
-        qDebug() << e.toString() << "in module: " << QString::fromStdString(m_module->general().id());
-
-        return "";
-    }
-}
-
-class ValueGenerator
-{
-public:
-    ValueGenerator(int initValue) : m_nextValue(initValue) {}
-    QString value()
-    {
-        m_nextValue++;
-        return QString::number(m_nextValue) + ".0"; // MSVC fix pow(int, double) doesn't work
-    }
-
-private:
-    int m_nextValue;
-};
-
-QString Agros2DGeneratorModule::parseWeakFormExpressionCheck(AnalysisType analysisType, CoordinateType coordinateType, LinearityType linearityType,
-                                                             const QString &expr)
-{
-    try
-    {
-        int numOfSol = Agros2DGenerator::numberOfSolutions(m_module->general().analyses(), analysisType);
-
-        QMap<QString, QString> dict;
-        // TODO: remove
-        ValueGenerator generator(1);
-
-        // variables
-        foreach (XMLModule::quantity quantity, m_module->volume().quantity())
-        {
-            if (quantity.shortname().present())
-            {
-                QString dep = dependence(QString::fromStdString(quantity.id()), analysisType);
-                QString nonlinearExpr = nonlinearExpression(QString::fromStdString(quantity.id()), analysisType, coordinateType);
-
-                if (linearityType == LinearityType_Linear || nonlinearExpr.isEmpty())
-                {
-                    if (dep.isEmpty())
-                    {
-                        // linear material
-                        dict[QString::fromStdString(quantity.shortname().get())] = QString("material->value(\"%1\").number()").
-                                arg(QString::fromStdString(quantity.id()));
-                    }
-                    else if (dep == "time")
-                    {
-                        // timedep boundary condition
-                        dict[QString::fromStdString(quantity.shortname().get())] = generator.value();
-                    }
-                    else if (dep == "space")
-                    {
-                        // spacedep boundary condition
-                        dict[QString::fromStdString(quantity.shortname().get())] = generator.value();
-                    }
-                    else if (dep == "time-space")
-                    {
-                        // spacedep boundary condition
-                        dict[QString::fromStdString(quantity.shortname().get())] = generator.value();
-                    }
-                }
-                else
-                {
-                    // nonlinear material
-                    dict[QString::fromStdString(quantity.shortname().get())] = generator.value();
-                    dict["d" + QString::fromStdString(quantity.shortname().get())] = generator.value();
-                }
-            }
-        }
-
-        foreach (XMLModule::quantity quantity, m_module->surface().quantity())
-        {
-            if (quantity.shortname().present())
-            {
-                QString dep = dependence(QString::fromStdString(quantity.id()), analysisType);
-
-                if (dep.isEmpty())
-                {
-                    // linear boundary condition
-                    dict[QString::fromStdString(quantity.shortname().get())] = QString("boundary->value(\"%1\").number()").
-                            arg(QString::fromStdString(quantity.id()));
-                }
-                else if (dep == "time")
-                {
-                    // timedep boundary condition
-                    dict[QString::fromStdString(quantity.shortname().get())] = generator.value();
-                }
-                else if (dep == "space")
-                {
-                    // spacedep boundary condition
-                    dict[QString::fromStdString(quantity.shortname().get())] = generator.value();
-                }
-                else if (dep == "time-space")
-                {
-                    // spacedep boundary condition
-                    dict[QString::fromStdString(quantity.shortname().get())] = generator.value();
-                }
-            }
-        }
-
-        LexicalAnalyser *lex = weakFormLexicalAnalyser(analysisType, coordinateType);
-        lex->setExpression(expr.isEmpty() ? "true" : expr);
-        QString exprCpp = lex->replaceVariables(dict);
-
-        // TODO: move from lex
-        exprCpp = lex->replaceOperatorByFunction(exprCpp);
-
-        delete lex;
-
-        return exprCpp;
-    }
-    catch (ParserException e)
-    {
-        qDebug() << e.toString() << "in module: " << QString::fromStdString(m_module->general().id());
-
-        return "";
-    }
-}
-
-<<<<<<< HEAD
-void Agros2DGeneratorModule::generateExtFunction(XMLModule::quantity quantity, AnalysisType analysisType, ctemplate::TemplateDictionary &output)
-{
-    foreach (CoordinateType coordinateType, Agros2DGenerator::coordinateTypeList())
-    {
-        QString functionName = QString("ext_function_%1_%2_%3_%4").
-                arg(QString::fromStdString(m_module->general().id())).
-                arg(analysisTypeToStringKey(analysisType)).
-                arg(coordinateTypeToStringKey(coordinateType)).
-                arg(QString::fromStdString(quantity.id()));
-=======
-void Agros2DGeneratorModule::generateExtFunction(XMLModule::quantity quantity, AnalysisType analysisType, bool derivative, ctemplate::TemplateDictionary &output)
-{
-    foreach (CoordinateType coordinateType, Agros2DGenerator::coordinateTypeList())
-    {
-        QString type("value");
-        if(derivative)
-            type = "derivative";
-
-        QString functionName = QString("ext_function_%1_%2_%3_%4_%5").
-                arg(QString::fromStdString(m_module->general().id())).
-                arg(analysisTypeToStringKey(analysisType)).
-                arg(coordinateTypeToStringKey(coordinateType)).
-                arg(QString::fromStdString(quantity.id())).
-                arg(type);
->>>>>>> 5513928d
-
-        ctemplate::TemplateDictionary *field;
-        field = output.AddSectionDictionary("EXT_FUNCTION");
-        field->SetValue("EXT_FUNCTION_NAME", functionName.toStdString());
-        QString dependence("0");
-        if((coordinateType == CoordinateType_Planar) && (quantity.nonlinearity_planar().present()))
-            dependence = QString::fromStdString(quantity.nonlinearity_planar().get());
-        if((coordinateType == CoordinateType_Axisymmetric) && (quantity.nonlinearity_axi().present()))
-            dependence = QString::fromStdString(quantity.nonlinearity_axi().get());
-
-<<<<<<< HEAD
-        QString valueMethod("numberFromTable");
-=======
-        // nonlinear or constant (in which case numberFromTable returns just a constant number)
-        QString valueMethod("numberFromTable");
-        if(derivative)
-            valueMethod = "derivativeFromTable";
-
-        // other dependence
->>>>>>> 5513928d
-        if(quantity.dependence().present())
-        {
-            if(quantity.dependence().get() == "time")
-            {
-                valueMethod = "numberAtTime";
-                dependence = "Agros2D::problem()->actualTime(), false";
-            }
-            else if(quantity.dependence().get() == "")
-            {
-                // todo: why are for some quantities in XML dependence=""? remove?
-            }
-            else
-            {
-                std::cout << "not implemented " << quantity.dependence().get() << std::endl;
-                assert(0);
-            }
-        }
-        field->SetValue("DEPENDENCE", dependence.toStdString());
-        field->SetValue("VALUE_METHOD", valueMethod.toStdString());
-        field->SetValue("COORDINATE_TYPE", Agros2DGenerator::coordinateTypeStringEnum(coordinateType).toStdString());
-        field->SetValue("ANALYSIS_TYPE", Agros2DGenerator::analysisTypeStringEnum(analysisType).toStdString());
-        field->SetValue("QUANTITY_ID", quantity.id());
-<<<<<<< HEAD
-=======
-        if(derivative)
-            field->SetValue("IS_DERIVATIVE", "true");
-        else
-            field->SetValue("IS_DERIVATIVE", "false");
->>>>>>> 5513928d
-    }
-}
-
-template <typename WeakForm>
-void Agros2DGeneratorModule::generateForm(FormInfo formInfo, LinearityType linearityType, ctemplate::TemplateDictionary &output, WeakForm weakform, QString weakFormType, XMLModule::boundary *boundary)
-{
-    foreach (CoordinateType coordinateType, Agros2DGenerator::coordinateTypeList())
-    {
-        QString expression = (coordinateType == CoordinateType_Planar ? formInfo.expr_planar : formInfo.expr_axi);
-        if(expression != "")
-        {
-            ctemplate::TemplateDictionary *field;
-            field = output.AddSectionDictionary(weakFormType.toStdString() + "_SOURCE");
-
-            // assert(form.i().present());
-            // source files
-            QString functionName = QString("%1_%2_%3_%4_%5_%6_%7").
-                    arg(weakFormType.toLower()).
-                    arg(QString::fromStdString(m_module->general().id())).
-                    arg(QString::fromStdString(weakform.analysistype())).
-                    arg(coordinateTypeToStringKey(coordinateType)).
-                    arg(linearityTypeToStringKey(linearityType)).
-                    arg(formInfo.id).
-                    arg(QString::number(formInfo.i));
-
-            if (formInfo.j != 0)
-            {
-                field->SetValue("COLUMN_INDEX", QString::number(formInfo.j).toStdString());
-                functionName += "_" + QString::number(formInfo.j);
-            }
-            else
-            {
-                field->SetValue("COLUMN_INDEX", "0");
-                functionName += "_0";
-            }
-
-            if (boundary != 0)
-            {
-                field->SetValue("BOUNDARY_TYPE", boundary->id().c_str());
-                functionName += "_" + QString::fromStdString((boundary->id().c_str()));
-                foreach(XMLModule::quantity quantity, boundary->quantity())
-                {
-                    ctemplate::TemplateDictionary *subField = 0;
-                    subField = field->AddSectionDictionary("VARIABLE_SOURCE");
-                    subField->SetValue("VARIABLE", quantity.id().c_str());
-                    subField->SetValue("VARIABLE_SHORT", m_surfaceVariables.value(QString::fromStdString(quantity.id().c_str())).toStdString());
-                }
-            }
-            else
-            {
-                foreach(XMLModule::quantity quantity, weakform.quantity())
-                {
-                    ctemplate::TemplateDictionary *subField = 0;
-                    subField = field->AddSectionDictionary("VARIABLE_SOURCE");
-                    subField->SetValue("VARIABLE", quantity.id().c_str());
-                    subField->SetValue("VARIABLE_SHORT", m_volumeVariables.value(QString::fromStdString(quantity.id().c_str())).toStdString());
-                }
-            }
-
-            foreach(XMLModule::function_use functionUse, weakform.function_use())
-            {
-                foreach(XMLModule::function functionDefinition, m_module->volume().function())
-                {
-                    if(functionUse.id() == functionDefinition.id())
-                    {
-                        generateSpecialFunction(&functionDefinition, field);
-                    }
-                }
-            }
-            
-            field->SetValue("FUNCTION_NAME", functionName.toStdString());
-            field->SetValue("COORDINATE_TYPE", Agros2DGenerator::coordinateTypeStringEnum(coordinateType).toStdString());
-            field->SetValue("LINEARITY_TYPE", Agros2DGenerator::linearityTypeStringEnum(linearityType).toStdString());
-            field->SetValue("ANALYSIS_TYPE", Agros2DGenerator::analysisTypeStringEnum(analysisTypeFromStringKey(QString::fromStdString(weakform.analysistype()))).toStdString());
-            field->SetValue("ROW_INDEX", QString::number(formInfo.i).toStdString());
-            field->SetValue("MODULE_ID", m_module->general().id());
-            field->SetValue("WEAKFORM_ID", formInfo.id.toStdString());
-
-            // expression
-            QString exprCpp = parseWeakFormExpression(analysisTypeFromStringKey(QString::fromStdString(weakform.analysistype())),
-                                                      coordinateType, linearityType, expression);
-            field->SetValue("EXPRESSION", exprCpp.toStdString());
-
-            QString exprCppCheck = parseWeakFormExpressionCheck(analysisTypeFromStringKey(QString::fromStdString(weakform.analysistype())),
-                                                                 coordinateType, linearityType, formInfo.condition);
-            field->SetValue("EXPRESSION_CHECK", exprCppCheck.toStdString());
-
-            // add weakform
-            field = output.AddSectionDictionary("SOURCE");
-            field->SetValue("FUNCTION_NAME", functionName.toStdString());
-        }
-    }
-}
-
-void Agros2DGeneratorModule::generateSpecialFunction(XMLModule::function* function, ctemplate::TemplateDictionary *output)
-{
-    ctemplate::TemplateDictionary *functionTemplate = output->AddSectionDictionary("SPECIAL_FUNCTION_SOURCE");
-    functionTemplate->SetValue("SPECIAL_FUNCTION_NAME", function->shortname());
-    functionTemplate->SetValue("SPECIAL_FUNCTION_FULL_NAME", m_module->general().id() + "_function_" + function->shortname());
-    functionTemplate->SetValue("FROM", function->bound_low().present() ? function->bound_low().get() : "-1");
-    functionTemplate->SetValue("TO", function->bound_hi().present() ? function->bound_hi().get() : "1");
-    functionTemplate->SetValue("TYPE", function->type());
-    if(function->extrapolate_low().present())
-    {
-        functionTemplate->SetValue("EXTRAPOLATE_LOW_PRESENT", "true");
-        functionTemplate->SetValue("EXTRAPOLATE_LOW", function->extrapolate_low().get());
-    }
-    else
-    {
-        functionTemplate->SetValue("EXTRAPOLATE_LOW_PRESENT", "false");
-        functionTemplate->SetValue("EXTRAPOLATE_LOW", "-123456");
-    }
-    if(function->extrapolate_hi().present())
-    {
-        functionTemplate->SetValue("EXTRAPOLATE_HI_PRESENT", "true");
-        functionTemplate->SetValue("EXTRAPOLATE_HI", function->extrapolate_hi().get());
-    }
-    else
-    {
-        functionTemplate->SetValue("EXTRAPOLATE_HI_PRESENT", "false");
-        functionTemplate->SetValue("EXTRAPOLATE_HI", "-123456");
-    }
-    QString selectedVariant("no_variant");
-    if(function->switch_combo().present())
-    {
-        foreach(XMLModule::gui gui, m_module->preprocessor().gui())
-        {
-            if(gui.type() == "volume")
-            {
-                foreach(XMLModule::group group, gui.group())
-                {
-                    foreach(XMLModule::switch_combo switch_combo, group.switch_combo())
-                    {
-                        if(switch_combo.id() == function->switch_combo().get())
-                        {
-                            selectedVariant = QString::fromStdString(switch_combo.implicit_option());
-                        }
-                    }
-                }
-            }
-        }
-    }
-    functionTemplate->SetValue("SELECTED_VARIANT", selectedVariant.toStdString().c_str());
-
-    foreach(XMLModule::quantity quantity, function->quantity())
-    {
-        ctemplate::TemplateDictionary *functionParameters = functionTemplate->AddSectionDictionary("PARAMETERS");
-        for(int i = 0; i < m_module->volume().quantity().size(); i++)
-        {
-            if(m_module->volume().quantity().at(i).id() == quantity.id())
-            {
-                functionParameters->SetValue("PARAMETER_NAME", m_module->volume().quantity().at(i).shortname().get().c_str());
-                functionParameters->SetValue("PARAMETER_FULL_NAME", m_module->volume().quantity().at(i).id().c_str());
-                break;
-            }
-        }
-    }
-    foreach(XMLModule::function_variant variant, function->function_variant())
-    {
-        ctemplate::TemplateDictionary *functionVariant = functionTemplate->AddSectionDictionary("VARIANT");
-        functionVariant->SetValue("ID", variant.switch_value().present() ? variant.switch_value().get().c_str() : "no_variant");
-        functionVariant->SetValue("EXPR", variant.expr());
-    }
-}
-
-void Agros2DGeneratorModule::getNames(const QString &moduleId)
-{
-    QFile * file = new QFile((datadir().toStdString() + MODULEROOT.toStdString() + "/" + moduleId.toStdString() + ".xml").c_str());
-    file->open(QIODevice::ReadOnly | QIODevice::Text);
-    QXmlStreamReader xml(file);
-    QStringList names;
-    while(!xml.atEnd())
-    {
-        /* Read next element.*/
-        QXmlStreamReader::TokenType token = xml.readNext();
-        if(token == QXmlStreamReader::EndDocument)
-            break;
-        if(xml.attributes().hasAttribute("name"))
-        {
-            if(!m_names.contains(xml.attributes().value("name").toString()))
-                m_names.append(xml.attributes().value("name").toString());
-        }
-        if(xml.attributes().hasAttribute("name"))
-        {
-            if(!m_names.contains(xml.attributes().value("analysistype").toString()))
-                m_names.append(xml.attributes().value("analysistype").toString());
-        }
-    }
-}
+// This file is part of Agros2D.
+//
+// Agros2D is free software: you can redistribute it and/or modify
+// it under the terms of the GNU General Public License as published by
+// the Free Software Foundation, either version 2 of the License, or
+// (at your option) any later version.
+//
+// Agros2D is distributed in the hope that it will be useful,
+// but WITHOUT ANY WARRANTY; without even the implied warranty of
+// MERCHANTABILITY or FITNESS FOR A PARTICULAR PURPOSE.  See the
+// GNU General Public License for more details.
+//
+// You should have received a copy of the GNU General Public License
+// along with Agros2D.  If not, see <http://www.gnu.org/licenses/>.
+//
+// hp-FEM group (http://hpfem.org/)
+// University of Nevada, Reno (UNR) and University of West Bohemia, Pilsen
+// Email: agros2d@googlegroups.com, home page: http://hpfem.org/agros2d/
+
+#include "generator.h"
+#include "generator_module.h"
+
+// todo: remove
+#include "../agros2d-library/hermes2d/field.h"
+
+#include <QDir>
+
+#include "util/constants.h"
+#include "hermes2d/module.h"
+#include "hermes2d/coupling.h"
+#include "parser/lex.h"
+
+Agros2DGeneratorModule::Agros2DGeneratorModule(const QString &moduleId)
+{
+    QDir root(QApplication::applicationDirPath());
+    root.mkpath(QString("%1/%2").arg(GENERATOR_PLUGINROOT).arg(moduleId));
+
+    // read module
+    module_xsd = XMLModule::module_(compatibleFilename(datadir() + MODULEROOT + "/" + moduleId + ".xml").toStdString(), xml_schema::flags::dont_validate);
+    m_module = module_xsd.get();
+
+    QDir().mkdir(GENERATOR_PLUGINROOT + "/" + moduleId);
+
+    // documentation
+    QDir doc_root(QApplication::applicationDirPath());
+    doc_root.mkpath(QString("%1/%2").arg(GENERATOR_DOCROOT).arg(moduleId));
+    QDir().mkdir(GENERATOR_DOCROOT + "/" + moduleId);
+
+    // variables
+    foreach (XMLModule::quantity quantity, m_module->volume().quantity())
+    {
+        QString shortName = QString::fromStdString(quantity.shortname().get()).replace(" ", "");
+        QString iD = QString::fromStdString(quantity.id().c_str()).replace(" ", "");
+        m_volumeVariables.insert(iD, shortName);
+    }
+
+    foreach (XMLModule::quantity quantity, m_module->surface().quantity())
+    {
+        QString shortName = QString::fromStdString(quantity.shortname().get()).replace(" ", "");
+        QString iD = QString::fromStdString(quantity.id().c_str()).replace(" ", "");
+        m_surfaceVariables.insert(iD, shortName);
+    }
+
+    // localization
+    getNames(moduleId);
+
+    Module::volumeQuantityProperties(m_module, quantityOrdering, quantityIsNonlinear);
+}
+
+void Agros2DGeneratorModule::generatePluginProjectFile()
+{
+    qDebug() << tr("%1: generating plugin project file.").arg(QString::fromStdString(m_module->general().id()));
+
+    QString id = QString::fromStdString(m_module->general().id());
+
+    ctemplate::TemplateDictionary output("output");
+    output.SetValue("ID", id.toStdString());
+
+    // expand template
+    std::string text;
+    ctemplate::ExpandTemplate(compatibleFilename(QString("%1/%2/module_CMakeLists_txt.tpl").arg(QApplication::applicationDirPath()).arg(GENERATOR_TEMPLATEROOT)).toStdString(),
+                              ctemplate::DO_NOT_STRIP, &output, &text);
+
+    // save to file
+    writeStringContent(QString("%1/%2/%3/CMakeLists.txt").
+                       arg(QApplication::applicationDirPath()).
+                       arg(GENERATOR_PLUGINROOT).
+                       arg(id),
+                       QString::fromStdString(text));
+}
+
+void Agros2DGeneratorModule::generatePluginInterfaceFiles()
+{
+    qDebug() << tr("%1: generating plugin interface file.").arg(QString::fromStdString(m_module->general().id()));
+
+    QString id = QString::fromStdString(m_module->general().id());
+
+    ctemplate::TemplateDictionary output("output");
+
+    output.SetValue("ID", m_module->general().id());
+    output.SetValue("CLASS", (id.left(1).toUpper() + id.right(id.length() - 1)).toStdString());
+
+    QString description = QString::fromStdString(m_module->general().description());
+    description = description.replace("\n","");
+    output.SetValue("DESCRIPTION", description.toStdString());
+    if (m_module->cpp().present())
+        output.SetValue("CPP", m_module->cpp().get());
+
+    foreach(XMLModule::function function, m_module->volume().function())
+    {
+        generateSpecialFunction(&function, &output);
+    }
+
+    std::string text;
+
+    // header - expand template
+    ctemplate::ExpandTemplate(compatibleFilename(QString("%1/%2/interface_h.tpl").arg(QApplication::applicationDirPath()).arg(GENERATOR_TEMPLATEROOT)).toStdString(),
+                              ctemplate::DO_NOT_STRIP, &output, &text);
+
+    // header - save to file
+    writeStringContent(QString("%1/%2/%3/%3_interface.h").
+                       arg(QApplication::applicationDirPath()).
+                       arg(GENERATOR_PLUGINROOT).
+                       arg(id),
+                       QString::fromStdString(text));
+
+    // source - expand template
+    text.clear();
+    generateExtFunctions(output);
+    generateWeakForms(output);
+
+    foreach(QString name, m_names)
+    {
+        ctemplate::TemplateDictionary *field = output.AddSectionDictionary("NAMES");
+        field->SetValue("NAME",name.toStdString());
+    }
+
+    ctemplate::ExpandTemplate(compatibleFilename(QString("%1/%2/interface_cpp.tpl").arg(QApplication::applicationDirPath()).arg(GENERATOR_TEMPLATEROOT)).toStdString(),
+                              ctemplate::DO_NOT_STRIP, &output, &text);
+
+    // source - save to file
+    writeStringContent(QString("%1/%2/%3/%3_interface.cpp").
+                       arg(QApplication::applicationDirPath()).
+                       arg(GENERATOR_PLUGINROOT).
+                       arg(id),
+                       QString::fromStdString(text));
+}
+
+void Agros2DGeneratorModule::generatePluginWeakFormFiles()
+{
+    generatePluginWeakFormSourceFiles();
+    generatePluginWeakFormHeaderFiles();
+}
+
+
+QString Agros2DGeneratorModule::underline(QString text,  char symbol)
+{
+    QString underlined = text + "\n";
+    for(int i = 0; i < text.length(); i++)
+    {
+        underlined += symbol;
+    }
+    underlined += "\n";
+    return underlined;
+}
+
+QString Agros2DGeneratorModule::capitalize(QString text)
+{
+    text[0] = text[0].toUpper();
+    return text;
+}
+
+QString Agros2DGeneratorModule::createTable(QList<QStringList> table)
+{
+    QString text = "";
+    int columnsNumber = table.length();
+    int rowNumber = table.at(0).length();
+
+    QList<int> columnWidths;
+    for(int i = 0; i < columnsNumber; i++)
+    {
+        columnWidths.append(0);
+        for(int j = 0; j < table.at(i).length(); j++)
+        {
+            if(columnWidths[i] < table.at(i).at(j).length())
+                columnWidths[i] = table.at(i).at(j).length();
+        }
+        columnWidths[i] += 3;
+    }
+
+    for(int k = 0; k < rowNumber; k++ )
+    {
+        text += "+";
+        for(int i = 0; i < columnsNumber; i++)
+        {
+            for(int j =0; j < columnWidths[i] - 1; j++)
+            {
+                if (k == 1)
+                    text += "=";
+                else
+                    text += "-";
+            }
+            text += "+";
+        }
+        text += "\n";
+
+        for(int i = 0; i < columnsNumber; i++)
+        {
+            QString item =  "| " + table.at(i).at(k) + " ";
+            int rest = columnWidths.at(i) - item.length();
+            QString fillRest(rest, ' ');
+            text += item + fillRest;
+        };
+        text += "|\n";
+    }
+    text += "+";
+    for(int i = 0; i < columnsNumber; i++)
+    {
+        for(int j =0; j < columnWidths[i] - 1; j++)
+        {
+            text += "-";
+        }
+        text += "+";
+    }
+    text += "\n\n";
+    return text;
+}
+
+void Agros2DGeneratorModule::generatePluginDocumentationFiles()
+{    
+    QString id = QString::fromStdString(m_module->general().id());
+    //    QString name = QString::fromStdString(m_module->general().name());
+    QString text = "";
+    //   text += underline(name,'=');
+    //   text += QString::fromStdString(m_module->general().description()) + "\n\n";
+
+    /* Creates table of constants */
+
+    text += underline("Constants:",'-');
+    text += "\n";
+
+    QList<QStringList> table;
+    QStringList names;
+    QStringList values;
+
+    names.append("Agros variable");
+    values.append("Units");
+    foreach(XMLModule::constant con, m_module->constants().constant())
+    {
+        names.append(QString::fromStdString(con.id()));
+        values.append(QString::number(con.value()));
+    }
+
+    table.append(names);
+    table.append(values);
+    text += createTable(table);
+    text += "\n\n";
+    names.clear();
+    values.clear();
+    table.clear();
+
+    // Creates volume variables table
+    text += underline("Volume variables:",'-');
+    text += "\n";
+
+    names.append("Volume (material) variable");
+    values.append("Agros2D variable");
+    foreach(XMLModule::quantity quantity, m_module->volume().quantity())
+    {
+        values.append(QString::fromStdString(quantity.id().c_str()));
+        names.append(QString::fromStdString(quantity.shortname().get()));
+    }
+
+    table.append(values);
+    table.append(names);
+    text += createTable(table);
+    text += "\n\n";
+    names.clear();
+    values.clear();
+    table.clear();
+
+    // Creates surface variables table
+    text += underline("Surface (boundary) variables:",'-');
+    text += "\n";
+
+    names.append("Surface variable");
+    values.append("Agros2D variable");
+    foreach(XMLModule::quantity quantity, m_module->surface().quantity())
+    {
+        values.append(QString::fromStdString(quantity.id().c_str()));
+        names.append(QString::fromStdString(quantity.shortname().get()));
+    }
+
+    table.append(values);
+    table.append(names);
+    text += createTable(table);
+    text += "\n\n";
+    names.clear();
+    values.clear();
+    table.clear();
+
+
+    /* Creates variable table */
+
+    text += underline("Postprocessor variables:", '-');
+    text +=  "\n";
+
+
+    QStringList latexShortNames;
+    QStringList units;
+    QStringList descriptions;
+    QStringList shortNames;
+
+
+    latexShortNames.append("Name");
+    units.append("Units");
+    descriptions.append("Description");
+    shortNames.append("Agros2D variable");
+
+    foreach(XMLModule::localvariable var, m_module->postprocessor().localvariables().localvariable())
+    {
+        shortNames.append(var.shortname().c_str());
+        if(var.shortname_latex().present())
+            latexShortNames.append(QString::fromStdString(":math:`" + var.shortname_latex().get() + "`"));
+        else latexShortNames.append(" ");
+        units.append(var.unit().c_str());
+        descriptions.append(QString::fromStdString(var.name()));
+    }
+
+    table.append(shortNames);
+    table.append(latexShortNames);
+    table.append(units);
+    table.append(descriptions);
+    text += createTable(table);
+    text += "\n\n";
+    table.clear();
+
+    // Creates table of volume integrals
+    text += underline("Volume integrals:", '-');
+    text +=  "\n";
+
+    latexShortNames.clear();
+    units.clear();
+    descriptions.clear();
+    shortNames.clear();
+
+    latexShortNames.append("Name");
+    units.append("Units");
+    descriptions.append("Description");
+    shortNames.append("Agros2D variable");
+
+
+    foreach(XMLModule::volumeintegral volume_int, m_module->postprocessor().volumeintegrals().volumeintegral())
+    {
+        shortNames.append(volume_int.shortname().c_str());
+        if(volume_int.shortname_latex().present())
+            latexShortNames.append(QString::fromStdString(":math:`" + volume_int.shortname_latex().get() + "`"));
+        else latexShortNames.append(" ");
+        units.append(volume_int.unit().c_str());
+        descriptions.append(QString::fromStdString(volume_int.name()));
+    }
+
+    table.append(shortNames);
+    table.append(latexShortNames);
+    table.append(units);
+    table.append(descriptions);
+    text += createTable(table);
+    text += "\n\n";
+    table.clear();
+
+
+    // Creates table of volume integrals
+    text += underline("Surface integrals:", '-');
+    text +=  "\n";
+
+    latexShortNames.clear();
+    units.clear();
+    descriptions.clear();
+    shortNames.clear();
+
+    latexShortNames.append("Name");
+    units.append("Units");
+    descriptions.append("Description");
+    shortNames.append("Agros2D variable");
+
+
+    foreach(XMLModule::surfaceintegral surf_int, m_module->postprocessor().surfaceintegrals().surfaceintegral())
+    {
+        shortNames.append(surf_int.shortname().c_str());
+        if(surf_int.shortname_latex().present())
+            latexShortNames.append(QString::fromStdString(":math:`" + surf_int.shortname_latex().get() + "`"));
+        else latexShortNames.append(" ");
+        units.append(surf_int.unit().c_str());
+        descriptions.append(QString::fromStdString(surf_int.name()));
+    }
+
+    table.append(shortNames);
+    table.append(latexShortNames);
+    table.append(units);
+    table.append(descriptions);
+    text += createTable(table);
+
+    // documentation - save to file
+    writeStringContent(QString("%1/%2/%3/%3.gen").
+                       arg(QApplication::applicationDirPath()).
+                       arg(GENERATOR_DOCROOT).
+                       arg(id),
+                       text);
+}
+
+void Agros2DGeneratorModule::generatePluginEquations()
+{
+    qDebug() << tr("%1: generating plugin equations.").arg(QString::fromStdString(m_module->general().id()));
+
+    QString id = QString::fromStdString(m_module->general().id());
+    QString outputDir = QDir().absoluteFilePath(QString("%1/%2").arg(QApplication::applicationDirPath()).arg("resources/images/equations/"));
+
+    ctemplate::TemplateDictionary output("output");
+
+    output.SetValue("ID", m_module->general().id());
+    output.SetValue("CLASS", (id.left(1).toUpper() + id.right(id.length() - 1)).toStdString());
+
+    std::string text;
+
+    output.SetValue("LATEX_TEMPLATE", compatibleFilename(QString("%1/%2/equations.tex").arg(QApplication::applicationDirPath()).arg(GENERATOR_TEMPLATEROOT)).toStdString());
+
+    foreach(XMLModule::weakform_volume weakform, m_module->volume().weakforms_volume().weakform_volume())
+    {
+        ctemplate::TemplateDictionary *equation = output.AddSectionDictionary("EQUATION_SECTION");
+
+        equation->SetValue("EQUATION", weakform.equation());
+        equation->SetValue("OUTPUT_DIRECTORY", outputDir.toStdString());
+
+        equation->SetValue("NAME", QString("%1").arg(QString::fromStdString(weakform.analysistype())).toStdString());
+    }
+
+    foreach(XMLModule::weakform_surface weakform, m_module->surface().weakforms_surface().weakform_surface())
+    {
+        foreach(XMLModule::boundary boundary, weakform.boundary())
+        {
+            ctemplate::TemplateDictionary *equation = output.AddSectionDictionary("EQUATION_SECTION");
+
+            equation->SetValue("EQUATION", boundary.equation());
+            equation->SetValue("OUTPUT_DIRECTORY", outputDir.toStdString());
+
+            equation->SetValue("NAME", QString("%1_%2").arg(QString::fromStdString(weakform.analysistype())).arg(QString::fromStdString(boundary.id())).toStdString());
+        }
+    }
+
+    ExpandTemplate(compatibleFilename(QString("%1/%2/equations.tpl").arg(QApplication::applicationDirPath()).arg(GENERATOR_TEMPLATEROOT)).toStdString(),
+                   ctemplate::DO_NOT_STRIP, &output, &text);
+
+    // source - save to file
+    writeStringContent(QString("%1/%2/%3/%3_equations.py").
+                       arg(QApplication::applicationDirPath()).
+                       arg(GENERATOR_PLUGINROOT).
+                       arg(id),
+                       QString::fromStdString(text));
+}
+
+void Agros2DGeneratorModule::generatePluginErrorCalculator()
+{
+    qDebug() << tr("%1: generating plugin error calculator file.").arg(QString::fromStdString(m_module->general().id()));
+
+    QString id = QString::fromStdString(m_module->general().id());
+
+
+    ctemplate::TemplateDictionary output("output");
+
+    output.SetValue("ID", id.toStdString());
+    output.SetValue("CLASS", (id.left(1).toUpper() + id.right(id.length() - 1)).toStdString());
+
+    std::string text;
+
+    // header - expand template
+    ctemplate::ExpandTemplate(compatibleFilename(QString("%1/%2/errorcalculator_h.tpl").arg(QApplication::applicationDirPath()).arg(GENERATOR_TEMPLATEROOT)).toStdString(),
+                              ctemplate::DO_NOT_STRIP, &output, &text);
+
+    for (unsigned int i = 0; i < m_module->error_calculator().calculator().size(); i++)
+    {
+        XMLModule::calculator calc = m_module->error_calculator().calculator().at(i);
+
+        for (unsigned int i = 0; i < calc.expression().size(); i++)
+        {
+            XMLModule::expression expr = calc.expression().at(i);
+
+            AnalysisType analysisType = analysisTypeFromStringKey(QString::fromStdString(expr.analysistype()));
+
+            foreach (CoordinateType coordinateType, Agros2DGenerator::coordinateTypeList())
+            {
+                // TODO: better !!!
+                LinearityType linearityTypes[3] = {LinearityType_Linear, LinearityType_Newton, LinearityType_Picard};
+                for (int lt = 0; lt < 3; lt++)
+                {
+                    ctemplate::TemplateDictionary *expression = output.AddSectionDictionary("CALCULATOR_SOURCE");
+
+                    expression->SetValue("ID_CALCULATOR", calc.id());
+                    expression->SetValue("ANALYSIS_TYPE", Agros2DGenerator::analysisTypeStringEnum(analysisType).toStdString());
+                    expression->SetValue("LINEARITY_TYPE", Agros2DGenerator::linearityTypeStringEnum(linearityTypes[lt]).toStdString());
+                    expression->SetValue("COORDINATE_TYPE", Agros2DGenerator::coordinateTypeStringEnum(coordinateType).toStdString());
+
+                    if (expr.analysistype() == analysisTypeToStringKey(analysisType).toStdString())
+                    {
+                        QString exprCpp;
+                        if (coordinateType == CoordinateType_Planar)
+                            exprCpp = parseWeakFormExpression(analysisType, coordinateType, linearityTypes[lt], QString::fromStdString(expr.planar().get()), true, true);
+                        else
+                            exprCpp = parseWeakFormExpression(analysisType, coordinateType, linearityTypes[lt], QString::fromStdString(expr.axi().get()), true, true);
+
+                        expression->SetValue("EXPRESSION", exprCpp.toStdString());
+
+                        foreach(QString key, m_volumeVariables.keys())
+                        {
+                            ctemplate::TemplateDictionary *subField = 0;
+                            subField = expression->AddSectionDictionary("VARIABLE_SOURCE");
+                            subField->SetValue("VARIABLE", key.toStdString());
+                            subField->SetValue("VARIABLE_SHORT", m_volumeVariables.value(key).toStdString());
+                        }
+                    }
+                }
+            }
+        }
+    }
+
+
+    // header - save to file
+    writeStringContent(QString("%1/%2/%3/%3_errorcalculator.h").
+                       arg(QApplication::applicationDirPath()).
+                       arg(GENERATOR_PLUGINROOT).
+                       arg(id),
+                       QString::fromStdString(text));
+
+    // source - expand template
+    text.clear();
+    ctemplate::ExpandTemplate(compatibleFilename(QString("%1/%2/errorcalculator_cpp.tpl").arg(QApplication::applicationDirPath()).arg(GENERATOR_TEMPLATEROOT)).toStdString(),
+                              ctemplate::DO_NOT_STRIP, &output, &text);
+
+    // source - save to file
+    writeStringContent(QString("%1/%2/%3/%3_errorcalculator.cpp").
+                       arg(QApplication::applicationDirPath()).
+                       arg(GENERATOR_PLUGINROOT).
+                       arg(id),
+                       QString::fromStdString(text));
+}
+
+void Agros2DGeneratorModule::generatePluginWeakFormSourceFiles()
+{
+    qDebug() << tr("%1: generating plugin weakform source file.").arg(QString::fromStdString(m_module->general().id()));
+
+    QString id = QString::fromStdString(m_module->general().id());
+
+    ctemplate::TemplateDictionary output("output");
+
+    output.SetValue("ID", m_module->general().id());
+    output.SetValue("CLASS", (id.left(1).toUpper() + id.right(id.length() - 1)).toStdString());
+
+    //comment on beginning of weakform.cpp, may be removed
+    ctemplate::TemplateDictionary *field;
+    foreach(QString quantID, this->quantityOrdering.keys())
+    {
+        field = output.AddSectionDictionary("QUANTITY_INFO");
+        field->SetValue("QUANT_ID", quantID.toStdString());
+        field->SetValue("INDEX", QString("%1").arg(quantityOrdering[quantID]).toStdString());
+        if(quantityIsNonlinear[quantID])
+        {
+            field = output.AddSectionDictionary("QUANTITY_INFO");
+            field->SetValue("QUANT_ID", QString("derivative %1").arg(quantID).toStdString());
+            field->SetValue("INDEX", QString("%1").arg(quantityOrdering[quantID] + 1).toStdString());
+        }
+    }
+
+    std::string text;
+    generateExtFunctions(output);
+    generateWeakForms(output);
+
+    ExpandTemplate(compatibleFilename(QString("%1/%2/weakform_cpp.tpl").arg(QApplication::applicationDirPath()).arg(GENERATOR_TEMPLATEROOT)).toStdString(),
+                   ctemplate::DO_NOT_STRIP, &output, &text);
+
+    // source - save to file
+    writeStringContent(QString("%1/%2/%3/%3_weakform.cpp").
+                       arg(QApplication::applicationDirPath()).
+                       arg(GENERATOR_PLUGINROOT).
+                       arg(id),
+                       QString::fromStdString(text));
+}
+
+void Agros2DGeneratorModule::generatePluginWeakFormHeaderFiles()
+{
+    qDebug() << tr("%1: generating plugin weakform header file.").arg(QString::fromStdString(m_module->general().id()));
+
+    QString id = QString::fromStdString(m_module->general().id());
+
+    ctemplate::TemplateDictionary output("output");
+
+    output.SetValue("ID", m_module->general().id());
+    output.SetValue("CLASS", (id.left(1).toUpper() + id.right(id.length() - 1)).toStdString());
+
+    generateExtFunctions(output);
+    generateWeakForms(output);
+
+    // header - expand template
+    std::string text;
+    ctemplate::ExpandTemplate(compatibleFilename(QString("%1/%2/weakform_h.tpl").arg(QApplication::applicationDirPath()).arg(GENERATOR_TEMPLATEROOT)).toStdString(),
+                              ctemplate::DO_NOT_STRIP, &output, &text);
+
+    // header - save to file
+    writeStringContent(QString("%1/%2/%3/%3_weakform.h").
+                       arg(QApplication::applicationDirPath()).
+                       arg(GENERATOR_PLUGINROOT).
+                       arg(id),
+                       QString::fromStdString(text));
+}
+
+void Agros2DGeneratorModule::generateExtFunctions(ctemplate::TemplateDictionary &output)
+{
+    QMap<QString, int> quantityOrdering;
+    QMap<QString, bool> quantityIsNonlin;
+    Module::volumeQuantityProperties(m_module, quantityOrdering, quantityIsNonlin);
+
+    foreach(XMLModule::weakform_volume weakform, m_module->volume().weakforms_volume().weakform_volume())
+    {
+        AnalysisType analysisType = analysisTypeFromStringKey(QString::fromStdString(weakform.analysistype().c_str()));
+        foreach(XMLModule::quantity quantity, weakform.quantity())
+        {
+            generateExtFunction(quantity, analysisType, false, output);
+            if(quantityIsNonlin[QString::fromStdString(quantity.id())])
+                generateExtFunction(quantity, analysisType, true, output);
+        }
+    }
+}
+
+void Agros2DGeneratorModule::generateWeakForms(ctemplate::TemplateDictionary &output)
+{
+    this->m_docString = "";
+    foreach(XMLModule::weakform_volume weakform, m_module->volume().weakforms_volume().weakform_volume())
+    {
+        AnalysisType analysisType = analysisTypeFromStringKey(QString::fromStdString(weakform.analysistype().c_str()));
+
+        foreach(XMLModule::linearity_option option, weakform.linearity_option())
+        {
+            LinearityType linearityType = linearityTypeFromStringKey(QString::fromStdString(option.type().c_str()));
+
+            // generate individual forms
+            QList<FormInfo> matrixForms = WeakFormAgros<double>::wfMatrixVolumeSeparated(m_module, analysisType, linearityType);
+            // genrate also complete forms
+            //matrixForms.append(WeakFormAgros<double>::wfMatrixVolumeComplete(m_module, analysisType, linearityType));
+            foreach(FormInfo formInfo, matrixForms)
+            {
+                generateForm(formInfo, linearityType, output, weakform, "VOLUME_MATRIX", 0);
+            }
+
+            // generate individual forms
+            QList<FormInfo> vectorForms = WeakFormAgros<double>::wfVectorVolumeSeparated(m_module, analysisType, linearityType);
+            // genrate also complete forms
+            //vectorForms.append(WeakFormAgros<double>::wfVectorVolumeComplete(m_module, analysisType, linearityType));
+            foreach(FormInfo formInfo, vectorForms)
+            {
+                generateForm(formInfo, linearityType, output, weakform, "VOLUME_VECTOR", 0);
+            }
+        }
+    }
+
+    foreach(XMLModule::weakform_surface weakform, m_module->surface().weakforms_surface().weakform_surface())
+    {
+        AnalysisType analysisType = analysisTypeFromStringKey(QString::fromStdString(weakform.analysistype().c_str()));
+        foreach(XMLModule::boundary boundary, weakform.boundary())
+        {
+            foreach(XMLModule::linearity_option option, boundary.linearity_option())
+            {
+                LinearityType linearityType = linearityTypeFromStringKey(QString::fromStdString(option.type().c_str()));
+
+                QList<FormInfo> matrixForms = Module::BoundaryType::wfMatrixSurface(&m_module->surface(), &boundary, analysisType, linearityType);
+                QList<FormInfo> vectorForms = Module::BoundaryType::wfVectorSurface(&m_module->surface(), &boundary, analysisType, linearityType);
+                QList<FormInfo> essentialForms = Module::BoundaryType::essential(&m_module->surface(), &boundary, analysisType, linearityType);
+                foreach(FormInfo formInfo, matrixForms)
+                {
+                    generateForm(formInfo, linearityType, output, weakform, "SURFACE_MATRIX", &boundary);
+                }
+
+                foreach(FormInfo formInfo, vectorForms)
+                {
+                    generateForm(formInfo, linearityType, output, weakform, "SURFACE_VECTOR", &boundary);
+                }
+
+                foreach(FormInfo formInfo, essentialForms)
+                {
+                    generateForm(formInfo, linearityType, output, weakform, "EXACT", &boundary);
+                }
+            }
+        }
+    }
+}
+
+void Agros2DGeneratorModule::generatePluginFilterFiles()
+{
+    qDebug() << tr("%1: generating plugin filter file.").arg(QString::fromStdString(m_module->general().id()));
+
+    QString id = QString::fromStdString(m_module->general().id());
+
+    ctemplate::TemplateDictionary output("output");
+
+    output.SetValue("ID", id.toStdString());
+    output.SetValue("CLASS", (id.left(1).toUpper() + id.right(id.length() - 1)).toStdString());
+
+    std::string text;
+
+    // header - expand template
+    ctemplate::ExpandTemplate(compatibleFilename(QString("%1/%2/filter_h.tpl").arg(QApplication::applicationDirPath()).arg(GENERATOR_TEMPLATEROOT)).toStdString(),
+                              ctemplate::DO_NOT_STRIP, &output, &text);
+
+    foreach (XMLModule::quantity quantity, m_module->volume().quantity())
+    {
+        if (quantity.shortname().present())
+        {
+            ctemplate::TemplateDictionary *variable = output.AddSectionDictionary("VARIABLE_MATERIAL");
+
+            variable->SetValue("MATERIAL_VARIABLE", quantity.id());
+        }
+    }
+
+    foreach (XMLModule::localvariable lv, m_module->postprocessor().localvariables().localvariable())
+    {
+        foreach (XMLModule::expression expr, lv.expression())
+        {
+            foreach (CoordinateType coordinateType, Agros2DGenerator::coordinateTypeList())
+            {
+                if (coordinateType == CoordinateType_Planar)
+                {
+                    if (lv.type() == "scalar")
+                        createFilterExpression(output, QString::fromStdString(lv.id()),
+                                               analysisTypeFromStringKey(QString::fromStdString(expr.analysistype())),
+                                               coordinateType,
+                                               PhysicFieldVariableComp_Scalar,
+                                               QString::fromStdString(expr.planar().get()));
+                    if (lv.type() == "vector")
+                    {
+                        createFilterExpression(output, QString::fromStdString(lv.id()),
+                                               analysisTypeFromStringKey(QString::fromStdString(expr.analysistype())),
+                                               coordinateType,
+                                               PhysicFieldVariableComp_X,
+                                               QString::fromStdString(expr.planar_x().get()));
+
+                        createFilterExpression(output, QString::fromStdString(lv.id()),
+                                               analysisTypeFromStringKey(QString::fromStdString(expr.analysistype())),
+                                               coordinateType,
+                                               PhysicFieldVariableComp_Y,
+                                               QString::fromStdString(expr.planar_y().get()));
+
+                        createFilterExpression(output, QString::fromStdString(lv.id()),
+                                               analysisTypeFromStringKey(QString::fromStdString(expr.analysistype())),
+                                               coordinateType,
+                                               PhysicFieldVariableComp_Magnitude,
+                                               QString("sqrt(pow((double) %1, 2) + pow((double) %2, 2))").arg(QString::fromStdString(expr.planar_x().get())).arg(QString::fromStdString(expr.planar_y().get())));
+
+                    }
+                }
+                else
+                {
+                    if (lv.type() == "scalar")
+                        createFilterExpression(output, QString::fromStdString(lv.id()),
+                                               analysisTypeFromStringKey(QString::fromStdString(expr.analysistype())),
+                                               coordinateType,
+                                               PhysicFieldVariableComp_Scalar,
+                                               QString::fromStdString(expr.axi().get()));
+                    if (lv.type() == "vector")
+                    {
+                        createFilterExpression(output, QString::fromStdString(lv.id()),
+                                               analysisTypeFromStringKey(QString::fromStdString(expr.analysistype())),
+                                               coordinateType,
+                                               PhysicFieldVariableComp_X,
+                                               QString::fromStdString(expr.axi_r().get()));
+
+                        createFilterExpression(output, QString::fromStdString(lv.id()),
+                                               analysisTypeFromStringKey(QString::fromStdString(expr.analysistype())),
+                                               coordinateType,
+                                               PhysicFieldVariableComp_Y,
+                                               QString::fromStdString(expr.axi_z().get()));
+
+                        createFilterExpression(output, QString::fromStdString(lv.id()),
+                                               analysisTypeFromStringKey(QString::fromStdString(expr.analysistype())),
+                                               coordinateType,
+                                               PhysicFieldVariableComp_Magnitude,
+                                               QString("sqrt(pow((double) %1, 2) + pow((double) %2, 2))").arg(QString::fromStdString(expr.axi_r().get())).arg(QString::fromStdString(expr.axi_z().get())));
+                    }
+                }
+            }
+        }
+    }
+
+    // header - save to file
+    writeStringContent(QString("%1/%2/%3/%3_filter.h").
+                       arg(QApplication::applicationDirPath()).
+                       arg(GENERATOR_PLUGINROOT).
+                       arg(id),
+                       QString::fromStdString(text));
+
+    foreach(XMLModule::function function, m_module->volume().function())
+    {
+        generateSpecialFunction(&function, &output);
+    }
+
+    // source - expand template
+    text.clear();
+    ctemplate::ExpandTemplate(compatibleFilename(QString("%1/%2/filter_cpp.tpl").arg(QApplication::applicationDirPath()).arg(GENERATOR_TEMPLATEROOT)).toStdString(),
+                              ctemplate::DO_NOT_STRIP, &output, &text);
+
+    // source - save to file
+    writeStringContent(QString("%1/%2/%3/%3_filter.cpp").
+                       arg(QApplication::applicationDirPath()).
+                       arg(GENERATOR_PLUGINROOT).
+                       arg(id),
+                       QString::fromStdString(text));
+}
+
+void Agros2DGeneratorModule::generatePluginForceFiles()
+{
+    qDebug() << tr("%1: generating plugin force file.").arg(QString::fromStdString(m_module->general().id()));
+
+    QString id = QString::fromStdString(m_module->general().id());
+
+
+    ctemplate::TemplateDictionary output("output");
+
+    output.SetValue("ID", id.toStdString());
+    output.SetValue("CLASS", (id.left(1).toUpper() + id.right(id.length() - 1)).toStdString());
+
+    std::string text;
+
+    // header - expand template
+    ctemplate::ExpandTemplate(compatibleFilename(QString("%1/%2/force_h.tpl").arg(QApplication::applicationDirPath()).arg(GENERATOR_TEMPLATEROOT)).toStdString(),
+                              ctemplate::DO_NOT_STRIP, &output, &text);
+
+    // force
+    XMLModule::force force = m_module->postprocessor().force();
+    foreach (XMLModule::quantity quantity, m_module->volume().quantity())
+    {
+        if (quantity.shortname().present())
+        {
+            ctemplate::TemplateDictionary *variable = output.AddSectionDictionary("VARIABLE_MATERIAL");
+
+            variable->SetValue("MATERIAL_VARIABLE", quantity.id());
+        }
+    }
+
+    // force
+    foreach (XMLModule::expression expr, force.expression())
+    {
+        AnalysisType analysisType = analysisTypeFromStringKey(QString::fromStdString(expr.analysistype()));
+
+        foreach (CoordinateType coordinateType, Agros2DGenerator::coordinateTypeList())
+        {
+            ctemplate::TemplateDictionary *expression = output.AddSectionDictionary("VARIABLE_SOURCE");
+
+            expression->SetValue("ANALYSIS_TYPE", Agros2DGenerator::analysisTypeStringEnum(analysisType).toStdString());
+            expression->SetValue("COORDINATE_TYPE", Agros2DGenerator::coordinateTypeStringEnum(coordinateType).toStdString());
+
+            if (coordinateType == CoordinateType_Planar)
+            {
+                expression->SetValue("EXPRESSION_X", parsePostprocessorExpression(analysisType, coordinateType,
+                                                                                  QString::fromStdString(expr.planar_x().get())).replace("[i]", "").toStdString());
+                expression->SetValue("EXPRESSION_Y", parsePostprocessorExpression(analysisType, coordinateType,
+                                                                                  QString::fromStdString(expr.planar_y().get())).replace("[i]", "").toStdString());
+                expression->SetValue("EXPRESSION_Z", parsePostprocessorExpression(analysisType, coordinateType,
+                                                                                  QString::fromStdString(expr.planar_z().get())).replace("[i]", "").toStdString());
+            }
+            else
+            {
+                {
+                    expression->SetValue("EXPRESSION_X", parsePostprocessorExpression(analysisType, coordinateType,
+                                                                                      QString::fromStdString(expr.axi_r().get())).replace("[i]", "").toStdString());
+                    expression->SetValue("EXPRESSION_Y", parsePostprocessorExpression(analysisType, coordinateType,
+                                                                                      QString::fromStdString(expr.axi_z().get())).replace("[i]", "").toStdString());
+                    expression->SetValue("EXPRESSION_Z", parsePostprocessorExpression(analysisType, coordinateType,
+                                                                                      QString::fromStdString(expr.axi_phi().get())).replace("[i]", "").toStdString());
+                }
+            }
+        }
+    }
+
+
+    // header - save to file
+    writeStringContent(QString("%1/%2/%3/%3_force.h").
+                       arg(QApplication::applicationDirPath()).
+                       arg(GENERATOR_PLUGINROOT).
+                       arg(id),
+                       QString::fromStdString(text));
+
+    // source - expand template
+    text.clear();
+    ctemplate::ExpandTemplate(compatibleFilename(QString("%1/%2/force_cpp.tpl").arg(QApplication::applicationDirPath()).arg(GENERATOR_TEMPLATEROOT)).toStdString(),
+                              ctemplate::DO_NOT_STRIP, &output, &text);
+
+    // source - save to file
+    writeStringContent(QString("%1/%2/%3/%3_force.cpp").
+                       arg(QApplication::applicationDirPath()).
+                       arg(GENERATOR_PLUGINROOT).
+                       arg(id),
+                       QString::fromStdString(text));
+}
+
+void Agros2DGeneratorModule::generatePluginLocalPointFiles()
+{
+    qDebug() << tr("%1: generating plugin local point file.").arg(QString::fromStdString(m_module->general().id()));
+
+    QString id = QString::fromStdString(m_module->general().id());
+
+    ctemplate::TemplateDictionary output("output");
+
+    output.SetValue("ID", id.toStdString());
+    output.SetValue("CLASS", (id.left(1).toUpper() + id.right(id.length() - 1)).toStdString());
+
+    std::string text;
+
+    // header - expand template
+    ctemplate::ExpandTemplate(compatibleFilename(QString("%1/%2/localvalue_h.tpl").arg(QApplication::applicationDirPath()).arg(GENERATOR_TEMPLATEROOT)).toStdString(),
+                              ctemplate::DO_NOT_STRIP, &output, &text);
+
+    foreach (XMLModule::quantity quantity, m_module->volume().quantity())
+    {
+        if (quantity.shortname().present())
+        {
+            ctemplate::TemplateDictionary *variable = output.AddSectionDictionary("VARIABLE_MATERIAL");
+
+            variable->SetValue("MATERIAL_VARIABLE", quantity.id());
+        }
+    }
+
+    foreach (XMLModule::localvariable lv, m_module->postprocessor().localvariables().localvariable())
+    {
+        foreach (XMLModule::expression expr, lv.expression())
+        {
+            foreach (CoordinateType coordinateType, Agros2DGenerator::coordinateTypeList())
+            {
+                if (coordinateType == CoordinateType_Planar)
+                {
+                    createLocalValueExpression(output, QString::fromStdString(lv.id()),
+                                               analysisTypeFromStringKey(QString::fromStdString(expr.analysistype())),
+                                               coordinateType,
+                                               (expr.planar().present() ? QString::fromStdString(expr.planar().get()) : ""),
+                                               (expr.planar_x().present() ? QString::fromStdString(expr.planar_x().get()) : ""),
+                                               (expr.planar_y().present() ? QString::fromStdString(expr.planar_y().get()) : ""));
+                }
+                else
+                {
+                    createLocalValueExpression(output, QString::fromStdString(lv.id()),
+                                               analysisTypeFromStringKey(QString::fromStdString(expr.analysistype())),
+                                               coordinateType,
+                                               (expr.axi().present() ? QString::fromStdString(expr.axi().get()) : ""),
+                                               (expr.axi_r().present() ? QString::fromStdString(expr.axi_r().get()) : ""),
+                                               (expr.axi_z().present() ? QString::fromStdString(expr.axi_z().get()) : ""));
+                }
+            }
+        }
+    }
+
+    foreach(XMLModule::function function, m_module->volume().function())
+    {
+        generateSpecialFunction(&function, &output);
+    }
+
+    // header - save to file
+    writeStringContent(QString("%1/%2/%3/%3_localvalue.h").
+                       arg(QApplication::applicationDirPath()).
+                       arg(GENERATOR_PLUGINROOT).
+                       arg(id),
+                       QString::fromStdString(text));
+
+    // source - expand template
+    text.clear();
+    ctemplate::ExpandTemplate(compatibleFilename(QString("%1/%2/localvalue_cpp.tpl").arg(QApplication::applicationDirPath()).arg(GENERATOR_TEMPLATEROOT)).toStdString(),
+                              ctemplate::DO_NOT_STRIP, &output, &text);
+
+    // source - save to file
+    writeStringContent(QString("%1/%2/%3/%3_localvalue.cpp").
+                       arg(QApplication::applicationDirPath()).
+                       arg(GENERATOR_PLUGINROOT).
+                       arg(id),
+                       QString::fromStdString(text));
+}
+
+void Agros2DGeneratorModule::generatePluginSurfaceIntegralFiles()
+{
+    qDebug() << tr("%1: generating plugin surface integral file.").arg(QString::fromStdString(m_module->general().id()));
+
+    QString id = QString::fromStdString(m_module->general().id());
+
+    ctemplate::TemplateDictionary output("output");
+
+    output.SetValue("ID", id.toStdString());
+    output.SetValue("CLASS", (id.left(1).toUpper() + id.right(id.length() - 1)).toStdString());
+
+    std::string text;
+
+    // header - expand template
+    ctemplate::ExpandTemplate(compatibleFilename(QString("%1/%2/surfaceintegral_h.tpl").arg(QApplication::applicationDirPath()).arg(GENERATOR_TEMPLATEROOT)).toStdString(),
+                              ctemplate::DO_NOT_STRIP, &output, &text);
+
+    foreach (XMLModule::quantity quantity, m_module->volume().quantity())
+    {
+        if (quantity.shortname().present())
+        {
+            ctemplate::TemplateDictionary *variable = output.AddSectionDictionary("VARIABLE_MATERIAL");
+
+            variable->SetValue("MATERIAL_VARIABLE", quantity.id());
+        }
+    }
+
+    int counter = 0;
+    foreach (XMLModule::surfaceintegral surf, m_module->postprocessor().surfaceintegrals().surfaceintegral())
+    {
+        foreach (XMLModule::expression expr, surf.expression())
+        {
+            foreach (CoordinateType coordinateType, Agros2DGenerator::coordinateTypeList())
+            {
+                if (coordinateType == CoordinateType_Planar)
+                {
+                    createIntegralExpression(output, QString::fromStdString(surf.id()),
+                                             analysisTypeFromStringKey(QString::fromStdString(expr.analysistype())),
+                                             coordinateType,
+                                             (expr.planar().present() ? QString::fromStdString(expr.planar().get()) : ""),
+                                             counter);
+                }
+                else
+                {
+                    createIntegralExpression(output, QString::fromStdString(surf.id()),
+                                             analysisTypeFromStringKey(QString::fromStdString(expr.analysistype())),
+                                             coordinateType,
+                                             (expr.axi().present() ? QString::fromStdString(expr.axi().get()) : ""),
+                                             counter);
+                }
+            }
+
+            counter++;
+        }
+    }
+    output.SetValue("INTEGRAL_COUNT", QString::number(counter).toStdString());
+
+    // header - save to file
+    writeStringContent(QString("%1/%2/%3/%3_surfaceintegral.h").
+                       arg(QApplication::applicationDirPath()).
+                       arg(GENERATOR_PLUGINROOT).
+                       arg(id),
+                       QString::fromStdString(text));
+
+    // source - expand template
+    text.clear();
+    ctemplate::ExpandTemplate(compatibleFilename(QString("%1/%2/surfaceintegral_cpp.tpl").arg(QApplication::applicationDirPath()).arg(GENERATOR_TEMPLATEROOT)).toStdString(),
+                              ctemplate::DO_NOT_STRIP, &output, &text);
+
+    // source - save to file
+    writeStringContent(QString("%1/%2/%3/%3_surfaceintegral.cpp").
+                       arg(QApplication::applicationDirPath()).
+                       arg(GENERATOR_PLUGINROOT).
+                       arg(id),
+                       QString::fromStdString(text));
+}
+
+void Agros2DGeneratorModule::generatePluginVolumeIntegralFiles()
+{
+    qDebug() << tr("%1: generating plugin volume integral file.").arg(QString::fromStdString(m_module->general().id()));
+
+    QString id = QString::fromStdString(m_module->general().id());
+
+    ctemplate::TemplateDictionary output("output");
+
+    output.SetValue("ID", id.toStdString());
+    output.SetValue("CLASS", (id.left(1).toUpper() + id.right(id.length() - 1)).toStdString());
+
+    std::string text;
+
+    // header - expand template
+    ctemplate::ExpandTemplate(compatibleFilename(QString("%1/%2/volumeintegral_h.tpl").arg(QApplication::applicationDirPath()).arg(GENERATOR_TEMPLATEROOT)).toStdString(),
+                              ctemplate::DO_NOT_STRIP, &output, &text);
+
+    foreach (XMLModule::quantity quantity, m_module->volume().quantity())
+    {
+        if (quantity.shortname().present())
+        {
+            ctemplate::TemplateDictionary *variable = output.AddSectionDictionary("VARIABLE_MATERIAL");
+
+            variable->SetValue("MATERIAL_VARIABLE", quantity.id());
+        }
+    }
+
+    foreach(XMLModule::function function, m_module->volume().function())
+    {
+        generateSpecialFunction(&function, &output);
+    }
+
+    int counter = 0;
+    foreach (XMLModule::volumeintegral vol, m_module->postprocessor().volumeintegrals().volumeintegral())
+    {
+        foreach (XMLModule::expression expr, vol.expression())
+        {
+            foreach (CoordinateType coordinateType, Agros2DGenerator::coordinateTypeList())
+            {
+                if (coordinateType == CoordinateType_Planar)
+                {
+                    createIntegralExpression(output, QString::fromStdString(vol.id()),
+                                             analysisTypeFromStringKey(QString::fromStdString(expr.analysistype())),
+                                             coordinateType,
+                                             (expr.planar().present() ? QString::fromStdString(expr.planar().get()) : ""),
+                                             counter);
+                }
+                else
+                {
+                    createIntegralExpression(output, QString::fromStdString(vol.id()),
+                                             analysisTypeFromStringKey(QString::fromStdString(expr.analysistype())),
+                                             coordinateType,
+                                             (expr.axi().present() ? QString::fromStdString(expr.axi().get()) : ""),
+                                             counter);
+                }
+            }
+
+            counter++;
+        }
+    }
+    output.SetValue("INTEGRAL_COUNT", QString::number(counter).toStdString());
+
+    // header - save to file
+    writeStringContent(QString("%1/%2/%3/%3_volumeintegral.h").
+                       arg(QApplication::applicationDirPath()).
+                       arg(GENERATOR_PLUGINROOT).
+                       arg(id),
+                       QString::fromStdString(text));
+
+    // source - expand template
+    text.clear();
+    ctemplate::ExpandTemplate(compatibleFilename(QString("%1/%2/volumeintegral_cpp.tpl").arg(QApplication::applicationDirPath()).arg(GENERATOR_TEMPLATEROOT)).toStdString(),
+                              ctemplate::DO_NOT_STRIP, &output, &text);
+
+    // source - save to file
+    writeStringContent(QString("%1/%2/%3/%3_volumeintegral.cpp").
+                       arg(QApplication::applicationDirPath()).
+                       arg(GENERATOR_PLUGINROOT).
+                       arg(id),
+                       QString::fromStdString(text));
+}
+
+QString Agros2DGeneratorModule::nonlinearExpression(const QString &variable, AnalysisType analysisType, CoordinateType coordinateType)
+{
+    // volume
+    foreach (XMLModule::weakform_volume wf, m_module->volume().weakforms_volume().weakform_volume())
+    {
+        if (wf.analysistype() == analysisTypeToStringKey(analysisType).toStdString())
+        {
+            foreach (XMLModule::quantity quantityAnalysis, wf.quantity())
+            {
+                if (quantityAnalysis.id() == variable.toStdString())
+                {
+                    if (coordinateType == CoordinateType_Planar)
+                    {
+                        if (quantityAnalysis.nonlinearity_planar().present())
+                            return QString::fromStdString(quantityAnalysis.nonlinearity_planar().get());
+                    }
+                    else
+                    {
+                        if (quantityAnalysis.nonlinearity_axi().present())
+                            return QString::fromStdString(quantityAnalysis.nonlinearity_axi().get());
+                    }
+                }
+            }
+        }
+    }
+
+    // surface
+    foreach (XMLModule::weakform_surface wf, m_module->surface().weakforms_surface().weakform_surface())
+    {
+        if (wf.analysistype() == analysisTypeToStringKey(analysisType).toStdString())
+        {
+            foreach (XMLModule::boundary boundary, wf.boundary())
+            {
+                foreach (XMLModule::quantity quantityAnalysis, boundary.quantity())
+                {
+                    if (quantityAnalysis.id() == variable.toStdString())
+                    {
+                        if (coordinateType == CoordinateType_Planar)
+                        {
+                            if (quantityAnalysis.nonlinearity_planar().present())
+                                return QString::fromStdString(quantityAnalysis.nonlinearity_planar().get());
+                        }
+                        else
+                        {
+                            if (quantityAnalysis.nonlinearity_axi().present())
+                                return QString::fromStdString(quantityAnalysis.nonlinearity_axi().get());
+                        }
+                    }
+                }
+            }
+        }
+    }
+
+    return "";
+}
+
+QString Agros2DGeneratorModule::dependence(const QString &variable, AnalysisType analysisType)
+{
+    // volume
+    foreach (XMLModule::weakform_volume wf, m_module->volume().weakforms_volume().weakform_volume())
+    {
+        if (wf.analysistype() == analysisTypeToStringKey(analysisType).toStdString())
+        {
+            foreach (XMLModule::quantity quantityAnalysis, wf.quantity())
+            {
+                if (quantityAnalysis.id() == variable.toStdString())
+                {
+                    if (quantityAnalysis.dependence().present())
+                        return QString::fromStdString(quantityAnalysis.dependence().get());
+                }
+            }
+        }
+    }
+
+    // surface
+    foreach (XMLModule::weakform_surface wf, m_module->surface().weakforms_surface().weakform_surface())
+    {
+        if (wf.analysistype() == analysisTypeToStringKey(analysisType).toStdString())
+        {
+            foreach (XMLModule::boundary boundary, wf.boundary())
+            {
+                foreach (XMLModule::quantity quantityAnalysis, boundary.quantity())
+                {
+                    if (quantityAnalysis.id() == variable.toStdString())
+                    {
+                        if (quantityAnalysis.dependence().present())
+                            return QString::fromStdString(quantityAnalysis.dependence().get());
+                    }
+                }
+            }
+        }
+    }
+
+    return "";
+}
+
+void Agros2DGeneratorModule::createFilterExpression(ctemplate::TemplateDictionary &output,
+                                                    const QString &variable,
+                                                    AnalysisType analysisType,
+                                                    CoordinateType coordinateType,
+                                                    PhysicFieldVariableComp physicFieldVariableComp,
+                                                    const QString &expr)
+{
+    if (!expr.isEmpty())
+    {
+        ctemplate::TemplateDictionary *expression = output.AddSectionDictionary("VARIABLE_SOURCE");
+
+        expression->SetValue("VARIABLE_HASH", QString::number(qHash(variable)).toStdString());
+        expression->SetValue("ANALYSIS_TYPE", Agros2DGenerator::analysisTypeStringEnum(analysisType).toStdString());
+        expression->SetValue("COORDINATE_TYPE", Agros2DGenerator::coordinateTypeStringEnum(coordinateType).toStdString());
+        expression->SetValue("PHYSICFIELDVARIABLECOMP_TYPE", Agros2DGenerator::physicFieldVariableCompStringEnum(physicFieldVariableComp).toStdString());
+        expression->SetValue("EXPRESSION", parsePostprocessorExpression(analysisType, coordinateType, expr).toStdString());
+    }
+}
+
+void Agros2DGeneratorModule::createLocalValueExpression(ctemplate::TemplateDictionary &output,
+                                                        const QString &variable,
+                                                        AnalysisType analysisType,
+                                                        CoordinateType coordinateType,
+                                                        const QString &exprScalar,
+                                                        const QString &exprVectorX,
+                                                        const QString &exprVectorY)
+{
+    ctemplate::TemplateDictionary *expression = output.AddSectionDictionary("VARIABLE_SOURCE");
+
+    expression->SetValue("VARIABLE", variable.toStdString());
+    expression->SetValue("ANALYSIS_TYPE", Agros2DGenerator::analysisTypeStringEnum(analysisType).toStdString());
+    expression->SetValue("COORDINATE_TYPE", Agros2DGenerator::coordinateTypeStringEnum(coordinateType).toStdString());
+    expression->SetValue("EXPRESSION_SCALAR", exprScalar.isEmpty() ? "0" : parsePostprocessorExpression(analysisType, coordinateType, exprScalar).replace("[i]", "").toStdString());
+    expression->SetValue("EXPRESSION_VECTORX", exprVectorX.isEmpty() ? "0" : parsePostprocessorExpression(analysisType, coordinateType, exprVectorX).replace("[i]", "").toStdString());
+    expression->SetValue("EXPRESSION_VECTORY", exprVectorY.isEmpty() ? "0" : parsePostprocessorExpression(analysisType, coordinateType, exprVectorY).replace("[i]", "").toStdString());
+}
+
+void Agros2DGeneratorModule::createIntegralExpression(ctemplate::TemplateDictionary &output,
+                                                      const QString &variable,
+                                                      AnalysisType analysisType,
+                                                      CoordinateType coordinateType,
+                                                      const QString &expr,
+                                                      int pos)
+{
+    if (!expr.isEmpty())
+    {
+        ctemplate::TemplateDictionary *expression = output.AddSectionDictionary("VARIABLE_SOURCE");
+
+        expression->SetValue("VARIABLE", variable.toStdString());
+        expression->SetValue("ANALYSIS_TYPE", Agros2DGenerator::analysisTypeStringEnum(analysisType).toStdString());
+        expression->SetValue("COORDINATE_TYPE", Agros2DGenerator::coordinateTypeStringEnum(coordinateType).toStdString());
+        expression->SetValue("EXPRESSION", parsePostprocessorExpression(analysisType, coordinateType, expr).toStdString());
+        expression->SetValue("POSITION", QString::number(pos).toStdString());
+    }
+}
+
+LexicalAnalyser *Agros2DGeneratorModule::postprocessorLexicalAnalyser(AnalysisType analysisType, CoordinateType coordinateType)
+{
+    int numOfSol = Agros2DGenerator::numberOfSolutions(m_module->general().analyses(), analysisType);
+
+    LexicalAnalyser *lex = new LexicalAnalyser();
+
+    // coordinates
+    if (coordinateType == CoordinateType_Planar)
+    {
+        lex->addVariable("tanx");
+        lex->addVariable("tany");
+        lex->addVariable("velx");
+        lex->addVariable("vely");
+        lex->addVariable("velz");
+        lex->addVariable("x");
+        lex->addVariable("y");
+        lex->addVariable("tx");
+        lex->addVariable("ty");
+        lex->addVariable("nx");
+        lex->addVariable("ny");
+    }
+    else
+    {
+        lex->addVariable("tanr");
+        lex->addVariable("tanz");
+        lex->addVariable("velr");
+        lex->addVariable("velz");
+        lex->addVariable("velphi");
+        lex->addVariable("r");
+        lex->addVariable("z");
+        lex->addVariable("tr");
+        lex->addVariable("tz");
+        lex->addVariable("nr");
+        lex->addVariable("nz");
+    }
+
+    // functions
+    for (int i = 1; i < numOfSol + 1; i++)
+    {
+        lex->addVariable(QString("value%1").arg(i));
+        if (coordinateType == CoordinateType_Planar)
+        {
+            lex->addVariable(QString("dx%1").arg(i));
+            lex->addVariable(QString("dy%1").arg(i));
+        }
+        else
+        {
+            lex->addVariable(QString("dr%1").arg(i));
+            lex->addVariable(QString("dz%1").arg(i));
+        }
+    }
+
+    // marker area
+    lex->addVariable("area");
+
+    // TODO: duplicate
+    // constants
+    lex->addVariable("PI");
+    lex->addVariable("f");
+    foreach (XMLModule::constant cnst, m_module->constants().constant())
+        lex->addVariable(QString::fromStdString(cnst.id()));
+
+    // variables
+    foreach (XMLModule::quantity quantity, m_module->volume().quantity())
+    {
+        if (quantity.shortname().present())
+        {
+            lex->addVariable(QString::fromStdString(quantity.shortname().get()));
+            lex->addVariable(QString::fromStdString("d" + quantity.shortname().get()));
+        }
+    }
+
+    foreach (XMLModule::quantity quantity, m_module->surface().quantity())
+    {
+        if (quantity.shortname().present())
+        {
+            lex->addVariable(QString::fromStdString(quantity.shortname().get()));
+            lex->addVariable(QString::fromStdString("d" + quantity.shortname().get()));
+        }
+    }
+
+    return lex;
+}
+
+QString Agros2DGeneratorModule::parsePostprocessorExpression(AnalysisType analysisType, CoordinateType coordinateType, const QString &expr, bool includeVariables)
+{
+    try
+    {
+        int numOfSol = Agros2DGenerator::numberOfSolutions(m_module->general().analyses(), analysisType);
+
+        QMap<QString, QString> dict;
+
+        // coordinates
+        if (coordinateType == CoordinateType_Planar)
+        {
+            dict["x"] = "x[i]";
+            dict["y"] = "y[i]";
+            // surface integral
+            dict["tanx"] = "e->tx[i]";
+            dict["tany"] = "e->ty[i]";
+            // velocity (force calculation)
+            dict["velx"] = "velocity.x";
+            dict["vely"] = "velocity.y";
+            dict["velz"] = "velocity.z";
+        }
+        else
+        {
+            dict["r"] = "x[i]";
+            dict["z"] = "y[i]";
+            // surface integral
+            dict["tanr"] = "e->tx[i]";
+            dict["tanz"] = "e->ty[i]";
+            // velocity (force calculation)
+            dict["velr"] = "velocity.x";
+            dict["velz"] = "velocity.y";
+            dict["velphi"] = "velocity.z";
+        }
+
+        // constants
+        dict["PI"] = "M_PI";
+        dict["f"] = "Agros2D::problem()->config()->value(ProblemConfig::Frequency).toDouble()";
+        foreach (XMLModule::constant cnst, m_module->constants().constant())
+            dict[QString::fromStdString(cnst.id())] = QString::number(cnst.value());
+
+        // functions
+        for (int i = 1; i < numOfSol + 1; i++)
+        {
+            dict[QString("value%1").arg(i)] = QString("value[%1][i]").arg(i-1);
+            if (coordinateType == CoordinateType_Planar)
+            {
+                dict[QString("dx%1").arg(i)] = QString("dudx[%1][i]").arg(i-1);
+                dict[QString("dy%1").arg(i)] = QString("dudy[%1][i]").arg(i-1);
+            }
+            else
+            {
+                dict[QString("dr%1").arg(i)] = QString("dudx[%1][i]").arg(i-1);
+                dict[QString("dz%1").arg(i)] = QString("dudy[%1][i]").arg(i-1);
+            }
+        }
+
+        // variables
+        if (includeVariables)
+        {
+            foreach (XMLModule::quantity quantity, m_module->volume().quantity())
+            {
+                if (quantity.shortname().present())
+                {
+                    QString nonlinearExpr = nonlinearExpression(QString::fromStdString(quantity.id()), analysisType, coordinateType);
+
+                    if (nonlinearExpr.isEmpty())
+                        // linear material
+                        dict[QString::fromStdString(quantity.shortname().get())] = QString("material_%1->number()").arg(QString::fromStdString(quantity.id()));
+                    else
+                        // nonlinear material
+                        dict[QString::fromStdString(quantity.shortname().get())] = QString("material_%1->numberFromTable(%2)").
+                                arg(QString::fromStdString(quantity.id())).
+                                arg(parsePostprocessorExpression(analysisType, coordinateType, nonlinearExpr, false));
+                }
+            }
+        }
+
+        LexicalAnalyser *lex = postprocessorLexicalAnalyser(analysisType, coordinateType);
+        lex->setExpression(expr);
+        QString exprCpp = lex->replaceVariables(dict);
+
+        // TODO: move from lex
+        exprCpp = lex->replaceOperatorByFunction(exprCpp);
+
+        delete lex;
+
+        return exprCpp;
+    }
+    catch (ParserException e)
+    {
+        qDebug() << e.toString() << "in module: " << QString::fromStdString(m_module->general().id());
+
+        return "";
+    }
+}
+
+//-----------------------------------------------------------------------------------------
+
+LexicalAnalyser *Agros2DGeneratorModule::weakFormLexicalAnalyser(AnalysisType analysisType, CoordinateType coordinateType)
+{
+    int numOfSol = Agros2DGenerator::numberOfSolutions(m_module->general().analyses(), analysisType);
+
+    LexicalAnalyser *lex = new LexicalAnalyser();
+
+    // scalar field
+    lex->addVariable("uval");
+    lex->addVariable("upval");
+    lex->addVariable("uptval");
+    lex->addVariable("vval");
+
+    // vector field
+    lex->addVariable("val0");
+    lex->addVariable("val1");
+    lex->addVariable("ucurl");
+    lex->addVariable("vcurl");
+    lex->addVariable("upcurl");
+
+    // coordinates
+    if (coordinateType == CoordinateType_Planar)
+    {
+        // scalar field
+        lex->addVariable("udx");
+        lex->addVariable("vdx");
+        lex->addVariable("udy");
+        lex->addVariable("vdy");
+        lex->addVariable("updx");
+        lex->addVariable("updy");
+        lex->addVariable("uptdx");
+        lex->addVariable("uptdy");
+
+        // vector field
+        lex->addVariable("dx0");
+        lex->addVariable("dx1");
+        lex->addVariable("dy0");
+        lex->addVariable("dy1");
+
+        lex->addVariable(QString("x"));
+        lex->addVariable(QString("y"));
+    }
+    else
+    {
+        // scalar field
+        lex->addVariable("udr");
+        lex->addVariable("vdr");
+        lex->addVariable("udz");
+        lex->addVariable("vdz");
+        lex->addVariable("updr");
+        lex->addVariable("updz");
+        lex->addVariable("uptdr");
+        lex->addVariable("uptdz");
+
+        // vector field
+        lex->addVariable("dr0");
+        lex->addVariable("dr1");
+        lex->addVariable("dz0");
+        lex->addVariable("dz1");
+
+        lex->addVariable(QString("r"));
+        lex->addVariable(QString("z"));
+    }
+
+    if (analysisType == AnalysisType_Transient)
+    {
+        lex->addVariable("deltat");
+        lex->addVariable("timedermat");
+        lex->addVariable("timedervec");
+    }
+
+    // functions
+    for (int i = 1; i < numOfSol + 1; i++)
+    {
+        lex->addVariable(QString("value%1").arg(i));
+        if (coordinateType == CoordinateType_Planar)
+        {
+            lex->addVariable(QString("dx%1").arg(i));
+            lex->addVariable(QString("dy%1").arg(i));
+        }
+        else
+        {
+            lex->addVariable(QString("dr%1").arg(i));
+            lex->addVariable(QString("dz%1").arg(i));
+        }
+    }
+
+    // TODO: duplicate
+    // constants
+    lex->addVariable("PI");
+    lex->addVariable("f");
+    foreach (XMLModule::constant cnst, m_module->constants().constant())
+        lex->addVariable(QString::fromStdString(cnst.id()));
+
+    // variables
+    foreach (XMLModule::quantity quantity, m_module->volume().quantity())
+    {
+        if (quantity.shortname().present())
+        {
+            lex->addVariable(QString::fromStdString(quantity.shortname().get()));
+            lex->addVariable(QString::fromStdString("d" + quantity.shortname().get()));
+        }
+    }
+
+    foreach (XMLModule::quantity quantity, m_module->surface().quantity())
+    {
+        if (quantity.shortname().present())
+        {
+            lex->addVariable(QString::fromStdString(quantity.shortname().get()));
+            lex->addVariable(QString::fromStdString("d" + quantity.shortname().get()));
+        }
+    }
+
+    return lex;
+}
+
+QString Agros2DGeneratorModule::parseWeakFormExpression(AnalysisType analysisType, CoordinateType coordinateType, LinearityType linearityType,
+                                                        const QString &expr, bool includeVariables, bool errorCalculation)
+{
+    try
+    {
+        int numOfSol = Agros2DGenerator::numberOfSolutions(m_module->general().analyses(), analysisType);
+
+        QMap<QString, QString> dict;
+
+        // coordinates
+        if (coordinateType == CoordinateType_Planar)
+        {
+            dict["x"] = "e->x[i]";
+            dict["y"] = "e->y[i]";
+            dict["tx"] = "e->tx[i]";
+            dict["ty"] = "e->ty[i]";
+            dict["nx"] = "e->nx[i]";
+            dict["ny"] = "e->ny[i]";
+        }
+        else
+        {
+            dict["r"] = "e->x[i]";
+            dict["z"] = "e->y[i]";
+            dict["tr"] = "e->tx[i]";
+            dict["tz"] = "e->ty[i]";
+            dict["nr"] = "e->nx[i]";
+            dict["nz"] = "e->ny[i]";
+        }
+
+        // constants
+        dict["PI"] = "M_PI";
+        dict["f"] = "Agros2D::problem()->config()->value(ProblemConfig::Frequency).toDouble()";
+        foreach (XMLModule::constant cnst, m_module->constants().constant())
+            dict[QString::fromStdString(cnst.id())] = QString::number(cnst.value());
+
+        // area of a label
+        // assumes, that this->getAreas has allways only one component (it is true at the moment, since in Agros we create one form for each label)
+        dict["area"] = "this->markerVolume()";
+
+        // functions
+        // scalar field
+        dict["uval"] = "u->val[i]";
+        dict["vval"] = "v->val[i]";
+        dict["upval"] = "u_ext[this->j]->val[i]";
+        dict["uptval"] = "ext[this->j - this->m_offsetJ]->val[i]";
+        dict["deltat"] = "Agros2D::problem()->actualTimeStepLength()";
+
+        // vector field
+        dict["uval0"] = "u->val0[i]";
+        dict["uval1"] = "u->val1[i]";
+        dict["ucurl"] = "u->curl[i]";
+        dict["vval0"] = "v->val0[i]";
+        dict["vval1"] = "v->val1[i]";
+        dict["vcurl"] = "v->curl[i]";
+        dict["upcurl"] = "u_ext[this->j]->curl[i]";
+
+        dict["timedermat"] = "(*this->m_table)->matrixFormCoefficient()";
+        dict["timedervec"] = "(*this->m_table)->vectorFormCoefficient(ext, this->j, this->m_markerSource->fieldInfo()->numberOfSolutions(), i)";
+
+        if (coordinateType == CoordinateType_Planar)
+        {
+            // scalar field
+            dict["udx"] = "u->dx[i]";
+            dict["vdx"] = "v->dx[i]";
+            dict["udy"] = "u->dy[i]";
+            dict["vdy"] = "v->dy[i]";
+            dict["updx"] = "u_ext[this->j]->dx[i]";
+            dict["updy"] = "u_ext[this->j]->dy[i]";
+            dict["uptdx"] = "ext[this->j]->dx[i]";
+            dict["uptdy"] = "ext[this->j]->dy[i]";
+        }
+        else
+        {
+            // scalar field
+            dict["udr"] = "u->dx[i]";
+            dict["vdr"] = "v->dx[i]";
+            dict["udz"] = "u->dy[i]";
+            dict["vdz"] = "v->dy[i]";
+            dict["updr"] = "u_ext[this->j]->dx[i]";
+            dict["updz"] = "u_ext[this->j]->dy[i]";
+            dict["uptdr"] = "ext[this->j]->dx[i]";
+            dict["uptdz"] = "ext[this->j]->dy[i]";
+        }
+
+        for (int i = 1; i < numOfSol + 1; i++)
+        {
+            if (errorCalculation)
+            {
+                // TODO: better !!!
+                dict[QString("value%1").arg(i)] = QString("u->val[i]");
+
+                if (coordinateType == CoordinateType_Planar)
+                {
+                    dict[QString("dx%1").arg(i)] = QString("u->dx[i]");
+                    dict[QString("dy%1").arg(i)] = QString("u->dy[i]");
+                }
+                else
+                {
+                    dict[QString("dr%1").arg(i)] = QString("u->dx[i]");
+                    dict[QString("dz%1").arg(i)] = QString("u->dy[i]");
+                }
+            }
+            else
+            {
+                dict[QString("value%1").arg(i)] = QString("u_ext[%1 + this->m_offsetI]->val[i]").arg(i-1);
+
+                if (coordinateType == CoordinateType_Planar)
+                {
+                    dict[QString("dx%1").arg(i)] = QString("u_ext[%1 + this->m_offsetI]->dx[i]").arg(i-1);
+                    dict[QString("dy%1").arg(i)] = QString("u_ext[%1 + this->m_offsetI]->dy[i]").arg(i-1);
+                }
+                else
+                {
+                    dict[QString("dr%1").arg(i)] = QString("u_ext[%1 + this->m_offsetI]->dx[i]").arg(i-1);
+                    dict[QString("dz%1").arg(i)] = QString("u_ext[%1 + this->m_offsetI]->dy[i]").arg(i-1);
+                }
+            }
+        }
+
+        // variables
+        if (includeVariables)
+        {
+            foreach (XMLModule::quantity quantity, m_module->volume().quantity())
+            {
+                if (quantity.shortname().present())
+                {
+                    if(errorCalculation)
+                    {
+                        QString dep = dependence(QString::fromStdString(quantity.id()), analysisType);
+                        QString nonlinearExpr = nonlinearExpression(QString::fromStdString(quantity.id()), analysisType, coordinateType);
+
+                        if (linearityType == LinearityType_Linear || nonlinearExpr.isEmpty())
+                        {
+                            if (dep.isEmpty())
+                            {
+                                // linear material
+                                dict[QString::fromStdString(quantity.shortname().get())] = QString("%1->number()").
+                                        arg(QString::fromStdString(quantity.shortname().get()));
+                            }
+                            else if (dep == "time")
+                            {
+                                // linear boundary condition
+                                // ERROR: Python expression evaluation doesn't work from weakform ("false" should be removed)
+                                dict[QString::fromStdString(quantity.shortname().get())] = QString("%1->numberAtTime(Agros2D::problem()->actualTime(), false)").
+                                        arg(QString::fromStdString(quantity.shortname().get()));
+                            }
+                            else if (dep == "space")
+                            {
+                                // spacedep boundary condition
+                                // ERROR: Python expression evaluation doesn't work from weakform - ERROR
+                                dict[QString::fromStdString(quantity.shortname().get())] = QString("%1->numberAtPoint(Point(x, y))").
+                                        arg(QString::fromStdString(quantity.shortname().get()));
+                            }
+                            else if (dep == "time-space")
+                            {
+                                // spacedep boundary condition
+                                // ERROR: Python expression evaluation doesn't work from weakform - ERROR
+                                dict[QString::fromStdString(quantity.shortname().get())] = QString("%1->numberAtTimeAndPoint(Agros2D::problem()->actualTime(), Point(x, y))").
+                                        arg(QString::fromStdString(quantity.shortname().get()));
+                            }
+                        }
+                        else
+                        {
+                            // nonlinear material
+                            dict[QString::fromStdString(quantity.shortname().get())] = QString("%1->numberFromTable(%2)").
+                                    arg(QString::fromStdString(quantity.shortname().get())).
+                                    arg(parseWeakFormExpression(analysisType, coordinateType, linearityType, nonlinearExpr, false, errorCalculation));
+
+                            if (linearityType == LinearityType_Newton)
+                                dict["d" + QString::fromStdString(quantity.shortname().get())] = QString("%1->derivativeFromTable(%2)").
+                                        arg(QString::fromStdString(quantity.shortname().get())).
+                                        arg(parseWeakFormExpression(analysisType, coordinateType, linearityType, nonlinearExpr, false, errorCalculation));
+                        }
+                    }
+                    else{
+                        // in weak forms, values replaced by ext functions
+                        dict[QString::fromStdString(quantity.shortname().get())] = QString("ext[%1]->val[i]").
+                                arg(quantityOrdering[QString::fromStdString(quantity.id())]);
+                        if(quantityIsNonlinear[QString::fromStdString(quantity.id())])
+                        {
+                            dict["d" + QString::fromStdString(quantity.shortname().get())] = QString("ext[%1]->val[i]").
+                                    arg(quantityOrdering[QString::fromStdString(quantity.id())] + 1);
+
+                        }
+                    }
+                }
+            }
+
+            foreach (XMLModule::quantity quantity, m_module->surface().quantity())
+            {
+                if (quantity.shortname().present())
+                {
+                    QString dep = dependence(QString::fromStdString(quantity.id()), analysisType);
+
+                    if (dep.isEmpty())
+                    {
+                        // linear boundary condition
+                        dict[QString::fromStdString(quantity.shortname().get())] = QString("%1->number()").
+                                arg(QString::fromStdString(quantity.shortname().get()));
+                    }
+                    else if (dep == "time")
+                    {
+                        // linear boundary condition
+                        dict[QString::fromStdString(quantity.shortname().get())] = QString("%1->numberAtTime(Agros2D::problem()->actualTime(), false)").
+                                arg(QString::fromStdString(quantity.shortname().get()));
+                    }
+                    else if (dep == "space")
+                    {
+                        // spacedep boundary condition
+                        dict[QString::fromStdString(quantity.shortname().get())] = QString("%1->numberAtPoint(Point(x, y))").
+                                arg(QString::fromStdString(quantity.shortname().get()));
+                    }
+                    else if (dep == "time-space")
+                    {
+                        // spacedep boundary condition
+                        dict[QString::fromStdString(quantity.shortname().get())] = QString("%1->numberAtTimeAndPoint(Agros2D::problem()->actualTime(), Point(x, y))").
+                                arg(QString::fromStdString(quantity.shortname().get()));
+                    }
+                }
+            }
+        }
+
+        LexicalAnalyser *lex = weakFormLexicalAnalyser(analysisType, coordinateType);
+        lex->setExpression(expr);
+        QString exprCpp = lex->replaceVariables(dict);
+
+        // TODO: move from lex
+        exprCpp = lex->replaceOperatorByFunction(exprCpp);
+
+        delete lex;
+
+        return exprCpp;
+    }
+    catch (ParserException e)
+    {
+        qDebug() << e.toString() << "in module: " << QString::fromStdString(m_module->general().id());
+
+        return "";
+    }
+}
+
+class ValueGenerator
+{
+public:
+    ValueGenerator(int initValue) : m_nextValue(initValue) {}
+    QString value()
+    {
+        m_nextValue++;
+        return QString::number(m_nextValue) + ".0"; // MSVC fix pow(int, double) doesn't work
+    }
+
+private:
+    int m_nextValue;
+};
+
+QString Agros2DGeneratorModule::parseWeakFormExpressionCheck(AnalysisType analysisType, CoordinateType coordinateType, LinearityType linearityType,
+                                                             const QString &expr)
+{
+    try
+    {
+        int numOfSol = Agros2DGenerator::numberOfSolutions(m_module->general().analyses(), analysisType);
+
+        QMap<QString, QString> dict;
+        // TODO: remove
+        ValueGenerator generator(1);
+
+        // variables
+        foreach (XMLModule::quantity quantity, m_module->volume().quantity())
+        {
+            if (quantity.shortname().present())
+            {
+                QString dep = dependence(QString::fromStdString(quantity.id()), analysisType);
+                QString nonlinearExpr = nonlinearExpression(QString::fromStdString(quantity.id()), analysisType, coordinateType);
+
+                if (linearityType == LinearityType_Linear || nonlinearExpr.isEmpty())
+                {
+                    if (dep.isEmpty())
+                    {
+                        // linear material
+                        dict[QString::fromStdString(quantity.shortname().get())] = QString("material->value(\"%1\").number()").
+                                arg(QString::fromStdString(quantity.id()));
+                    }
+                    else if (dep == "time")
+                    {
+                        // timedep boundary condition
+                        dict[QString::fromStdString(quantity.shortname().get())] = generator.value();
+                    }
+                    else if (dep == "space")
+                    {
+                        // spacedep boundary condition
+                        dict[QString::fromStdString(quantity.shortname().get())] = generator.value();
+                    }
+                    else if (dep == "time-space")
+                    {
+                        // spacedep boundary condition
+                        dict[QString::fromStdString(quantity.shortname().get())] = generator.value();
+                    }
+                }
+                else
+                {
+                    // nonlinear material
+                    dict[QString::fromStdString(quantity.shortname().get())] = generator.value();
+                    dict["d" + QString::fromStdString(quantity.shortname().get())] = generator.value();
+                }
+            }
+        }
+
+        foreach (XMLModule::quantity quantity, m_module->surface().quantity())
+        {
+            if (quantity.shortname().present())
+            {
+                QString dep = dependence(QString::fromStdString(quantity.id()), analysisType);
+
+                if (dep.isEmpty())
+                {
+                    // linear boundary condition
+                    dict[QString::fromStdString(quantity.shortname().get())] = QString("boundary->value(\"%1\").number()").
+                            arg(QString::fromStdString(quantity.id()));
+                }
+                else if (dep == "time")
+                {
+                    // timedep boundary condition
+                    dict[QString::fromStdString(quantity.shortname().get())] = generator.value();
+                }
+                else if (dep == "space")
+                {
+                    // spacedep boundary condition
+                    dict[QString::fromStdString(quantity.shortname().get())] = generator.value();
+                }
+                else if (dep == "time-space")
+                {
+                    // spacedep boundary condition
+                    dict[QString::fromStdString(quantity.shortname().get())] = generator.value();
+                }
+            }
+        }
+
+        LexicalAnalyser *lex = weakFormLexicalAnalyser(analysisType, coordinateType);
+        lex->setExpression(expr.isEmpty() ? "true" : expr);
+        QString exprCpp = lex->replaceVariables(dict);
+
+        // TODO: move from lex
+        exprCpp = lex->replaceOperatorByFunction(exprCpp);
+
+        delete lex;
+
+        return exprCpp;
+    }
+    catch (ParserException e)
+    {
+        qDebug() << e.toString() << "in module: " << QString::fromStdString(m_module->general().id());
+
+        return "";
+    }
+}
+
+void Agros2DGeneratorModule::generateExtFunction(XMLModule::quantity quantity, AnalysisType analysisType, bool derivative, ctemplate::TemplateDictionary &output)
+{
+    foreach (CoordinateType coordinateType, Agros2DGenerator::coordinateTypeList())
+    {
+        QString type("value");
+        if(derivative)
+            type = "derivative";
+
+        QString functionName = QString("ext_function_%1_%2_%3_%4_%5").
+                arg(QString::fromStdString(m_module->general().id())).
+                arg(analysisTypeToStringKey(analysisType)).
+                arg(coordinateTypeToStringKey(coordinateType)).
+                arg(QString::fromStdString(quantity.id())).
+                arg(type);
+
+        ctemplate::TemplateDictionary *field;
+        field = output.AddSectionDictionary("EXT_FUNCTION");
+        field->SetValue("EXT_FUNCTION_NAME", functionName.toStdString());
+        QString dependence("0");
+        if((coordinateType == CoordinateType_Planar) && (quantity.nonlinearity_planar().present()))
+            dependence = QString::fromStdString(quantity.nonlinearity_planar().get());
+        if((coordinateType == CoordinateType_Axisymmetric) && (quantity.nonlinearity_axi().present()))
+            dependence = QString::fromStdString(quantity.nonlinearity_axi().get());
+
+        // nonlinear or constant (in which case numberFromTable returns just a constant number)
+        QString valueMethod("numberFromTable");
+        if(derivative)
+            valueMethod = "derivativeFromTable";
+
+        // other dependence
+        if(quantity.dependence().present())
+        {
+            if(quantity.dependence().get() == "time")
+            {
+                valueMethod = "numberAtTime";
+                dependence = "Agros2D::problem()->actualTime(), false";
+            }
+            else if(quantity.dependence().get() == "")
+            {
+                // todo: why are for some quantities in XML dependence=""? remove?
+            }
+            else
+            {
+                std::cout << "not implemented " << quantity.dependence().get() << std::endl;
+                assert(0);
+            }
+        }
+        field->SetValue("DEPENDENCE", dependence.toStdString());
+        field->SetValue("VALUE_METHOD", valueMethod.toStdString());
+        field->SetValue("COORDINATE_TYPE", Agros2DGenerator::coordinateTypeStringEnum(coordinateType).toStdString());
+        field->SetValue("ANALYSIS_TYPE", Agros2DGenerator::analysisTypeStringEnum(analysisType).toStdString());
+        field->SetValue("QUANTITY_ID", quantity.id());
+        if(derivative)
+            field->SetValue("IS_DERIVATIVE", "true");
+        else
+            field->SetValue("IS_DERIVATIVE", "false");
+    }
+}
+
+template <typename WeakForm>
+void Agros2DGeneratorModule::generateForm(FormInfo formInfo, LinearityType linearityType, ctemplate::TemplateDictionary &output, WeakForm weakform, QString weakFormType, XMLModule::boundary *boundary)
+{
+    foreach (CoordinateType coordinateType, Agros2DGenerator::coordinateTypeList())
+    {
+        QString expression = (coordinateType == CoordinateType_Planar ? formInfo.expr_planar : formInfo.expr_axi);
+        if(expression != "")
+        {
+            ctemplate::TemplateDictionary *field;
+            field = output.AddSectionDictionary(weakFormType.toStdString() + "_SOURCE");
+
+            // assert(form.i().present());
+            // source files
+            QString functionName = QString("%1_%2_%3_%4_%5_%6_%7").
+                    arg(weakFormType.toLower()).
+                    arg(QString::fromStdString(m_module->general().id())).
+                    arg(QString::fromStdString(weakform.analysistype())).
+                    arg(coordinateTypeToStringKey(coordinateType)).
+                    arg(linearityTypeToStringKey(linearityType)).
+                    arg(formInfo.id).
+                    arg(QString::number(formInfo.i));
+
+            if (formInfo.j != 0)
+            {
+                field->SetValue("COLUMN_INDEX", QString::number(formInfo.j).toStdString());
+                functionName += "_" + QString::number(formInfo.j);
+            }
+            else
+            {
+                field->SetValue("COLUMN_INDEX", "0");
+                functionName += "_0";
+            }
+
+            if (boundary != 0)
+            {
+                field->SetValue("BOUNDARY_TYPE", boundary->id().c_str());
+                functionName += "_" + QString::fromStdString((boundary->id().c_str()));
+                foreach(XMLModule::quantity quantity, boundary->quantity())
+                {
+                    ctemplate::TemplateDictionary *subField = 0;
+                    subField = field->AddSectionDictionary("VARIABLE_SOURCE");
+                    subField->SetValue("VARIABLE", quantity.id().c_str());
+                    subField->SetValue("VARIABLE_SHORT", m_surfaceVariables.value(QString::fromStdString(quantity.id().c_str())).toStdString());
+                }
+            }
+            else
+            {
+                foreach(XMLModule::quantity quantity, weakform.quantity())
+                {
+                    ctemplate::TemplateDictionary *subField = 0;
+                    subField = field->AddSectionDictionary("VARIABLE_SOURCE");
+                    subField->SetValue("VARIABLE", quantity.id().c_str());
+                    subField->SetValue("VARIABLE_SHORT", m_volumeVariables.value(QString::fromStdString(quantity.id().c_str())).toStdString());
+                }
+            }
+
+            foreach(XMLModule::function_use functionUse, weakform.function_use())
+            {
+                foreach(XMLModule::function functionDefinition, m_module->volume().function())
+                {
+                    if(functionUse.id() == functionDefinition.id())
+                    {
+                        generateSpecialFunction(&functionDefinition, field);
+                    }
+                }
+            }
+            
+            field->SetValue("FUNCTION_NAME", functionName.toStdString());
+            field->SetValue("COORDINATE_TYPE", Agros2DGenerator::coordinateTypeStringEnum(coordinateType).toStdString());
+            field->SetValue("LINEARITY_TYPE", Agros2DGenerator::linearityTypeStringEnum(linearityType).toStdString());
+            field->SetValue("ANALYSIS_TYPE", Agros2DGenerator::analysisTypeStringEnum(analysisTypeFromStringKey(QString::fromStdString(weakform.analysistype()))).toStdString());
+            field->SetValue("ROW_INDEX", QString::number(formInfo.i).toStdString());
+            field->SetValue("MODULE_ID", m_module->general().id());
+            field->SetValue("WEAKFORM_ID", formInfo.id.toStdString());
+
+            // expression
+            QString exprCpp = parseWeakFormExpression(analysisTypeFromStringKey(QString::fromStdString(weakform.analysistype())),
+                                                      coordinateType, linearityType, expression);
+            field->SetValue("EXPRESSION", exprCpp.toStdString());
+
+            QString exprCppCheck = parseWeakFormExpressionCheck(analysisTypeFromStringKey(QString::fromStdString(weakform.analysistype())),
+                                                                 coordinateType, linearityType, formInfo.condition);
+            field->SetValue("EXPRESSION_CHECK", exprCppCheck.toStdString());
+
+            // add weakform
+            field = output.AddSectionDictionary("SOURCE");
+            field->SetValue("FUNCTION_NAME", functionName.toStdString());
+        }
+    }
+}
+
+void Agros2DGeneratorModule::generateSpecialFunction(XMLModule::function* function, ctemplate::TemplateDictionary *output)
+{
+    ctemplate::TemplateDictionary *functionTemplate = output->AddSectionDictionary("SPECIAL_FUNCTION_SOURCE");
+    functionTemplate->SetValue("SPECIAL_FUNCTION_NAME", function->shortname());
+    functionTemplate->SetValue("SPECIAL_FUNCTION_FULL_NAME", m_module->general().id() + "_function_" + function->shortname());
+    functionTemplate->SetValue("FROM", function->bound_low().present() ? function->bound_low().get() : "-1");
+    functionTemplate->SetValue("TO", function->bound_hi().present() ? function->bound_hi().get() : "1");
+    functionTemplate->SetValue("TYPE", function->type());
+    if(function->extrapolate_low().present())
+    {
+        functionTemplate->SetValue("EXTRAPOLATE_LOW_PRESENT", "true");
+        functionTemplate->SetValue("EXTRAPOLATE_LOW", function->extrapolate_low().get());
+    }
+    else
+    {
+        functionTemplate->SetValue("EXTRAPOLATE_LOW_PRESENT", "false");
+        functionTemplate->SetValue("EXTRAPOLATE_LOW", "-123456");
+    }
+    if(function->extrapolate_hi().present())
+    {
+        functionTemplate->SetValue("EXTRAPOLATE_HI_PRESENT", "true");
+        functionTemplate->SetValue("EXTRAPOLATE_HI", function->extrapolate_hi().get());
+    }
+    else
+    {
+        functionTemplate->SetValue("EXTRAPOLATE_HI_PRESENT", "false");
+        functionTemplate->SetValue("EXTRAPOLATE_HI", "-123456");
+    }
+    QString selectedVariant("no_variant");
+    if(function->switch_combo().present())
+    {
+        foreach(XMLModule::gui gui, m_module->preprocessor().gui())
+        {
+            if(gui.type() == "volume")
+            {
+                foreach(XMLModule::group group, gui.group())
+                {
+                    foreach(XMLModule::switch_combo switch_combo, group.switch_combo())
+                    {
+                        if(switch_combo.id() == function->switch_combo().get())
+                        {
+                            selectedVariant = QString::fromStdString(switch_combo.implicit_option());
+                        }
+                    }
+                }
+            }
+        }
+    }
+    functionTemplate->SetValue("SELECTED_VARIANT", selectedVariant.toStdString().c_str());
+
+    foreach(XMLModule::quantity quantity, function->quantity())
+    {
+        ctemplate::TemplateDictionary *functionParameters = functionTemplate->AddSectionDictionary("PARAMETERS");
+        for(int i = 0; i < m_module->volume().quantity().size(); i++)
+        {
+            if(m_module->volume().quantity().at(i).id() == quantity.id())
+            {
+                functionParameters->SetValue("PARAMETER_NAME", m_module->volume().quantity().at(i).shortname().get().c_str());
+                functionParameters->SetValue("PARAMETER_FULL_NAME", m_module->volume().quantity().at(i).id().c_str());
+                break;
+            }
+        }
+    }
+    foreach(XMLModule::function_variant variant, function->function_variant())
+    {
+        ctemplate::TemplateDictionary *functionVariant = functionTemplate->AddSectionDictionary("VARIANT");
+        functionVariant->SetValue("ID", variant.switch_value().present() ? variant.switch_value().get().c_str() : "no_variant");
+        functionVariant->SetValue("EXPR", variant.expr());
+    }
+}
+
+void Agros2DGeneratorModule::getNames(const QString &moduleId)
+{
+    QFile * file = new QFile((datadir().toStdString() + MODULEROOT.toStdString() + "/" + moduleId.toStdString() + ".xml").c_str());
+    file->open(QIODevice::ReadOnly | QIODevice::Text);
+    QXmlStreamReader xml(file);
+    QStringList names;
+    while(!xml.atEnd())
+    {
+        /* Read next element.*/
+        QXmlStreamReader::TokenType token = xml.readNext();
+        if(token == QXmlStreamReader::EndDocument)
+            break;
+        if(xml.attributes().hasAttribute("name"))
+        {
+            if(!m_names.contains(xml.attributes().value("name").toString()))
+                m_names.append(xml.attributes().value("name").toString());
+        }
+        if(xml.attributes().hasAttribute("name"))
+        {
+            if(!m_names.contains(xml.attributes().value("analysistype").toString()))
+                m_names.append(xml.attributes().value("analysistype").toString());
+        }
+    }
+}