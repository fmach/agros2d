<<<<<<< HEAD
agros2d (1.8-ubuntu31) maverick; urgency=low
=======
agros2d (1.8-ubuntu32) maverick; urgency=low
>>>>>>> 4ae759cb

  * reworked postprocessor settings

 -- Pavel Karban <pkarban@gmail.com>  Wen, 5 Mar 2011 12:40:00 +0200

agros2d (1.7-2ubuntu29) maverick; urgency=low

  * curvilinear elements (arcs)
  * synced with latest hermes (removed judy dependence)
  * little improvements to GUI
  * complete Python + numpy (needed by mesh loader)
  * move objects by mouse

 -- Pavel Karban <pkarban@gmail.com>  Wen, 3 Mar 2011 12:40:00 +0200

agros2d (1.6-1ubuntu24) maverick; urgency=low

  * curvilinear elements (arcs)
  * synced with latest hermes (removed judy dependence)
  * little improvements to GUI

 -- Pavel Karban <pkarban@gmail.com>  Wen, 5 Jan 2011 12:40:00 +0200

agros2d (1.5-2ubuntu19) maverick; urgency=low

  * improved structural mechanics
  * added more linear solvers (superlu)
  * added coordinate axes
  * fixed help dialog

 -- Pavel Karban <pkarban@gmail.com>  Thu, 26 Nov 2010 12:40:00 +0200

agros2d (1.5-1ubuntu17) maverick; urgency=low

  * added structural mechanics
  * added more linear solvers (mumps, umfpack)
  * logmessage viewer
  * improved preprocessor

 -- Pavel Karban <pkarban@gmail.com>  Thu, 19 Nov 2010 12:40:00 +0200

agros2d (1.2-3ubuntu14) lucid; urgency=low

  * added Polish translation
  * small fixes

 -- Pavel Karban <pkarban@gmail.com>  Thu, 8 Oct 2010 12:40:00 +0200

agros2d (1.2-2ubuntu13) lucid; urgency=low

  * fixed addedge from script
  * fixed report template (linux only)

 -- Pavel Karban <pkarban@gmail.com>  Thu, 23 Sep 2010 12:40:00 +0200

agros2d (1.2-1ubuntu12) lucid; urgency=low

  * improved config dialog
  * added log dialog (app log and progress log)
  * added convergence chart to the progress dialog
  * improved report dialog

 -- Pavel Karban <pkarban@gmail.com>  Thu, 09 Jun 2010 22:50:00 +0200
 
agros2d (1.1-1ubuntu11) lucid; urgency=low

  * fixes in window sizes

 -- Pavel Karban <pkarban@gmail.com>  Thu, 09 Jun 2010 22:50:00 +0200

agros2d (1.1-1ubuntu10) lucid; urgency=low

  * fixed save() in config dialog
  * updated Czech translation

 -- Pavel Karban <pkarban@gmail.com>  Thu, 09 Jun 2010 22:50:00 +0200

agros2d (1.1-0ubuntu9) lucid; urgency=low

  * fixes

 -- Pavel Karban <pkarban@gmail.com>  Thu, 09 Jun 2010 22:50:00 +0200

agros2d (1.1-0ubuntu8) lucid; urgency=low

  * added 3d model view
  * speed improvements
  * global Python script
  * use of glLists

 -- Pavel Karban <pkarban@gmail.com>  Thu, 05 May 2010 22:50:00 +0200

agros2d (1.0-3ubuntu7) karmic; urgency=low

  * expressions in chart editor
  * zoom to mouse

 -- Pavel Karban <pkarban@gmail.com>  Thu, 05 Apr 2010 22:50:00 +0200

agros2d (1.0-3ubuntu6) karmic; urgency=low

  * expressions in chart editor
  * zoom to mouse

 -- Pavel Karban <pkarban@gmail.com>  Thu, 01 Apr 2010 22:15:55 +0200

agros2d (1.0-2ubuntu5) karmic; urgency=low

  * reworked vector view
  * fixes

 -- Pavel Karban <pkarban@gmail.com>  Thu, 26 Mar 2010 22:15:55 +0200

agros2d (1.0-1ubuntu4) karmic; urgency=low

  * added missing opengl dev package

 -- Pavel Karban <pkarban@gmail.com>  Thu, 26 Mar 2010 22:15:55 +0200

agros2d (1.0-1ubuntu3) karmic; urgency=low

  * added missing dep packages

 -- Pavel Karban <pkarban@gmail.com>  Thu, 26 Mar 2010 19:15:55 +0200

agros2d (1.0-1ubuntu2) karmic; urgency=low

  * refactored source code tree

 -- Pavel Karban <pkarban@gmail.com>  Thu, 23 Mar 2010 19:15:55 +0200

agros2d (1.0-1ubuntu1) karmic; urgency=low

  * bugfixes, minor changes

 -- Pavel Karban <pkarban@gmail.com>  Thu, 22 Feb 2010 19:15:55 +0200

agros2d (0.9-13ubuntu1) karmic; urgency=low

  * bugfixes

 -- Pavel Karban <pkarban@gmail.com>  Thu, 15 Jan 2010 19:15:55 +0200

agros2d (0.9-12ubuntu1) karmic; urgency=low

  * bugfixes, improved script editor

 -- Pavel Karban <pkarban@gmail.com>  Thu, 15 Jan 2010 19:15:55 +0200

agros2d (0.9-10ubuntu1) karmic; urgency=low

  * bugfixes, joined harminic and magnetostatic code

 -- Pavel Karban <pkarban@gmail.com>  Thu, 06 Dec 2009 19:15:55 +0200

agros2d (0.9-9ubuntu1) karmic; urgency=low

  * bugfixes, python based scripting

 -- Pavel Karban <pkarban@gmail.com>  Thu, 01 Nov 2009 19:15:55 +0200

agros2d (0.9-8ubuntu1) karmic; urgency=low

  * bugfixes, transient heat transfer, new documentation system (sphinx based)

 -- Pavel Karban <pkarban@gmail.com>  Thu, 01 Nov 2009 19:15:55 +0200

agros2d (0.9-7ubuntu1) jaunty; urgency=low

  * bugfixes, minor improvements

 -- Pavel Karban <pkarban@gmail.com>  Thu, 29 Aug 2009 19:15:55 +0200

agros2d (0.9-6ubuntu1) jaunty; urgency=low

  * bugfixes, new functions

 -- Pavel Karban <pkarban@gmail.com>  Thu, 29 Aug 2009 19:15:55 +0200

agros2d (0.9-5ubuntu1) jaunty; urgency=low

  * many bugfixes, remote control

 -- Pavel Karban <pkarban@gmail.com>  Thu, 29 Aug 2009 19:15:55 +0200

agros2d (0.9-1ubuntu1) jaunty; urgency=low

  * harmonic magnetic, new documentation system, bugfixes

 -- Pavel Karban <pkarban@gmail.com>  Thu, 27 Jun 2009 17:05:55 +0200

agros2d (0.8-1ubuntu1) jaunty; urgency=low

  * extension of scripting support, bugfixes

 -- Pavel Karban <pkarban@gmail.com>  Thu, 27 Jun 2009 17:05:55 +0200

carbon2d (0.7-1ubuntu1) jaunty; urgency=low

  * electric current field, scripting support (qtscript)

 -- Pavel Karban <pkarban@gmail.com>  Thu, 09 Jun 2009 17:05:55 +0200

carbon2d (0.6-1ubuntu1) jaunty; urgency=low

  * Chart dialog, new solver dialog, adaptive solver

 -- Pavel Karban <pkarban@gmail.com>  Thu, 04 Jun 2009 17:05:55 +0200

carbon2d (0.5-1ubuntu1) jaunty; urgency=low

  * Initial Release.

 -- Pavel Karban <karban@kte.zcu.cz>  Thu, 02 Jun 2009 17:05:55 +0200<|MERGE_RESOLUTION|>--- conflicted
+++ resolved
@@ -1,8 +1,4 @@
-<<<<<<< HEAD
-agros2d (1.8-ubuntu31) maverick; urgency=low
-=======
 agros2d (1.8-ubuntu32) maverick; urgency=low
->>>>>>> 4ae759cb
 
   * reworked postprocessor settings
 
