--- conflicted
+++ resolved
@@ -18,11 +18,7 @@
         <quantity id="elasticity_force_y" shortname="st_fy" />
         <quantity id="elasticity_alpha" shortname="st_alpha" />
         <quantity id="elasticity_temperature_difference" shortname="st_dT" />
-<<<<<<< HEAD
-        <quantity id="elasticity_temperature_reference" shortname="" />
-=======
         <quantity id="elasticity_temperature_reference" shortname="st_Tr" />
->>>>>>> c987d54d
 
         <weakforms>
             <weakform analysistype="steadystate">
@@ -144,11 +140,7 @@
                           shortname="alpha" shortname_html="&lt;i&gt;&amp;alpha;&lt;/i&gt;" shortname_latex="\alpha"
                           unit="1/K" unit_html="K&lt;sup&gt;-1&lt;/sup&gt;" unit_latex="K^{-1}" />
                 <quantity id="elasticity_temperature_difference" name="Temperature difference"
-<<<<<<< HEAD
-                          shortname="dT" shortname_html="&lt;i&gt;dT&lt;/i&gt;" shortname_latex="dT"
-=======
                           shortname="dT" shortname_html="&Delta;&lt;i&gt;T&lt;/i&gt;" shortname_latex="\triangle T"
->>>>>>> c987d54d
                           unit="K" unit_html="K" unit_latex="K" />
                 <quantity id="elasticity_temperature_reference" name="Reference emperature"
                           shortname="Tr" shortname_html="&lt;i&gt;T&lt;/i&gt;&lt;sub&gt;ref&lt;/sub&gt;" shortname_latex="T_{ref}"
@@ -210,11 +202,7 @@
                                                        axi="st_alpha" />
             </localvariable>
             <localvariable id="elasticity_temperature_difference" name="Temperature difference" type="scalar"
-<<<<<<< HEAD
-                           shortname="dT" shortname_html="&lt;i&gt;dT&lt;/i&gt;" shortname_latex="dT"
-=======
                            shortname="dT" shortname_html="&Delta;&lt;i&gt;T&lt;/i&gt;" shortname_latex="\triangle T"
->>>>>>> c987d54d
                            unit="K" unit_html="K" unit_latex="K" >
                 <expression analysistype="steadystate" planar="st_dT"
                                                        axi="st_dT" />
@@ -222,13 +210,8 @@
             <localvariable id="elasticity_temperature_reference" name="Reference temperature" type="scalar"
                            shortname="Tr" shortname_html="&lt;i&gt;T&lt;/i&gt;&lt;sub&gt;ref&lt;/sub&gt;" shortname_latex="T_{ref}"
                            unit="K" unit_html="K" unit_latex="K" >
-<<<<<<< HEAD
-                <expression analysistype="steadystate" planar=""
-                                                       axi="" />
-=======
                 <expression analysistype="steadystate" planar="st_Tr"
                                                        axi="st_Tr" />
->>>>>>> c987d54d
             </localvariable>
         </localvariables>
 
