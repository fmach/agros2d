--- conflicted
+++ resolved
@@ -13,19 +13,14 @@
                 self.assertTrue(False, str)
                 
             return
-<<<<<<< HEAD
             
         test = abs((value - normal)/normal) < error
         str = "{0}: Agros2D = {1}, correct = {2}, error = {3:.4f} %".format(text, value, normal, abs(value - normal)/value*100)
         self.assertTrue(test, str)
         
     def interval_test(self, text, value, min, max):
-        test = (value >= min) and (value <= max)
-        str = "{0}: Agros2D = {1}, correct interval = ({2}, {3})".format(text, value, min, max)
-=======
         test = abs((value - normal)/value) < error
         str = "{0}: Agros2D = {1}, correct = {2}, error = {3:.4f} %".format(text, value, normal, abs(value - normal)/value*100)
->>>>>>> 41392fac
         self.assertTrue(test, str)
 
 class Agros2DTestResult(ut.TestResult):
