--- conflicted
+++ resolved
@@ -1,126 +1,123 @@
-<!DOCTYPE html PUBLIC "-//W3C//DTD XHTML 1.0 Strict//EN" "http://www.w3.org/TR/xhtml1/DTD/xhtml1-strict.dtd">
-<html xmlns="http://www.w3.org/1999/xhtml" xml:lang="en" lang="en">
-<head>
-	<meta http-equiv="Content-Type" content="text/html; charset=utf-8" />
-	<meta name="generator" content="Agros2D" />
-	<style type="text/css">
-		{{STYLESHEET}}
-
-		/**
-		 * GitHub theme
-		 *
-		 * @author Craig Campbell
-		 * @version 1.0.4
-		 */
-		pre {
-		    border: 1px solid #ccc;
-		    word-wrap: break-word;
-		    padding: 6px 10px;
-		    line-height: 19px;
-		    margin-bottom: 20px;
-		}
-
-		code {
-		    border: 1px solid #eaeaea;
-		    margin: 0px 2px;
-		    padding: 0px 5px;
-		}
-
-		pre code {
-		    border: 0px;
-		    padding: 0px;
-		    margin: 0px;
-		    -moz-border-radius: 0px;
-		    -webkit-border-radius: 0px;
-		    border-radius: 0px;
-		}
-
-		pre, code {
-		    font-family: Consolas, 'Liberation Mono', Courier, monospace;
-		    color: #333;
-		    background: #f8f8f8;
-		    -moz-border-radius: 3px;
-		    -webkit-border-radius: 3px;
-		    border-radius: 3px;
-		}
-
-		pre, pre code {
-		    font-size: 12px;
-		}
-
-		pre .comment {
-		    color: #998;
-		}
-
-		pre .support {
-		    color: #0086B3;
-		}
-
-		pre .tag, pre .tag-name {
-		    color: navy;
-		}
-
-		pre .keyword, pre .css-property, pre .vendor-prefix, pre .sass, pre .class, pre .id, pre .css-value, pre .entity.function, pre .storage.function {
-		    font-weight: bold;
-		}
-
-		pre .css-property, pre .css-value, pre .vendor-prefix, pre .support.namespace {
-		    color: #333;
-		}
-
-		pre .constant.numeric, pre .keyword.unit, pre .hex-color {
-		    font-weight: normal;
-		    color: #099;
-		}
-
-		pre .entity.class {
-		    color: #458;
-		}
-
-		pre .entity.id, pre .entity.function {
-		    color: #900;
-		}
-
-		pre .attribute, pre .variable {
-		    color: teal;
-		}
-
-		pre .string, pre .support.value  {
-		    font-weight: normal;
-		    color: #d14;
-		}
-
-		pre .regexp {
-		    color: #009926;
-		}		
-	</style>
-	<script language="javascript" type="text/javascript" src="{{PANELS_DIRECTORY}}/js/rainbow-python.js"></script>
-</head>
-<body>
-
-
-<img style="float: right; margin-right: 10px; margin-top: 12px;" src="{{AGROS2D}}" /> 
-<h1>{{NAME}}</h1>
-<div>
-<table class="heading">
-<tr>
-	<td><b>{{COORDINATE_TYPE_LABEL}}</b></td><td>{{COORDINATE_TYPE}}</td>
-</tr>
-<tr>
-	<td><b>{{MESH_TYPE_LABEL}}</b></td><td>{{MESH_TYPE}}</td>
-</tr>
-</table>
-<p>{{DESCRIPTION}}</p>
-</div>
-
-{{PROBLEM_DETAILS}}
-
-<pre><code data-language="python">{{PROBLEM_PYTHON}}</code></pre>
-
-<<<<<<< HEAD
-=======
-<div class="cleaner"></div>
->>>>>>> c7a63b05
-
-</body>
-</html>+<!DOCTYPE html PUBLIC "-//W3C//DTD XHTML 1.0 Strict//EN" "http://www.w3.org/TR/xhtml1/DTD/xhtml1-strict.dtd">
+<html xmlns="http://www.w3.org/1999/xhtml" xml:lang="en" lang="en">
+<head>
+	<meta http-equiv="Content-Type" content="text/html; charset=utf-8" />
+	<meta name="generator" content="Agros2D" />
+	<style type="text/css">
+		{{STYLESHEET}}
+
+		/**
+		 * GitHub theme
+		 *
+		 * @author Craig Campbell
+		 * @version 1.0.4
+		 */
+		pre {
+		    border: 1px solid #ccc;
+		    word-wrap: break-word;
+		    padding: 6px 10px;
+		    line-height: 19px;
+		    margin-bottom: 20px;
+		}
+
+		code {
+		    border: 1px solid #eaeaea;
+		    margin: 0px 2px;
+		    padding: 0px 5px;
+		}
+
+		pre code {
+		    border: 0px;
+		    padding: 0px;
+		    margin: 0px;
+		    -moz-border-radius: 0px;
+		    -webkit-border-radius: 0px;
+		    border-radius: 0px;
+		}
+
+		pre, code {
+		    font-family: Consolas, 'Liberation Mono', Courier, monospace;
+		    color: #333;
+		    background: #f8f8f8;
+		    -moz-border-radius: 3px;
+		    -webkit-border-radius: 3px;
+		    border-radius: 3px;
+		}
+
+		pre, pre code {
+		    font-size: 12px;
+		}
+
+		pre .comment {
+		    color: #998;
+		}
+
+		pre .support {
+		    color: #0086B3;
+		}
+
+		pre .tag, pre .tag-name {
+		    color: navy;
+		}
+
+		pre .keyword, pre .css-property, pre .vendor-prefix, pre .sass, pre .class, pre .id, pre .css-value, pre .entity.function, pre .storage.function {
+		    font-weight: bold;
+		}
+
+		pre .css-property, pre .css-value, pre .vendor-prefix, pre .support.namespace {
+		    color: #333;
+		}
+
+		pre .constant.numeric, pre .keyword.unit, pre .hex-color {
+		    font-weight: normal;
+		    color: #099;
+		}
+
+		pre .entity.class {
+		    color: #458;
+		}
+
+		pre .entity.id, pre .entity.function {
+		    color: #900;
+		}
+
+		pre .attribute, pre .variable {
+		    color: teal;
+		}
+
+		pre .string, pre .support.value  {
+		    font-weight: normal;
+		    color: #d14;
+		}
+
+		pre .regexp {
+		    color: #009926;
+		}		
+	</style>
+	<script language="javascript" type="text/javascript" src="{{PANELS_DIRECTORY}}/js/rainbow-python.js"></script>
+</head>
+<body>
+
+
+<img style="float: right; margin-right: 10px; margin-top: 12px;" src="{{AGROS2D}}" /> 
+<h1>{{NAME}}</h1>
+<div>
+<table class="heading">
+<tr>
+	<td><b>{{COORDINATE_TYPE_LABEL}}</b></td><td>{{COORDINATE_TYPE}}</td>
+</tr>
+<tr>
+	<td><b>{{MESH_TYPE_LABEL}}</b></td><td>{{MESH_TYPE}}</td>
+</tr>
+</table>
+<p>{{DESCRIPTION}}</p>
+</div>
+
+{{PROBLEM_DETAILS}}
+
+<pre><code data-language="python">{{PROBLEM_PYTHON}}</code></pre>
+
+<div class="cleaner"></div>
+
+</body>
+</html>